--- conflicted
+++ resolved
@@ -40,11 +40,4 @@
 *.pem
 .cache/
 temp/
-<<<<<<< HEAD
-tmp/
-
-*storybook.log
-storybook-static
-=======
-tmp/
->>>>>>> 1147910b
+tmp/