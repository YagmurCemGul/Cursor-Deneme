--- conflicted
+++ resolved
@@ -14,13 +14,12 @@
 import { CVPreview } from './components/CVPreview';
 import { CoverLetter } from './components/CoverLetter';
 import { ProfileManager } from './components/ProfileManager';
-import { AISettings } from './components/AISettings';
 import { aiService } from './utils/aiService';
 import { StorageService } from './utils/storage';
 import { t } from './i18n';
 import './styles.css';
 
-type TabType = 'cv-info' | 'optimize' | 'cover-letter' | 'profiles' | 'settings';
+type TabType = 'cv-info' | 'optimize' | 'cover-letter' | 'profiles';
 type Theme = 'light' | 'dark' | 'system';
 type Language = 'en' | 'tr';
 
@@ -91,9 +90,6 @@
   const loadInitial = async () => {
     const key = await StorageService.getAPIKey();
     if (key) setApiKey(key);
-    
-    // Initialize AI service with saved configuration
-    await initializeAIService();
     // Restore settings
     const settings = await StorageService.getSettings<{ theme?: Theme; language?: Language; templateId?: string }>();
     if (settings?.theme) setTheme(settings.theme);
@@ -180,29 +176,6 @@
       alert(t(language, 'cover.errorGenerating'));
     } finally {
       setIsGeneratingCoverLetter(false);
-    }
-  };
-
-  const initializeAIService = async () => {
-    try {
-      const [provider, apiKeys, model, settings] = await Promise.all([
-        StorageService.getAIProvider(),
-        StorageService.getAPIKeys(),
-        StorageService.getAIModel(),
-        StorageService.getSettings()
-      ]);
-
-      const apiKey = apiKeys[provider];
-      if (apiKey) {
-        aiService.updateConfig({
-          provider,
-          apiKey,
-          model,
-          temperature: (settings as any)?.aiTemperature || 0.3
-        });
-      }
-    } catch (error) {
-      console.error('Failed to initialize AI service:', error);
     }
   };
 
@@ -272,12 +245,6 @@
         >
           💾 {t(language, 'tabs.profiles')}
         </button>
-        <button 
-          className={`tab ${activeTab === 'settings' ? 'active' : ''}`}
-          onClick={() => setActiveTab('settings')}
-        >
-          ⚙️ {t(language, 'tabs.settings')}
-        </button>
       </div>
       
       <div className="content">
@@ -386,16 +353,6 @@
             language={language}
             currentTemplateId={selectedTemplateId}
             onTemplateChange={setSelectedTemplateId}
-<<<<<<< HEAD
-          />
-        )}
-        
-        {activeTab === 'settings' && (
-          <AISettings 
-            language={language}
-            onConfigChange={initializeAIService}
-=======
->>>>>>> fc82d7fd
           />
         )}
       </div>
