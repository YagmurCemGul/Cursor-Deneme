--- conflicted
+++ resolved
@@ -19,12 +19,7 @@
 import { ErrorBoundary } from './components/ErrorBoundary';
 import { ATSScoreCard } from './components/ATSScoreCard';
 import { AnalyticsDashboard } from './components/AnalyticsDashboard';
-<<<<<<< HEAD
-import InterviewQuestionsGenerator from './components/InterviewQuestionsGenerator';
-import TalentGapAnalysis from './components/TalentGapAnalysis';
-=======
 import { ErrorAnalyticsDashboardEnhanced } from './components/ErrorAnalyticsDashboardEnhanced';
->>>>>>> 59641ad2
 import { aiService } from './utils/aiService';
 import { AIConfig } from './utils/aiProviders';
 import { StorageService } from './utils/storage';
@@ -36,9 +31,9 @@
 import { t } from './i18n';
 import './styles.css';
 
-type TabType = 'cv-info' | 'optimize' | 'cover-letter' | 'profiles' | 'settings' | 'analytics' | 'interview-questions' | 'talent-gap';
+type TabType = 'cv-info' | 'optimize' | 'cover-letter' | 'profiles' | 'settings' | 'analytics';
 type Theme = 'light' | 'dark' | 'system';
-type Language = 'en' | 'tr' | 'de' | 'es' | 'fr' | 'zh' | 'ar' | 'pt' | 'ja' | 'ko' | 'it' | 'nl';
+type Language = 'en' | 'tr';
 
 const App: React.FC = () => {
   const [activeTab, setActiveTab] = useState<TabType>('cv-info');
@@ -250,7 +245,6 @@
     
     // Pop from undo stack
     const previousState = undoStack[undoStack.length - 1];
-    if (!previousState) return;
     setUndoStack(prev => prev.slice(0, -1));
     
     setCVData(previousState.cvData);
@@ -274,7 +268,6 @@
     
     // Pop from redo stack
     const nextState = redoStack[redoStack.length - 1];
-    if (!nextState) return;
     setRedoStack(prev => prev.slice(0, -1));
     
     setCVData(nextState.cvData);
@@ -319,7 +312,7 @@
       const analytics: OptimizationAnalytics = {
         id: Date.now().toString() + Math.random().toString(36).substr(2, 9),
         timestamp: new Date().toISOString(),
-        profileId: currentProfileId.current || '',
+        profileId: currentProfileId.current || undefined,
         optimizationsApplied: result.optimizations.length,
         categoriesOptimized: [...new Set(result.optimizations.map(o => o.category))],
         jobDescriptionLength: jobDescription.length,
@@ -499,16 +492,6 @@
           >
             <option value="en">🌐 English</option>
             <option value="tr">🌐 Türkçe</option>
-            <option value="de">🌐 Deutsch</option>
-            <option value="es">🌐 Español</option>
-            <option value="fr">🌐 Français</option>
-            <option value="zh">🌐 中文</option>
-            <option value="ar">🌐 العربية</option>
-            <option value="pt">🌐 Português</option>
-            <option value="ja">🌐 日本語</option>
-            <option value="ko">🌐 한국어</option>
-            <option value="it">🌐 Italiano</option>
-            <option value="nl">🌐 Nederlands</option>
           </select>
           <select
             className="form-select"
@@ -649,24 +632,6 @@
         >
           📊 {t(language, 'analytics.title')}
         </button>
-        <button
-          className={`tab ${activeTab === 'interview-questions' ? 'active' : ''}`}
-          onClick={() => setActiveTab('interview-questions')}
-          role="tab"
-          aria-selected={activeTab === 'interview-questions'}
-          aria-label="Interview Questions"
-        >
-          ❓ Interview Questions
-        </button>
-        <button
-          className={`tab ${activeTab === 'talent-gap' ? 'active' : ''}`}
-          onClick={() => setActiveTab('talent-gap')}
-          role="tab"
-          aria-selected={activeTab === 'talent-gap'}
-          aria-label="Talent Gap Analysis"
-        >
-          🎯 Talent Gap
-        </button>
       </div>
 
       <div className="content">
@@ -678,12 +643,6 @@
               value={jobDescription}
               onChange={setJobDescription}
               language={language}
-              aiConfig={{
-                provider: aiProvider,
-                apiKey: apiKeys[aiProvider] || '',
-                model: aiModel,
-                temperature: 0.7,
-              }}
             />
 
             <PersonalInfoForm
@@ -813,20 +772,6 @@
             <ErrorAnalyticsDashboardEnhanced language={language} />
           </>
         )}
-
-        {activeTab === 'interview-questions' && (
-          <InterviewQuestionsGenerator 
-            cvData={cvData}
-            jobDescription={jobDescription}
-          />
-        )}
-
-        {activeTab === 'talent-gap' && (
-          <TalentGapAnalysis 
-            cvData={cvData}
-            jobDescription={jobDescription}
-          />
-        )}
       </div>
     </div>
   );
