import React, { useState, useEffect } from 'react';
import ReactDOM from 'react-dom/client';
import { CVData, ATSOptimization, CVProfile } from './types';
import { CVUpload } from './components/CVUpload';
import { JobDescriptionInput } from './components/JobDescriptionInput';
import { PersonalInfoForm } from './components/PersonalInfoForm';
import { SkillsForm } from './components/SkillsForm';
import { ExperienceForm } from './components/ExperienceForm';
import { EducationForm } from './components/EducationForm';
import { CertificationsForm } from './components/CertificationsForm';
import { ProjectsForm } from './components/ProjectsForm';
import { CustomQuestionsForm } from './components/CustomQuestionsForm';
import { ATSOptimizations } from './components/ATSOptimizations';
import { CVPreview } from './components/CVPreview';
import { CoverLetter } from './components/CoverLetter';
import { ProfileManager } from './components/ProfileManager';
import { AISettings } from './components/AISettings';
import { GoogleDriveSettings } from './components/GoogleDriveSettings';
<<<<<<< HEAD
=======
import { ErrorBoundary } from './components/ErrorBoundary';
import { ATSScoreCard } from './components/ATSScoreCard';
import { AnalyticsDashboard } from './components/AnalyticsDashboard';
import { ErrorMonitoringDashboard } from './components/ErrorMonitoringDashboard';
>>>>>>> 1b550ad5
import { aiService } from './utils/aiService';
import { StorageService } from './utils/storage';
import { t } from './i18n';
import './styles.css';

<<<<<<< HEAD
type TabType = 'cv-info' | 'optimize' | 'cover-letter' | 'profiles' | 'settings';
=======
type TabType = 'cv-info' | 'optimize' | 'cover-letter' | 'profiles' | 'settings' | 'analytics' | 'error-monitoring';
>>>>>>> 1b550ad5
type Theme = 'light' | 'dark' | 'system';
type Language = 'en' | 'tr';

const App: React.FC = () => {
  const [activeTab, setActiveTab] = useState<TabType>('cv-info');
  const [jobDescription, setJobDescription] = useState('');
  const [cvData, setCVData] = useState<CVData>({
    personalInfo: {
      firstName: '',
      middleName: '',
      lastName: '',
      email: '',
      linkedInUsername: '',
      portfolioUrl: '',
      githubUsername: '',
      whatsappLink: '',
      phoneNumber: '',
      countryCode: '',
      summary: ''
    },
    skills: [],
    experience: [],
    education: [],
    certifications: [],
    projects: [],
    customQuestions: []
  });
  const [optimizations, setOptimizations] = useState<ATSOptimization[]>([]);
  const [coverLetter, setCoverLetter] = useState('');
  const [isOptimizing, setIsOptimizing] = useState(false);
  const [isGeneratingCoverLetter, setIsGeneratingCoverLetter] = useState(false);
  const [profileName, setProfileName] = useState('');
  const [, setApiKey] = useState('');
  const [theme, setTheme] = useState<Theme>('light');
  const [language, setLanguage] = useState<Language>('en');
  const [systemPrefersDark, setSystemPrefersDark] = useState(false);
  const [focusedOptimizationId, setFocusedOptimizationId] = useState<string | null>(null);
  const [selectedTemplateId, setSelectedTemplateId] = useState<string>('classic');

  useEffect(() => {
    loadInitial();
  }, []);

  useEffect(() => {
    const mq = window.matchMedia('(prefers-color-scheme: dark)');
    const update = (e?: MediaQueryListEvent) => {
      const prefersDark = e ? e.matches : mq.matches;
      setSystemPrefersDark(prefersDark);
    };
    update();
    
    // Use modern addEventListener if available, fallback to addListener
    if (mq.addEventListener) {
      mq.addEventListener('change', update);
    } else if (mq.addListener) {
      mq.addListener(update);
    }
    
    return () => {
      if (mq.removeEventListener) {
        mq.removeEventListener('change', update);
      } else if (mq.removeListener) {
        mq.removeListener(update);
      }
    };
  }, []);

  const loadInitial = async () => {
    const key = await StorageService.getAPIKey();
    if (key) setApiKey(key);
    
    // Initialize AI service with saved configuration
    await initializeAIService();
    
    // Start error prevention monitoring
    import('./utils/errorPrevention').then(({ ErrorPreventionService }) => {
      ErrorPreventionService.startMonitoring();
      logger.info('Error prevention monitoring started');
    }).catch((error) => {
      logger.error('Failed to start error prevention monitoring:', error);
    });

    // Restore settings
    const settings = await StorageService.getSettings<{ theme?: Theme; language?: Language; templateId?: string }>();
    if (settings?.theme) setTheme(settings.theme);
    if (settings?.language) setLanguage(settings.language);
    if (settings?.templateId) setSelectedTemplateId(settings.templateId);
    // Restore draft
    const draft = await StorageService.getDraft<{
      activeTab: TabType;
      jobDescription: string;
      cvData: CVData;
      optimizations: ATSOptimization[];
      coverLetter: string;
      profileName: string;
    }>();
    if (draft) {
      setActiveTab(draft.activeTab || 'cv-info');
      setJobDescription(draft.jobDescription || '');
      setCVData(draft.cvData || cvData);
      setOptimizations(draft.optimizations || []);
      setCoverLetter(draft.coverLetter || '');
      setProfileName(draft.profileName || '');
    }
  };

  // Autosave draft when critical state changes
  useEffect(() => {
    const timeout = setTimeout(() => {
      StorageService.saveDraft({ activeTab, jobDescription, cvData, optimizations, coverLetter, profileName });
    }, 400);
    return () => clearTimeout(timeout);
  }, [activeTab, jobDescription, cvData, optimizations, coverLetter, profileName]);

  // Persist settings
  useEffect(() => {
    const timeout = setTimeout(() => {
      StorageService.saveSettings({ theme, language, templateId: selectedTemplateId });
    }, 200);
    return () => clearTimeout(timeout);
  }, [theme, language, selectedTemplateId]);

  const handleCVParsed = (parsedData: Partial<CVData>) => {
    setCVData(prev => ({
      ...prev,
      ...parsedData,
      personalInfo: {
        ...prev.personalInfo,
        ...parsedData.personalInfo
      }
    }));
  };

  const handleOptimizeCV = async () => {
    if (!jobDescription.trim()) {
      alert(t(language, 'cover.needJobDesc'));
      return;
    }

    setIsOptimizing(true);
    try {
      const result = await aiService.optimizeCV(cvData, jobDescription);
      setCVData(result.optimizedCV);
      setOptimizations(result.optimizations);
      setActiveTab('optimize');
    } catch (error) {
      console.error('Error optimizing CV:', error);
      alert(t(language, 'common.errorOptimizing'));
    } finally {
      setIsOptimizing(false);
    }
  };

  const handleGenerateCoverLetter = async (extraPrompt: string) => {
    if (!jobDescription.trim()) {
      alert(t(language, 'cover.needJobDesc'));
      return;
    }

    setIsGeneratingCoverLetter(true);
    try {
      const letter = await aiService.generateCoverLetter(cvData, jobDescription, extraPrompt);
      setCoverLetter(letter);
    } catch (error) {
      console.error('Error generating cover letter:', error);
      alert(t(language, 'cover.errorGenerating'));
    } finally {
      setIsGeneratingCoverLetter(false);
    }
  };

  const initializeAIService = async () => {
    try {
      const [provider, apiKeys, model, settings] = await Promise.all([
        StorageService.getAIProvider(),
        StorageService.getAPIKeys(),
        StorageService.getAIModel(),
        StorageService.getSettings()
      ]);

      const apiKey = apiKeys[provider];
      if (apiKey) {
        aiService.updateConfig({
          provider,
          apiKey,
          model,
          temperature: (settings as any)?.aiTemperature || 0.3
        });
      }
    } catch (error) {
      console.error('Failed to initialize AI service:', error);
    }
  };

  const handleSaveProfile = async (name: string) => {
    const profile: CVProfile = {
      id: Date.now().toString(),
      name,
      data: cvData,
      createdAt: new Date().toISOString(),
      updatedAt: new Date().toISOString()
    };
    
    await StorageService.saveProfile(profile);
    setProfileName(name);
    alert(t(language, 'profile.saveSuccess'));
  };

  const handleLoadProfile = (profile: CVProfile) => {
    setCVData(profile.data);
    setProfileName(profile.name);
    setActiveTab('cv-info');
    alert(t(language, 'profile.loadSuccess'));
  };

  const appliedTheme: Theme = theme === 'system' ? (systemPrefersDark ? 'dark' : 'light') : theme;

  return (
    <div className={`app-container ${appliedTheme}`} data-lang={language}>
      <div className="header">
        <h1>🤖 {t(language, 'app.title')}</h1>
        <p>{t(language, 'app.subtitle')}</p>
        <div className="settings-bar">
          <select className="form-select" value={language} onChange={(e) => setLanguage(e.target.value as Language)}>
            <option value="en">🌐 English</option>
            <option value="tr">🌐 Türkçe</option>
          </select>
          <select className="form-select" value={theme} onChange={(e) => setTheme(e.target.value as Theme)}>
            <option value="light">☀️ Light</option>
            <option value="dark">🌙 Dark</option>
            <option value="system">💻 System</option>
          </select>
        </div>
      </div>
      
      <div className="tabs">
        <button 
          className={`tab ${activeTab === 'cv-info' ? 'active' : ''}`}
          onClick={() => setActiveTab('cv-info')}
        >
          📝 {t(language, 'tabs.cvinfo')}
        </button>
        <button 
          className={`tab ${activeTab === 'optimize' ? 'active' : ''}`}
          onClick={() => setActiveTab('optimize')}
        >
          ✨ {t(language, 'tabs.optimize')}
        </button>
        <button 
          className={`tab ${activeTab === 'cover-letter' ? 'active' : ''}`}
          onClick={() => setActiveTab('cover-letter')}
        >
          ✉️ {t(language, 'tabs.cover')}
        </button>
        <button 
          className={`tab ${activeTab === 'profiles' ? 'active' : ''}`}
          onClick={() => setActiveTab('profiles')}
        >
          💾 {t(language, 'tabs.profiles')}
        </button>
        <button 
          className={`tab ${activeTab === 'settings' ? 'active' : ''}`}
          onClick={() => setActiveTab('settings')}
        >
          ⚙️ {t(language, 'tabs.settings')}
        </button>
<<<<<<< HEAD
=======
        <button
          className={`tab ${activeTab === 'analytics' ? 'active' : ''}`}
          onClick={() => setActiveTab('analytics')}
          role="tab"
          aria-selected={activeTab === 'analytics'}
          aria-label={t(language, 'analytics.title')}
        >
          📊 {t(language, 'analytics.title')}
        </button>
        <button
          className={`tab ${activeTab === 'error-monitoring' ? 'active' : ''}`}
          onClick={() => setActiveTab('error-monitoring')}
          role="tab"
          aria-selected={activeTab === 'error-monitoring'}
          aria-label="Error Monitoring"
        >
          🔍 Error Monitor
        </button>
>>>>>>> 1b550ad5
      </div>
      
      <div className="content">
        {activeTab === 'cv-info' && (
          <>
            <CVUpload onCVParsed={handleCVParsed} language={language} />
            
            <JobDescriptionInput 
              value={jobDescription} 
              onChange={setJobDescription} 
              language={language}
            />
            
            <PersonalInfoForm 
              data={cvData.personalInfo}
              onChange={(personalInfo) => setCVData({ ...cvData, personalInfo })}
              language={language}
            />
            
            <SkillsForm 
              skills={cvData.skills}
              onChange={(skills) => setCVData({ ...cvData, skills })}
              language={language}
            />
            
            <ExperienceForm 
              experiences={cvData.experience}
              onChange={(experience) => setCVData({ ...cvData, experience })}
              language={language}
            />
            
            <EducationForm 
              education={cvData.education}
              onChange={(education) => setCVData({ ...cvData, education })}
              language={language}
            />
            
            <CertificationsForm 
              certifications={cvData.certifications}
              onChange={(certifications) => setCVData({ ...cvData, certifications })}
              language={language}
            />
            
            <ProjectsForm 
              projects={cvData.projects}
              onChange={(projects) => setCVData({ ...cvData, projects })}
              language={language}
            />
            
            <CustomQuestionsForm 
              questions={cvData.customQuestions}
              onChange={(customQuestions) => setCVData({ ...cvData, customQuestions })}
              language={language}
            />
            
            <div className="sticky-footer">
              <button 
                className="btn btn-primary" 
                onClick={handleOptimizeCV}
                disabled={isOptimizing}
                style={{ width: '100%', fontSize: '16px', padding: '15px' }}
              >
                {isOptimizing ? `⏳ ${t(language, 'opt.optimizing')}` : `✨ ${t(language, 'opt.optimizeBtn')}`}
              </button>
            </div>
          </>
        )}
        
        {activeTab === 'optimize' && (
          <>
            <ATSOptimizations 
              optimizations={optimizations}
              onChange={setOptimizations}
              language={language}
              onOptimizationFocus={setFocusedOptimizationId}
              focusedOptimizationId={focusedOptimizationId}
            />
            
            <CVPreview 
              cvData={cvData}
              optimizations={optimizations}
              language={language}
              focusedOptimizationId={focusedOptimizationId}
              templateId={selectedTemplateId}
            />
          </>
        )}
        
        {activeTab === 'cover-letter' && (
          <CoverLetter 
            cvData={cvData}
            jobDescription={jobDescription}
            coverLetter={coverLetter}
            onGenerate={handleGenerateCoverLetter}
            isGenerating={isGeneratingCoverLetter}
            language={language}
          />
        )}
        
        {activeTab === 'profiles' && (
          <ProfileManager 
            onLoadProfile={handleLoadProfile}
            onSaveProfile={handleSaveProfile}
            currentProfileName={profileName}
            onProfileNameChange={setProfileName}
            language={language}
            currentTemplateId={selectedTemplateId}
            onTemplateChange={setSelectedTemplateId}
          />
        )}
        
        {activeTab === 'settings' && (
          <>
            <AISettings 
              language={language}
              onConfigChange={initializeAIService}
            />
            
            <GoogleDriveSettings 
              language={language}
            />
          </>
        )}
<<<<<<< HEAD
=======

        {activeTab === 'analytics' && (
          <AnalyticsDashboard language={language} />
        )}

        {activeTab === 'error-monitoring' && (
          <ErrorMonitoringDashboard />
        )}
>>>>>>> 1b550ad5
      </div>
    </div>
  );
};

const root = ReactDOM.createRoot(document.getElementById('root')!);
root.render(<App />);<|MERGE_RESOLUTION|>--- conflicted
+++ resolved
@@ -1,6 +1,6 @@
-import React, { useState, useEffect } from 'react';
+import React, { useState, useEffect, useRef } from 'react';
 import ReactDOM from 'react-dom/client';
-import { CVData, ATSOptimization, CVProfile } from './types';
+import { CVData, ATSOptimization, CVProfile, HistoryState, ProfileVersion, OptimizationAnalytics } from './types';
 import { CVUpload } from './components/CVUpload';
 import { JobDescriptionInput } from './components/JobDescriptionInput';
 import { PersonalInfoForm } from './components/PersonalInfoForm';
@@ -16,23 +16,20 @@
 import { ProfileManager } from './components/ProfileManager';
 import { AISettings } from './components/AISettings';
 import { GoogleDriveSettings } from './components/GoogleDriveSettings';
-<<<<<<< HEAD
-=======
 import { ErrorBoundary } from './components/ErrorBoundary';
 import { ATSScoreCard } from './components/ATSScoreCard';
 import { AnalyticsDashboard } from './components/AnalyticsDashboard';
 import { ErrorMonitoringDashboard } from './components/ErrorMonitoringDashboard';
->>>>>>> 1b550ad5
 import { aiService } from './utils/aiService';
+import { AIConfig } from './utils/aiProviders';
 import { StorageService } from './utils/storage';
+import { applyCVOptimizations } from './utils/cvOptimizer';
+import { logger } from './utils/logger';
+import { performanceMonitor } from './utils/performance';
 import { t } from './i18n';
 import './styles.css';
 
-<<<<<<< HEAD
-type TabType = 'cv-info' | 'optimize' | 'cover-letter' | 'profiles' | 'settings';
-=======
 type TabType = 'cv-info' | 'optimize' | 'cover-letter' | 'profiles' | 'settings' | 'analytics' | 'error-monitoring';
->>>>>>> 1b550ad5
 type Theme = 'light' | 'dark' | 'system';
 type Language = 'en' | 'tr';
 
@@ -51,15 +48,17 @@
       whatsappLink: '',
       phoneNumber: '',
       countryCode: '',
-      summary: ''
+      summary: '',
     },
     skills: [],
     experience: [],
     education: [],
     certifications: [],
     projects: [],
-    customQuestions: []
+    customQuestions: [],
   });
+  // Store the original CV data before optimizations are applied
+  const [originalCVData, setOriginalCVData] = useState<CVData | null>(null);
   const [optimizations, setOptimizations] = useState<ATSOptimization[]>([]);
   const [coverLetter, setCoverLetter] = useState('');
   const [isOptimizing, setIsOptimizing] = useState(false);
@@ -71,10 +70,43 @@
   const [systemPrefersDark, setSystemPrefersDark] = useState(false);
   const [focusedOptimizationId, setFocusedOptimizationId] = useState<string | null>(null);
   const [selectedTemplateId, setSelectedTemplateId] = useState<string>('classic');
+  const [currentAIProvider, setCurrentAIProvider] = useState<'openai' | 'gemini' | 'claude'>(
+    'openai'
+  );
+  
+  // Undo/Redo state
+  const [undoStack, setUndoStack] = useState<HistoryState[]>([]);
+  const [redoStack, setRedoStack] = useState<HistoryState[]>([]);
+  const isUndoRedoOperation = useRef(false);
+  const currentProfileId = useRef<string | null>(null);
 
   useEffect(() => {
     loadInitial();
   }, []);
+
+  // Keyboard shortcuts for undo/redo
+  useEffect(() => {
+    const handleKeyDown = (e: KeyboardEvent) => {
+      // Ctrl+Z or Cmd+Z for undo
+      if ((e.ctrlKey || e.metaKey) && e.key === 'z' && !e.shiftKey) {
+        e.preventDefault();
+        handleUndo();
+      }
+      // Ctrl+Shift+Z or Cmd+Shift+Z for redo
+      else if ((e.ctrlKey || e.metaKey) && e.key === 'z' && e.shiftKey) {
+        e.preventDefault();
+        handleRedo();
+      }
+      // Ctrl+Y or Cmd+Y for redo (alternative)
+      else if ((e.ctrlKey || e.metaKey) && e.key === 'y') {
+        e.preventDefault();
+        handleRedo();
+      }
+    };
+
+    window.addEventListener('keydown', handleKeyDown);
+    return () => window.removeEventListener('keydown', handleKeyDown);
+  }, [undoStack, redoStack, cvData]);
 
   useEffect(() => {
     const mq = window.matchMedia('(prefers-color-scheme: dark)');
@@ -83,14 +115,14 @@
       setSystemPrefersDark(prefersDark);
     };
     update();
-    
+
     // Use modern addEventListener if available, fallback to addListener
     if (mq.addEventListener) {
       mq.addEventListener('change', update);
     } else if (mq.addListener) {
       mq.addListener(update);
     }
-    
+
     return () => {
       if (mq.removeEventListener) {
         mq.removeEventListener('change', update);
@@ -103,7 +135,7 @@
   const loadInitial = async () => {
     const key = await StorageService.getAPIKey();
     if (key) setApiKey(key);
-    
+
     // Initialize AI service with saved configuration
     await initializeAIService();
     
@@ -116,7 +148,11 @@
     });
 
     // Restore settings
-    const settings = await StorageService.getSettings<{ theme?: Theme; language?: Language; templateId?: string }>();
+    const settings = await StorageService.getSettings<{
+      theme?: Theme;
+      language?: Language;
+      templateId?: string;
+    }>();
     if (settings?.theme) setTheme(settings.theme);
     if (settings?.language) setLanguage(settings.language);
     if (settings?.templateId) setSelectedTemplateId(settings.templateId);
@@ -125,6 +161,7 @@
       activeTab: TabType;
       jobDescription: string;
       cvData: CVData;
+      originalCVData?: CVData;
       optimizations: ATSOptimization[];
       coverLetter: string;
       profileName: string;
@@ -133,6 +170,7 @@
       setActiveTab(draft.activeTab || 'cv-info');
       setJobDescription(draft.jobDescription || '');
       setCVData(draft.cvData || cvData);
+      setOriginalCVData(draft.originalCVData || null);
       setOptimizations(draft.optimizations || []);
       setCoverLetter(draft.coverLetter || '');
       setProfileName(draft.profileName || '');
@@ -142,10 +180,26 @@
   // Autosave draft when critical state changes
   useEffect(() => {
     const timeout = setTimeout(() => {
-      StorageService.saveDraft({ activeTab, jobDescription, cvData, optimizations, coverLetter, profileName });
+      StorageService.saveDraft({
+        activeTab,
+        jobDescription,
+        cvData,
+        originalCVData,
+        optimizations,
+        coverLetter,
+        profileName,
+      });
     }, 400);
     return () => clearTimeout(timeout);
-  }, [activeTab, jobDescription, cvData, optimizations, coverLetter, profileName]);
+  }, [activeTab, jobDescription, cvData, originalCVData, optimizations, coverLetter, profileName]);
+
+  // Re-verify AI service configuration when switching to tabs that use AI
+  useEffect(() => {
+    if (activeTab === 'optimize' || activeTab === 'cover-letter') {
+      // Ensure AI service is properly configured before use
+      initializeAIService();
+    }
+  }, [activeTab]);
 
   // Persist settings
   useEffect(() => {
@@ -156,14 +210,89 @@
   }, [theme, language, selectedTemplateId]);
 
   const handleCVParsed = (parsedData: Partial<CVData>) => {
-    setCVData(prev => ({
+    setCVData((prev) => ({
       ...prev,
       ...parsedData,
       personalInfo: {
         ...prev.personalInfo,
-        ...parsedData.personalInfo
-      }
+        ...parsedData.personalInfo,
+      },
     }));
+    // Clear optimizations when CV is re-uploaded
+    setOptimizations([]);
+    setOriginalCVData(null);
+  };
+
+  // Push current state to undo stack
+  const pushToUndoStack = (data: CVData) => {
+    if (isUndoRedoOperation.current) return;
+    
+    setUndoStack(prev => {
+      const newStack = [...prev, { cvData: data, timestamp: Date.now() }];
+      // Keep only last 50 states
+      return newStack.slice(-50);
+    });
+    // Clear redo stack when new changes are made
+    setRedoStack([]);
+  };
+
+  // Undo handler
+  const handleUndo = () => {
+    if (undoStack.length === 0) {
+      alert(t(language, 'undo.noUndoHistory'));
+      return;
+    }
+
+    isUndoRedoOperation.current = true;
+    
+    // Save current state to redo stack
+    setRedoStack(prev => [...prev, { cvData, timestamp: Date.now() }]);
+    
+    // Pop from undo stack
+    const previousState = undoStack[undoStack.length - 1];
+    setUndoStack(prev => prev.slice(0, -1));
+    
+    setCVData(previousState.cvData);
+    
+    setTimeout(() => {
+      isUndoRedoOperation.current = false;
+    }, 100);
+  };
+
+  // Redo handler
+  const handleRedo = () => {
+    if (redoStack.length === 0) {
+      alert(t(language, 'undo.noRedoHistory'));
+      return;
+    }
+
+    isUndoRedoOperation.current = true;
+    
+    // Save current state to undo stack
+    setUndoStack(prev => [...prev, { cvData, timestamp: Date.now() }]);
+    
+    // Pop from redo stack
+    const nextState = redoStack[redoStack.length - 1];
+    setRedoStack(prev => prev.slice(0, -1));
+    
+    setCVData(nextState.cvData);
+    
+    setTimeout(() => {
+      isUndoRedoOperation.current = false;
+    }, 100);
+  };
+
+  // Handler to update CV data and clear optimizations (when manually editing)
+  const handleCVDataChange = (newCVData: CVData) => {
+    // Push current state to undo stack before changing
+    pushToUndoStack(cvData);
+    
+    setCVData(newCVData);
+    // If there are optimizations active and user manually edits, clear them
+    if (optimizations.length > 0) {
+      setOptimizations([]);
+      setOriginalCVData(null);
+    }
   };
 
   const handleOptimizeCV = async () => {
@@ -174,15 +303,62 @@
 
     setIsOptimizing(true);
     try {
-      const result = await aiService.optimizeCV(cvData, jobDescription);
-      setCVData(result.optimizedCV);
+      const result = await performanceMonitor.measure(
+        'optimizeCV',
+        () => aiService.optimizeCV(cvData, jobDescription),
+        { jobDescriptionLength: jobDescription.length }
+      );
+      // Store the original CV data before any optimizations
+      setOriginalCVData(JSON.parse(JSON.stringify(cvData)));
+      // Set optimizations (all initially unapplied)
       setOptimizations(result.optimizations);
+      
+      // Save analytics data
+      const analytics: OptimizationAnalytics = {
+        id: Date.now().toString() + Math.random().toString(36).substr(2, 9),
+        timestamp: new Date().toISOString(),
+        profileId: currentProfileId.current || undefined,
+        optimizationsApplied: result.optimizations.length,
+        categoriesOptimized: [...new Set(result.optimizations.map(o => o.category))],
+        jobDescriptionLength: jobDescription.length,
+        cvSections: [...new Set(result.optimizations.map(o => o.section).filter(Boolean))] as string[],
+        aiProvider: currentAIProvider,
+        changes: result.optimizations.map(o => ({
+          section: o.section || 'general',
+          category: o.category,
+          applied: o.applied
+        }))
+      };
+      await StorageService.saveAnalytics(analytics);
+      
       setActiveTab('optimize');
-    } catch (error) {
-      console.error('Error optimizing CV:', error);
-      alert(t(language, 'common.errorOptimizing'));
+    } catch (error: any) {
+      logger.error('Error optimizing CV:', error);
+
+      // Show specific error message if available
+      const errorMessage = error?.message || t(language, 'common.errorOptimizing');
+
+      // Check if error is about missing API key
+      if (errorMessage.toLowerCase().includes('api key')) {
+        alert(
+          t(language, 'common.errorOptimizing') + '\n\n' + t(language, 'cover.errorGoToSettings')
+        );
+      } else {
+        alert(t(language, 'common.errorOptimizing') + '\n\n' + errorMessage);
+      }
     } finally {
       setIsOptimizing(false);
+    }
+  };
+
+  // Handle optimization changes - apply optimizations to original CV data
+  const handleOptimizationsChange = (newOptimizations: ATSOptimization[]) => {
+    setOptimizations(newOptimizations);
+
+    // Apply optimizations to the original CV data
+    if (originalCVData) {
+      const optimizedCV = applyCVOptimizations(originalCVData, newOptimizations);
+      setCVData(optimizedCV);
     }
   };
 
@@ -194,11 +370,38 @@
 
     setIsGeneratingCoverLetter(true);
     try {
-      const letter = await aiService.generateCoverLetter(cvData, jobDescription, extraPrompt);
+      const letter = await performanceMonitor.measure(
+        'generateCoverLetter',
+        () => aiService.generateCoverLetter(cvData, jobDescription, extraPrompt),
+        { hasExtraPrompt: !!extraPrompt }
+      );
       setCoverLetter(letter);
-    } catch (error) {
-      console.error('Error generating cover letter:', error);
-      alert(t(language, 'cover.errorGenerating'));
+    } catch (error: any) {
+      logger.error('Error generating cover letter:', error);
+
+      // Show specific error message if available, otherwise show generic message
+      const errorMessage = error?.message || t(language, 'cover.errorGenerating');
+
+      // Check if error is about missing API key
+      if (
+        errorMessage.toLowerCase().includes('api key') ||
+        errorMessage.toLowerCase().includes('mock mode')
+      ) {
+        alert(t(language, 'cover.errorNoApiKey') + '\n\n' + t(language, 'cover.errorGoToSettings'));
+      } else if (errorMessage.toLowerCase().includes('rate limit')) {
+        alert(t(language, 'cover.errorRateLimit'));
+      } else if (errorMessage.toLowerCase().includes('network')) {
+        alert(t(language, 'cover.errorNetwork'));
+      } else {
+        // Show the specific error message from the API
+        alert(
+          t(language, 'cover.errorGenerating') +
+            '\n\n' +
+            t(language, 'cover.errorDetails') +
+            ': ' +
+            errorMessage
+        );
+      }
     } finally {
       setIsGeneratingCoverLetter(false);
     }
@@ -210,33 +413,57 @@
         StorageService.getAIProvider(),
         StorageService.getAPIKeys(),
         StorageService.getAIModel(),
-        StorageService.getSettings()
+        StorageService.getSettings(),
       ]);
+
+      // Update current provider state for UI display
+      setCurrentAIProvider(provider);
 
       const apiKey = apiKeys[provider];
       if (apiKey) {
-        aiService.updateConfig({
+        const config: AIConfig = {
           provider,
           apiKey,
-          model,
-          temperature: (settings as any)?.aiTemperature || 0.3
-        });
+          temperature: (settings as any)?.aiTemperature || 0.3,
+        };
+        if (model) {
+          config.model = model;
+        }
+        aiService.updateConfig(config);
       }
     } catch (error) {
-      console.error('Failed to initialize AI service:', error);
+      logger.error('Failed to initialize AI service:', error);
     }
   };
 
   const handleSaveProfile = async (name: string) => {
+    const profileId = currentProfileId.current || Date.now().toString();
     const profile: CVProfile = {
-      id: Date.now().toString(),
+      id: profileId,
       name,
       data: cvData,
       createdAt: new Date().toISOString(),
-      updatedAt: new Date().toISOString()
+      updatedAt: new Date().toISOString(),
     };
-    
+
     await StorageService.saveProfile(profile);
+    currentProfileId.current = profileId;
+    
+    // Create version history entry
+    const existingVersions = await StorageService.getProfileVersions(profileId);
+    const versionNumber = existingVersions.length + 1;
+    
+    const version: ProfileVersion = {
+      id: Date.now().toString() + Math.random().toString(36).substr(2, 9),
+      profileId,
+      versionNumber,
+      data: cvData,
+      createdAt: new Date().toISOString(),
+      description: `${t(language, 'version.manual')} - ${name}`,
+    };
+    
+    await StorageService.saveProfileVersion(version);
+    
     setProfileName(name);
     alert(t(language, 'profile.saveSuccess'));
   };
@@ -244,7 +471,14 @@
   const handleLoadProfile = (profile: CVProfile) => {
     setCVData(profile.data);
     setProfileName(profile.name);
+    currentProfileId.current = profile.id;
     setActiveTab('cv-info');
+    // Clear optimizations when loading a new profile
+    setOptimizations([]);
+    setOriginalCVData(null);
+    // Clear undo/redo stacks when loading a new profile
+    setUndoStack([]);
+    setRedoStack([]);
     alert(t(language, 'profile.loadSuccess'));
   };
 
@@ -256,51 +490,144 @@
         <h1>🤖 {t(language, 'app.title')}</h1>
         <p>{t(language, 'app.subtitle')}</p>
         <div className="settings-bar">
-          <select className="form-select" value={language} onChange={(e) => setLanguage(e.target.value as Language)}>
+          <select
+            className="form-select"
+            value={language}
+            onChange={(e) => setLanguage(e.target.value as Language)}
+          >
             <option value="en">🌐 English</option>
             <option value="tr">🌐 Türkçe</option>
           </select>
-          <select className="form-select" value={theme} onChange={(e) => setTheme(e.target.value as Theme)}>
+          <select
+            className="form-select"
+            value={theme}
+            onChange={(e) => setTheme(e.target.value as Theme)}
+          >
             <option value="light">☀️ Light</option>
             <option value="dark">🌙 Dark</option>
             <option value="system">💻 System</option>
           </select>
+          <div
+            style={{
+              fontSize: '12px',
+              padding: '6px 12px',
+              borderRadius: '6px',
+              backgroundColor:
+                appliedTheme === 'dark' ? 'rgba(255,255,255,0.1)' : 'rgba(0,0,0,0.05)',
+              display: 'flex',
+              alignItems: 'center',
+              gap: '4px',
+              whiteSpace: 'nowrap',
+            }}
+          >
+            🤖{' '}
+            {currentAIProvider === 'openai'
+              ? 'ChatGPT'
+              : currentAIProvider === 'gemini'
+                ? 'Gemini'
+                : 'Claude'}
+          </div>
+          
+          {/* Undo/Redo Buttons */}
+          <button
+            onClick={handleUndo}
+            disabled={undoStack.length === 0}
+            style={{
+              fontSize: '16px',
+              padding: '6px 12px',
+              borderRadius: '6px',
+              border: 'none',
+              background: undoStack.length > 0 ? 'var(--primary-color)' : 'rgba(128,128,128,0.3)',
+              color: undoStack.length > 0 ? 'white' : 'rgba(128,128,128,0.7)',
+              cursor: undoStack.length > 0 ? 'pointer' : 'not-allowed',
+              opacity: undoStack.length > 0 ? 1 : 0.5,
+            }}
+            title={`${t(language, 'undo.undo')} (Ctrl+Z)`}
+          >
+            ↶
+          </button>
+          <button
+            onClick={handleRedo}
+            disabled={redoStack.length === 0}
+            style={{
+              fontSize: '16px',
+              padding: '6px 12px',
+              borderRadius: '6px',
+              border: 'none',
+              background: redoStack.length > 0 ? 'var(--primary-color)' : 'rgba(128,128,128,0.3)',
+              color: redoStack.length > 0 ? 'white' : 'rgba(128,128,128,0.7)',
+              cursor: redoStack.length > 0 ? 'pointer' : 'not-allowed',
+              opacity: redoStack.length > 0 ? 1 : 0.5,
+            }}
+            title={`${t(language, 'undo.redo')} (Ctrl+Shift+Z)`}
+          >
+            ↷
+          </button>
+          
+          <button
+            onClick={() => {/* TODO: Add keyboard shortcuts help */}}
+            style={{
+              fontSize: '18px',
+              padding: '6px 12px',
+              borderRadius: '6px',
+              border: 'none',
+              background: 'transparent',
+              cursor: 'pointer',
+              opacity: 0.7,
+            }}
+            title={language === 'en' ? 'Keyboard Shortcuts (?)' : 'Klavye Kısayolları (?)'}
+          >
+            ⌨️
+          </button>
         </div>
       </div>
-      
-      <div className="tabs">
-        <button 
+
+      <div className="tabs" role="navigation" aria-label={language === 'en' ? 'Main navigation' : 'Ana navigasyon'}>
+        <button
           className={`tab ${activeTab === 'cv-info' ? 'active' : ''}`}
           onClick={() => setActiveTab('cv-info')}
+          role="tab"
+          aria-selected={activeTab === 'cv-info'}
+          aria-label={t(language, 'tabs.cvinfo')}
         >
           📝 {t(language, 'tabs.cvinfo')}
         </button>
-        <button 
+        <button
           className={`tab ${activeTab === 'optimize' ? 'active' : ''}`}
           onClick={() => setActiveTab('optimize')}
+          role="tab"
+          aria-selected={activeTab === 'optimize'}
+          aria-label={t(language, 'tabs.optimize')}
         >
           ✨ {t(language, 'tabs.optimize')}
         </button>
-        <button 
+        <button
           className={`tab ${activeTab === 'cover-letter' ? 'active' : ''}`}
           onClick={() => setActiveTab('cover-letter')}
+          role="tab"
+          aria-selected={activeTab === 'cover-letter'}
+          aria-label={t(language, 'tabs.cover')}
         >
           ✉️ {t(language, 'tabs.cover')}
         </button>
-        <button 
+        <button
           className={`tab ${activeTab === 'profiles' ? 'active' : ''}`}
           onClick={() => setActiveTab('profiles')}
+          role="tab"
+          aria-selected={activeTab === 'profiles'}
+          aria-label={t(language, 'tabs.profiles')}
         >
           💾 {t(language, 'tabs.profiles')}
         </button>
-        <button 
+        <button
           className={`tab ${activeTab === 'settings' ? 'active' : ''}`}
           onClick={() => setActiveTab('settings')}
+          role="tab"
+          aria-selected={activeTab === 'settings'}
+          aria-label={t(language, 'tabs.settings')}
         >
           ⚙️ {t(language, 'tabs.settings')}
         </button>
-<<<<<<< HEAD
-=======
         <button
           className={`tab ${activeTab === 'analytics' ? 'active' : ''}`}
           onClick={() => setActiveTab('analytics')}
@@ -319,86 +646,100 @@
         >
           🔍 Error Monitor
         </button>
->>>>>>> 1b550ad5
       </div>
-      
+
       <div className="content">
         {activeTab === 'cv-info' && (
           <>
             <CVUpload onCVParsed={handleCVParsed} language={language} />
-            
-            <JobDescriptionInput 
-              value={jobDescription} 
-              onChange={setJobDescription} 
-              language={language}
-            />
-            
-            <PersonalInfoForm 
+
+            <JobDescriptionInput
+              value={jobDescription}
+              onChange={setJobDescription}
+              language={language}
+            />
+
+            <PersonalInfoForm
               data={cvData.personalInfo}
-              onChange={(personalInfo) => setCVData({ ...cvData, personalInfo })}
-              language={language}
-            />
-            
-            <SkillsForm 
+              onChange={(personalInfo) => handleCVDataChange({ ...cvData, personalInfo })}
+              language={language}
+            />
+
+            <SkillsForm
               skills={cvData.skills}
-              onChange={(skills) => setCVData({ ...cvData, skills })}
-              language={language}
-            />
-            
-            <ExperienceForm 
+              onChange={(skills) => handleCVDataChange({ ...cvData, skills })}
+              language={language}
+            />
+
+            <ExperienceForm
               experiences={cvData.experience}
-              onChange={(experience) => setCVData({ ...cvData, experience })}
-              language={language}
-            />
-            
-            <EducationForm 
+              onChange={(experience) => handleCVDataChange({ ...cvData, experience })}
+              language={language}
+            />
+
+            <EducationForm
               education={cvData.education}
-              onChange={(education) => setCVData({ ...cvData, education })}
-              language={language}
-            />
-            
-            <CertificationsForm 
+              onChange={(education) => handleCVDataChange({ ...cvData, education })}
+              language={language}
+            />
+
+            <CertificationsForm
               certifications={cvData.certifications}
-              onChange={(certifications) => setCVData({ ...cvData, certifications })}
-              language={language}
-            />
-            
-            <ProjectsForm 
+              onChange={(certifications) => handleCVDataChange({ ...cvData, certifications })}
+              language={language}
+            />
+
+            <ProjectsForm
               projects={cvData.projects}
-              onChange={(projects) => setCVData({ ...cvData, projects })}
-              language={language}
-            />
-            
-            <CustomQuestionsForm 
+              onChange={(projects) => handleCVDataChange({ ...cvData, projects })}
+              language={language}
+            />
+
+            <CustomQuestionsForm
               questions={cvData.customQuestions}
-              onChange={(customQuestions) => setCVData({ ...cvData, customQuestions })}
-              language={language}
-            />
-            
+              onChange={(customQuestions) => handleCVDataChange({ ...cvData, customQuestions })}
+              language={language}
+            />
+
+            <ATSScoreCard
+              cvData={cvData}
+              jobDescription={jobDescription}
+              language={language}
+            />
+
             <div className="sticky-footer">
-              <button 
-                className="btn btn-primary" 
+              <button
+                className="btn btn-primary"
                 onClick={handleOptimizeCV}
                 disabled={isOptimizing}
                 style={{ width: '100%', fontSize: '16px', padding: '15px' }}
+                aria-label={isOptimizing ? t(language, 'opt.optimizing') : t(language, 'opt.optimizeBtn')}
               >
-                {isOptimizing ? `⏳ ${t(language, 'opt.optimizing')}` : `✨ ${t(language, 'opt.optimizeBtn')}`}
+                {isOptimizing
+                  ? `⏳ ${t(language, 'opt.optimizing')}`
+                  : `✨ ${t(language, 'opt.optimizeBtn')}`}
               </button>
             </div>
           </>
         )}
-        
+
         {activeTab === 'optimize' && (
           <>
-            <ATSOptimizations 
+            <ATSScoreCard
+              cvData={cvData}
+              jobDescription={jobDescription}
+              language={language}
+            />
+            
+            <ATSOptimizations
               optimizations={optimizations}
-              onChange={setOptimizations}
+              onChange={handleOptimizationsChange}
               language={language}
               onOptimizationFocus={setFocusedOptimizationId}
               focusedOptimizationId={focusedOptimizationId}
             />
-            
-            <CVPreview 
+
+            <CVPreview
               cvData={cvData}
               optimizations={optimizations}
               language={language}
@@ -407,9 +748,9 @@
             />
           </>
         )}
-        
+
         {activeTab === 'cover-letter' && (
-          <CoverLetter 
+          <CoverLetter
             cvData={cvData}
             jobDescription={jobDescription}
             coverLetter={coverLetter}
@@ -418,9 +759,9 @@
             language={language}
           />
         )}
-        
+
         {activeTab === 'profiles' && (
-          <ProfileManager 
+          <ProfileManager
             onLoadProfile={handleLoadProfile}
             onSaveProfile={handleSaveProfile}
             currentProfileName={profileName}
@@ -430,21 +771,14 @@
             onTemplateChange={setSelectedTemplateId}
           />
         )}
-        
+
         {activeTab === 'settings' && (
           <>
-            <AISettings 
-              language={language}
-              onConfigChange={initializeAIService}
-            />
-            
-            <GoogleDriveSettings 
-              language={language}
-            />
+            <AISettings language={language} onConfigChange={initializeAIService} />
+
+            <GoogleDriveSettings language={language} />
           </>
         )}
-<<<<<<< HEAD
-=======
 
         {activeTab === 'analytics' && (
           <AnalyticsDashboard language={language} />
@@ -453,11 +787,18 @@
         {activeTab === 'error-monitoring' && (
           <ErrorMonitoringDashboard />
         )}
->>>>>>> 1b550ad5
       </div>
     </div>
   );
 };
 
 const root = ReactDOM.createRoot(document.getElementById('root')!);
-root.render(<App />);+root.render(
+  <ErrorBoundary
+    onError={(error, errorInfo) => {
+      logger.error('Application error caught by boundary:', error, errorInfo);
+    }}
+  >
+    <App />
+  </ErrorBoundary>
+);