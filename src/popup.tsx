--- conflicted
+++ resolved
@@ -19,6 +19,7 @@
 import { aiService } from './utils/aiService';
 import { AIConfig } from './utils/aiProviders';
 import { StorageService } from './utils/storage';
+import { applyCVOptimizations } from './utils/cvOptimizer';
 import { t } from './i18n';
 import './styles.css';
 
@@ -50,6 +51,8 @@
     projects: [],
     customQuestions: [],
   });
+  // Store the original CV data before optimizations are applied
+  const [originalCVData, setOriginalCVData] = useState<CVData | null>(null);
   const [optimizations, setOptimizations] = useState<ATSOptimization[]>([]);
   const [coverLetter, setCoverLetter] = useState('');
   const [isOptimizing, setIsOptimizing] = useState(false);
@@ -61,12 +64,9 @@
   const [systemPrefersDark, setSystemPrefersDark] = useState(false);
   const [focusedOptimizationId, setFocusedOptimizationId] = useState<string | null>(null);
   const [selectedTemplateId, setSelectedTemplateId] = useState<string>('classic');
-<<<<<<< HEAD
-=======
   const [currentAIProvider, setCurrentAIProvider] = useState<'openai' | 'gemini' | 'claude'>(
     'openai'
   );
->>>>>>> e522ff19
 
   useEffect(() => {
     loadInitial();
@@ -116,6 +116,7 @@
       activeTab: TabType;
       jobDescription: string;
       cvData: CVData;
+      originalCVData?: CVData;
       optimizations: ATSOptimization[];
       coverLetter: string;
       profileName: string;
@@ -124,6 +125,7 @@
       setActiveTab(draft.activeTab || 'cv-info');
       setJobDescription(draft.jobDescription || '');
       setCVData(draft.cvData || cvData);
+      setOriginalCVData(draft.originalCVData || null);
       setOptimizations(draft.optimizations || []);
       setCoverLetter(draft.coverLetter || '');
       setProfileName(draft.profileName || '');
@@ -133,9 +135,6 @@
   // Autosave draft when critical state changes
   useEffect(() => {
     const timeout = setTimeout(() => {
-<<<<<<< HEAD
-      StorageService.saveDraft({ activeTab, jobDescription, cvData, optimizations, coverLetter, profileName });
-=======
       StorageService.saveDraft({
         activeTab,
         jobDescription,
@@ -145,10 +144,17 @@
         coverLetter,
         profileName,
       });
->>>>>>> e522ff19
     }, 400);
     return () => clearTimeout(timeout);
-  }, [activeTab, jobDescription, cvData, optimizations, coverLetter, profileName]);
+  }, [activeTab, jobDescription, cvData, originalCVData, optimizations, coverLetter, profileName]);
+
+  // Re-verify AI service configuration when switching to tabs that use AI
+  useEffect(() => {
+    if (activeTab === 'optimize' || activeTab === 'cover-letter') {
+      // Ensure AI service is properly configured before use
+      initializeAIService();
+    }
+  }, [activeTab]);
 
   // Persist settings
   useEffect(() => {
@@ -167,6 +173,19 @@
         ...parsedData.personalInfo,
       },
     }));
+    // Clear optimizations when CV is re-uploaded
+    setOptimizations([]);
+    setOriginalCVData(null);
+  };
+
+  // Handler to update CV data and clear optimizations (when manually editing)
+  const handleCVDataChange = (newCVData: CVData) => {
+    setCVData(newCVData);
+    // If there are optimizations active and user manually edits, clear them
+    if (optimizations.length > 0) {
+      setOptimizations([]);
+      setOriginalCVData(null);
+    }
   };
 
   const handleOptimizeCV = async () => {
@@ -178,7 +197,9 @@
     setIsOptimizing(true);
     try {
       const result = await aiService.optimizeCV(cvData, jobDescription);
-      setCVData(result.optimizedCV);
+      // Store the original CV data before any optimizations
+      setOriginalCVData(JSON.parse(JSON.stringify(cvData)));
+      // Set optimizations (all initially unapplied)
       setOptimizations(result.optimizations);
       setActiveTab('optimize');
     } catch (error: any) {
@@ -200,8 +221,6 @@
     }
   };
 
-<<<<<<< HEAD
-=======
   // Handle optimization changes - apply optimizations to original CV data
   const handleOptimizationsChange = (newOptimizations: ATSOptimization[]) => {
     setOptimizations(newOptimizations);
@@ -213,7 +232,6 @@
     }
   };
 
->>>>>>> e522ff19
   const handleGenerateCoverLetter = async (extraPrompt: string) => {
     if (!jobDescription.trim()) {
       alert(t(language, 'cover.needJobDesc'));
@@ -264,6 +282,9 @@
         StorageService.getSettings(),
       ]);
 
+      // Update current provider state for UI display
+      setCurrentAIProvider(provider);
+
       const apiKey = apiKeys[provider];
       if (apiKey) {
         const config: AIConfig = {
@@ -299,6 +320,9 @@
     setCVData(profile.data);
     setProfileName(profile.name);
     setActiveTab('cv-info');
+    // Clear optimizations when loading a new profile
+    setOptimizations([]);
+    setOriginalCVData(null);
     alert(t(language, 'profile.loadSuccess'));
   };
 
@@ -327,8 +351,6 @@
             <option value="dark">🌙 Dark</option>
             <option value="system">💻 System</option>
           </select>
-<<<<<<< HEAD
-=======
           <div
             style={{
               fontSize: '12px',
@@ -349,7 +371,6 @@
                 ? 'Gemini'
                 : 'Claude'}
           </div>
->>>>>>> e522ff19
         </div>
       </div>
 
@@ -399,43 +420,43 @@
 
             <PersonalInfoForm
               data={cvData.personalInfo}
-              onChange={(personalInfo) => setCVData({ ...cvData, personalInfo })}
+              onChange={(personalInfo) => handleCVDataChange({ ...cvData, personalInfo })}
               language={language}
             />
 
             <SkillsForm
               skills={cvData.skills}
-              onChange={(skills) => setCVData({ ...cvData, skills })}
+              onChange={(skills) => handleCVDataChange({ ...cvData, skills })}
               language={language}
             />
 
             <ExperienceForm
               experiences={cvData.experience}
-              onChange={(experience) => setCVData({ ...cvData, experience })}
+              onChange={(experience) => handleCVDataChange({ ...cvData, experience })}
               language={language}
             />
 
             <EducationForm
               education={cvData.education}
-              onChange={(education) => setCVData({ ...cvData, education })}
+              onChange={(education) => handleCVDataChange({ ...cvData, education })}
               language={language}
             />
 
             <CertificationsForm
               certifications={cvData.certifications}
-              onChange={(certifications) => setCVData({ ...cvData, certifications })}
+              onChange={(certifications) => handleCVDataChange({ ...cvData, certifications })}
               language={language}
             />
 
             <ProjectsForm
               projects={cvData.projects}
-              onChange={(projects) => setCVData({ ...cvData, projects })}
+              onChange={(projects) => handleCVDataChange({ ...cvData, projects })}
               language={language}
             />
 
             <CustomQuestionsForm
               questions={cvData.customQuestions}
-              onChange={(customQuestions) => setCVData({ ...cvData, customQuestions })}
+              onChange={(customQuestions) => handleCVDataChange({ ...cvData, customQuestions })}
               language={language}
             />
 
@@ -458,7 +479,7 @@
           <>
             <ATSOptimizations
               optimizations={optimizations}
-              onChange={setOptimizations}
+              onChange={handleOptimizationsChange}
               language={language}
               onOptimizationFocus={setFocusedOptimizationId}
               focusedOptimizationId={focusedOptimizationId}
