/**
 * Multi-AI Provider Support
 * Supports OpenAI, Google Gemini, and Anthropic Claude
 * 
 * Enhanced with:
 * - Timeout management
 * - Request caching
 * - Progress tracking
 * - Detailed logging
 * - Offline detection
 */

import { CVData, ATSOptimization } from '../types';
import { logger } from './logger';
import { StorageService } from './storage';

/**
 * Track provider usage and performance
 */
async function trackProviderUsage(
  provider: AIProvider,
  operation: 'optimizeCV' | 'generateCoverLetter',
  startTime: number,
  success: boolean,
  errorMessage?: string
): Promise<void> {
  const duration = Date.now() - startTime;
  
  // Save usage analytics
  await StorageService.saveProviderUsage({
    id: `${Date.now()}-${Math.random()}`,
    provider,
    operation,
    timestamp: new Date().toISOString(),
    success,
    duration,
    errorMessage,
  });

  // Save performance metrics
  await StorageService.savePerformanceMetrics({
    id: `${Date.now()}-${Math.random()}`,
    provider,
    operation,
    timestamp: new Date().toISOString(),
    duration,
    success,
    errorMessage,
  });
}

/**
 * Retry helper for API calls with exponential backoff
 */
async function retryWithBackoff<T>(
  fn: () => Promise<T>,
  maxRetries: number = 2,
  initialDelay: number = 1000
): Promise<T> {
  let lastError: Error | null = null;

  for (let attempt = 0; attempt <= maxRetries; attempt++) {
    try {
      return await fn();
    } catch (error: any) {
      lastError = error;

      // Don't retry on authentication or validation errors
      if (
        error.message?.includes('Invalid API key') ||
        error.message?.includes('Invalid request') ||
        error.message?.includes('blocked by safety') ||
        error.message?.includes('parse')
      ) {
        throw error;
      }

      // Only retry on network errors or server errors
      const shouldRetry =
        error.message?.includes('network') ||
        error.message?.includes('temporarily unavailable') ||
        error.message?.includes('503') ||
        error.message?.includes('502') ||
        error.message?.includes('504');

      if (!shouldRetry || attempt === maxRetries) {
        throw error;
      }

      // Exponential backoff
      const delay = initialDelay * Math.pow(2, attempt);
      logger.info(`Retrying after ${delay}ms (attempt ${attempt + 1}/${maxRetries})...`);
      await new Promise((resolve) => setTimeout(resolve, delay));
    }
  }

  throw lastError || new Error('Retry failed');
}

/**
 * Retry helper for API calls with exponential backoff
 */
async function retryWithBackoff<T>(
  fn: () => Promise<T>,
  maxRetries: number = 2,
  initialDelay: number = 1000
): Promise<T> {
  let lastError: Error | null = null;
  
  for (let attempt = 0; attempt <= maxRetries; attempt++) {
    try {
      return await fn();
    } catch (error: any) {
      lastError = error;
      
      // Don't retry on authentication or validation errors
      if (
        error.message?.includes('Invalid API key') ||
        error.message?.includes('Invalid request') ||
        error.message?.includes('blocked by safety') ||
        error.message?.includes('parse')
      ) {
        throw error;
      }
      
      // Only retry on network errors or server errors
      const shouldRetry = 
        error.message?.includes('network') ||
        error.message?.includes('temporarily unavailable') ||
        error.message?.includes('503') ||
        error.message?.includes('502') ||
        error.message?.includes('504');
      
      if (!shouldRetry || attempt === maxRetries) {
        throw error;
      }
      
      // Exponential backoff
      const delay = initialDelay * Math.pow(2, attempt);
      console.log(`Retrying after ${delay}ms (attempt ${attempt + 1}/${maxRetries})...`);
      await new Promise(resolve => setTimeout(resolve, delay));
    }
  }
  
  throw lastError || new Error('Retry failed');
}

export type AIProvider = 'openai' | 'gemini' | 'claude';

export interface AIConfig {
  provider: AIProvider;
  apiKey: string;
  model?: string;
  temperature?: number;
  timeout?: number; // Request timeout in milliseconds
  enableCache?: boolean; // Enable response caching
  cacheTTL?: number; // Cache time-to-live in milliseconds
}

export interface AIRequestOptions {
  onProgress?: (progress: any) => void;
  signal?: AbortSignal;
}

export interface AIProviderAdapter {
  optimizeCV(
    cvData: CVData,
    jobDescription: string,
    options?: AIRequestOptions
  ): Promise<{ optimizedCV: CVData; optimizations: ATSOptimization[] }>;
  generateCoverLetter(
    cvData: CVData,
    jobDescription: string,
    extraPrompt?: string,
    options?: AIRequestOptions
  ): Promise<string>;
}

/**
 * OpenAI Provider Implementation
 */
export class OpenAIProvider implements AIProviderAdapter {
  private apiKey: string;
  private model: string;
  private temperature: number;

  constructor(config: AIConfig) {
    this.apiKey = config.apiKey;
    this.model = config.model || 'gpt-4o-mini';
    this.temperature = config.temperature || 0.3;
  }

<<<<<<< HEAD
  async optimizeCV(
    cvData: CVData,
    jobDescription: string
  ): Promise<{ optimizedCV: CVData; optimizations: ATSOptimization[] }> {
    return retryWithBackoff(async () => {
      try {
        const systemPrompt = `You are an expert ATS (Applicant Tracking System) optimizer and career consultant. 
=======
  async optimizeCV(cvData: CVData, jobDescription: string): Promise<{ optimizedCV: CVData; optimizations: ATSOptimization[] }> {
    return retryWithBackoff(async () => {
      try {
      const systemPrompt = `You are an expert ATS (Applicant Tracking System) optimizer and career consultant. 
>>>>>>> 680178bd
Your task is to analyze a CV against a job description and suggest specific, actionable optimizations that will:
1. Increase keyword match with the job description
2. Improve ATS compatibility
3. Enhance readability and impact
4. Quantify achievements where possible
5. Use strong action verbs

Return your response as a JSON object with this structure:
{
  "optimizations": [
    {
      "category": "Keywords|Action Verbs|Quantification|Formatting|Skills",
      "change": "Brief description of the change",
      "originalText": "The original text",
      "optimizedText": "The improved text",
      "section": "Which section this applies to (summary|experience|skills|education)"
    }
  ]
}`;

        const userPrompt = `Job Description:
${jobDescription}

Current CV Data:
${JSON.stringify(cvData, null, 2)}

Please analyze this CV against the job description and provide specific optimizations.`;

        const response = await fetch('https://api.openai.com/v1/chat/completions', {
          method: 'POST',
          headers: {
            'Content-Type': 'application/json',
            Authorization: `Bearer ${this.apiKey}`,
          },
          body: JSON.stringify({
            model: this.model,
            messages: [
              { role: 'system', content: systemPrompt },
              { role: 'user', content: userPrompt },
            ],
            temperature: this.temperature,
            response_format: { type: 'json_object' },
          }),
        });

        if (!response.ok) {
          const errorText = await response.text();
          let errorMessage = `OpenAI API error (${response.status})`;

          try {
            const errorData = JSON.parse(errorText);
            if (errorData.error?.message) {
              errorMessage += `: ${errorData.error.message}`;
            }
          } catch {
            errorMessage += `: ${errorText.substring(0, 200)}`;
          }

<<<<<<< HEAD
          if (response.status === 401) {
            throw new Error('Invalid API key. Please check your OpenAI API key in Settings.');
          } else if (response.status === 429) {
            throw new Error('API rate limit exceeded. Please wait a moment and try again.');
          } else if (response.status === 400) {
            throw new Error('Invalid request. Please check your CV data and job description.');
          } else if (response.status >= 500) {
            throw new Error('OpenAI service is temporarily unavailable. Please try again later.');
          }

          throw new Error(errorMessage);
        }

        const data = await response.json();
        const content = data.choices?.[0]?.message?.content;

        if (!content) {
          throw new Error('No response from OpenAI. Please try again.');
        }

        let result;
        try {
          result = JSON.parse(content);
        } catch (parseError) {
          logger.error('Failed to parse OpenAI response:', content);
          throw new Error(
            'Failed to parse AI response. The response format was invalid. Please try again.'
          );
        }

        if (!result.optimizations || !Array.isArray(result.optimizations)) {
          throw new Error('Invalid response format from AI. Please try again.');
        }

        const optimizations: ATSOptimization[] = result.optimizations.map(
          (opt: any, index: number) => ({
            id: `opt-${Date.now()}-${index}`,
            category: opt.category || 'General',
            change: opt.change || 'Optimization',
            originalText: opt.originalText || '',
            optimizedText: opt.optimizedText || '',
            applied: false,
            section: opt.section || undefined,
          })
        );

        // Track successful usage
        await trackProviderUsage('openai', 'optimizeCV', startTime, true);

        return {
          optimizedCV: cvData,
          optimizations,
        };
      } catch (error: any) {
        logger.error('OpenAI optimization error:', error);
        
        // Track failed usage
        await trackProviderUsage('openai', 'optimizeCV', startTime, false, error.message);
        
        // Re-throw with more context if it's a generic error
        if (error.message?.includes('fetch') || error.message?.includes('network')) {
          throw new Error(
            'Network error: Unable to connect to OpenAI API. Please check your internet connection.'
          );
        }
        throw error;
      }
    });
  }

  async generateCoverLetter(
    cvData: CVData,
    jobDescription: string,
    extraPrompt?: string
  ): Promise<string> {
=======
      if (!response.ok) {
        const errorText = await response.text();
        let errorMessage = `OpenAI API error (${response.status})`;
        
        try {
          const errorData = JSON.parse(errorText);
          if (errorData.error?.message) {
            errorMessage += `: ${errorData.error.message}`;
          }
        } catch {
          errorMessage += `: ${errorText.substring(0, 200)}`;
        }
        
        if (response.status === 401) {
          throw new Error('Invalid API key. Please check your OpenAI API key in Settings.');
        } else if (response.status === 429) {
          throw new Error('API rate limit exceeded. Please wait a moment and try again.');
        } else if (response.status === 400) {
          throw new Error('Invalid request. Please check your CV data and job description.');
        } else if (response.status >= 500) {
          throw new Error('OpenAI service is temporarily unavailable. Please try again later.');
        }
        
        throw new Error(errorMessage);
      }

      const data = await response.json();
      const content = data.choices?.[0]?.message?.content;
      
      if (!content) {
        throw new Error('No response from OpenAI. Please try again.');
      }

      let result;
      try {
        result = JSON.parse(content);
      } catch (parseError) {
        console.error('Failed to parse OpenAI response:', content);
        throw new Error('Failed to parse AI response. The response format was invalid. Please try again.');
      }

      if (!result.optimizations || !Array.isArray(result.optimizations)) {
        throw new Error('Invalid response format from AI. Please try again.');
      }

      const optimizations: ATSOptimization[] = result.optimizations.map((opt: any, index: number) => ({
        id: `opt-${Date.now()}-${index}`,
        category: opt.category || 'General',
        change: opt.change || 'Optimization',
        originalText: opt.originalText || '',
        optimizedText: opt.optimizedText || '',
        applied: false
      }));

      return {
        optimizedCV: cvData,
        optimizations
      };
    } catch (error: any) {
      console.error('OpenAI optimization error:', error);
      // Re-throw with more context if it's a generic error
      if (error.message?.includes('fetch') || error.message?.includes('network')) {
        throw new Error('Network error: Unable to connect to OpenAI API. Please check your internet connection.');
      }
      throw error;
      }
    });
  }

  async generateCoverLetter(cvData: CVData, jobDescription: string, extraPrompt?: string): Promise<string> {
>>>>>>> 680178bd
    return retryWithBackoff(async () => {
      try {
        const systemPrompt = `You are an expert cover letter writer. Create compelling, personalized cover letters that:
1. Are concise and professional (max 400 words)
2. Highlight relevant experience and skills from the CV
3. Match the job requirements
4. Show enthusiasm and cultural fit
5. Include specific examples and achievements
6. Avoid clichés and generic phrases
7. Use a professional but engaging tone`;

        const userPrompt = `Job Description:
${jobDescription}

Candidate CV Data:
Name: ${cvData.personalInfo.firstName} ${cvData.personalInfo.lastName}
Email: ${cvData.personalInfo.email}
Summary: ${cvData.personalInfo.summary}
Skills: ${cvData.skills.join(', ')}
Experience: ${JSON.stringify(cvData.experience.slice(0, 3), null, 2)}
Education: ${JSON.stringify(cvData.education.slice(0, 2), null, 2)}

${extraPrompt ? `Additional Instructions: ${extraPrompt}` : ''}

Please write a professional cover letter for this candidate. Include:
- Proper greeting
- Strong opening paragraph
- 2-3 body paragraphs highlighting relevant experience and skills
- Professional closing

Return only the cover letter text, no additional formatting or explanations.`;

        const response = await fetch('https://api.openai.com/v1/chat/completions', {
          method: 'POST',
          headers: {
            'Content-Type': 'application/json',
            Authorization: `Bearer ${this.apiKey}`,
          },
          body: JSON.stringify({
            model: this.model,
            messages: [
              { role: 'system', content: systemPrompt },
              { role: 'user', content: userPrompt },
            ],
            temperature: this.temperature,
          }),
        });

        if (!response.ok) {
          const errorText = await response.text();
          let errorMessage = `OpenAI API error (${response.status})`;

          try {
            const errorData = JSON.parse(errorText);
            if (errorData.error?.message) {
              errorMessage += `: ${errorData.error.message}`;
            }
          } catch {
            errorMessage += `: ${errorText.substring(0, 200)}`;
          }

<<<<<<< HEAD
          if (response.status === 401) {
            throw new Error('Invalid API key. Please check your OpenAI API key in Settings.');
          } else if (response.status === 429) {
            throw new Error('API rate limit exceeded. Please wait a moment and try again.');
          } else if (response.status === 400) {
            throw new Error('Invalid request. Please check your CV data and job description.');
          } else if (response.status >= 500) {
            throw new Error('OpenAI service is temporarily unavailable. Please try again later.');
          }

          throw new Error(errorMessage);
        }

        const data = await response.json();
        const content = data.choices?.[0]?.message?.content;

        if (!content) {
          throw new Error('No response from OpenAI. Please try again.');
        }

        // Track successful usage
        await trackProviderUsage('openai', 'generateCoverLetter', startTime, true);

        return content.trim();
      } catch (error: any) {
        logger.error('OpenAI cover letter generation error:', error);
        
        // Track failed usage
        await trackProviderUsage('openai', 'generateCoverLetter', startTime, false, error.message);
        
        // Re-throw with more context if it's a generic error
        if (error.message?.includes('fetch') || error.message?.includes('network')) {
          throw new Error(
            'Network error: Unable to connect to OpenAI API. Please check your internet connection.'
          );
        }
        throw error;
      }
=======
      if (!response.ok) {
        const errorText = await response.text();
        let errorMessage = `OpenAI API error (${response.status})`;
        
        try {
          const errorData = JSON.parse(errorText);
          if (errorData.error?.message) {
            errorMessage += `: ${errorData.error.message}`;
          }
        } catch {
          errorMessage += `: ${errorText.substring(0, 200)}`;
        }
        
        if (response.status === 401) {
          throw new Error('Invalid API key. Please check your OpenAI API key in Settings.');
        } else if (response.status === 429) {
          throw new Error('API rate limit exceeded. Please wait a moment and try again.');
        } else if (response.status === 400) {
          throw new Error('Invalid request. Please check your CV data and job description.');
        } else if (response.status >= 500) {
          throw new Error('OpenAI service is temporarily unavailable. Please try again later.');
        }
        
        throw new Error(errorMessage);
      }

      const data = await response.json();
      const content = data.choices?.[0]?.message?.content;
      
      if (!content) {
        throw new Error('No response from OpenAI. Please try again.');
      }

      return content.trim();
      } catch (error: any) {
        console.error('OpenAI cover letter generation error:', error);
        // Re-throw with more context if it's a generic error
        if (error.message?.includes('fetch') || error.message?.includes('network')) {
          throw new Error('Network error: Unable to connect to OpenAI API. Please check your internet connection.');
        }
        throw error;
      }
>>>>>>> 680178bd
    });
  }
}

/**
 * Google Gemini Provider Implementation
 */
export class GeminiProvider implements AIProviderAdapter {
  private apiKey: string;
  private model: string;
  private temperature: number;

  constructor(config: AIConfig) {
    this.apiKey = config.apiKey;
    this.model = config.model || 'gemini-pro';
    this.temperature = config.temperature || 0.3;
  }

<<<<<<< HEAD
  async optimizeCV(
    cvData: CVData,
    jobDescription: string
  ): Promise<{ optimizedCV: CVData; optimizations: ATSOptimization[] }> {
    const startTime = Date.now();
    return retryWithBackoff(async () => {
      try {
        const prompt = `You are an expert ATS optimizer. Analyze this CV against the job description and provide specific optimizations.
=======
  async optimizeCV(cvData: CVData, jobDescription: string): Promise<{ optimizedCV: CVData; optimizations: ATSOptimization[] }> {
    return retryWithBackoff(async () => {
      try {
      const prompt = `You are an expert ATS optimizer. Analyze this CV against the job description and provide specific optimizations.
>>>>>>> 680178bd

Job Description:
${jobDescription}

CV Data:
${JSON.stringify(cvData, null, 2)}

Provide your response as a JSON object with an "optimizations" array. Each optimization should have:
- category: "Keywords", "Action Verbs", "Quantification", "Formatting", or "Skills"
- change: Brief description
- originalText: The original text
- optimizedText: The improved text
- section: Which CV section this applies to`;

        const response = await fetch(
          `https://generativelanguage.googleapis.com/v1beta/models/${this.model}:generateContent?key=${this.apiKey}`,
          {
            method: 'POST',
            headers: {
              'Content-Type': 'application/json',
            },
            body: JSON.stringify({
              contents: [
                {
                  parts: [{ text: prompt }],
                },
              ],
              generationConfig: {
                temperature: this.temperature,
                topK: 40,
                topP: 0.95,
              },
            }),
          }
        );

        if (!response.ok) {
          const errorText = await response.text();
          let errorMessage = `Gemini API error (${response.status})`;

          try {
            const errorData = JSON.parse(errorText);
            if (errorData.error?.message) {
              errorMessage += `: ${errorData.error.message}`;
            }
          } catch {
            errorMessage += `: ${errorText.substring(0, 200)}`;
          }

<<<<<<< HEAD
          if (response.status === 401 || response.status === 403) {
            throw new Error('Invalid API key. Please check your Gemini API key in Settings.');
          } else if (response.status === 429) {
            throw new Error('API rate limit exceeded. Please wait a moment and try again.');
          } else if (response.status >= 500) {
            throw new Error('Gemini service is temporarily unavailable. Please try again later.');
          }

          throw new Error(errorMessage);
        }

        const data = await response.json();
        const content = data.candidates?.[0]?.content?.parts?.[0]?.text;

        if (!content) {
          // Check for blocked content
          if (data.candidates?.[0]?.finishReason === 'SAFETY') {
            throw new Error(
              'Content was blocked by safety filters. Please try with different content.'
            );
          }
          throw new Error('No response from Gemini. Please check your input and try again.');
        }

        // Extract JSON from markdown code blocks if present
        let jsonText = content;
        const jsonMatch = content.match(/```(?:json)?\s*(\{[\s\S]*?\})\s*```/);
        if (jsonMatch) {
          jsonText = jsonMatch[1];
        } else {
          // Try to extract just the JSON object
          const directJsonMatch = content.match(/\{[\s\S]*\}/);
          if (directJsonMatch) {
            jsonText = directJsonMatch[0];
          }
        }

        let result;
        try {
          result = JSON.parse(jsonText);
        } catch (parseError) {
          logger.error('Failed to parse Gemini response:', content);
          throw new Error(
            'Failed to parse AI response. The response format was invalid. Please try again.'
          );
        }

        if (!result.optimizations || !Array.isArray(result.optimizations)) {
          throw new Error('Invalid response format from AI. Please try again.');
        }

        const optimizations: ATSOptimization[] = result.optimizations.map(
          (opt: any, index: number) => ({
            id: `opt-${Date.now()}-${index}`,
            category: opt.category || 'General',
            change: opt.change || 'Optimization',
            originalText: opt.originalText || '',
            optimizedText: opt.optimizedText || '',
            applied: false,
            section: opt.section || undefined,
          })
        );

        // Track successful usage
        await trackProviderUsage('gemini', 'optimizeCV', startTime, true);

        return {
          optimizedCV: cvData,
          optimizations,
        };
      } catch (error: any) {
        logger.error('Gemini optimization error:', error);
        
        // Track failed usage
        await trackProviderUsage('gemini', 'optimizeCV', startTime, false, error.message);
        
        // Re-throw with more context if it's a generic error
        if (error.message?.includes('fetch') || error.message?.includes('network')) {
          throw new Error(
            'Network error: Unable to connect to Gemini API. Please check your internet connection.'
          );
=======
      if (!response.ok) {
        const errorText = await response.text();
        let errorMessage = `Gemini API error (${response.status})`;
        
        try {
          const errorData = JSON.parse(errorText);
          if (errorData.error?.message) {
            errorMessage += `: ${errorData.error.message}`;
          }
        } catch {
          errorMessage += `: ${errorText.substring(0, 200)}`;
        }
        
        if (response.status === 401 || response.status === 403) {
          throw new Error('Invalid API key. Please check your Gemini API key in Settings.');
        } else if (response.status === 429) {
          throw new Error('API rate limit exceeded. Please wait a moment and try again.');
        } else if (response.status >= 500) {
          throw new Error('Gemini service is temporarily unavailable. Please try again later.');
        }
        
        throw new Error(errorMessage);
      }

      const data = await response.json();
      const content = data.candidates?.[0]?.content?.parts?.[0]?.text;
      
      if (!content) {
        // Check for blocked content
        if (data.candidates?.[0]?.finishReason === 'SAFETY') {
          throw new Error('Content was blocked by safety filters. Please try with different content.');
        }
        throw new Error('No response from Gemini. Please check your input and try again.');
      }

      // Extract JSON from markdown code blocks if present
      let jsonText = content;
      const jsonMatch = content.match(/```(?:json)?\s*(\{[\s\S]*?\})\s*```/);
      if (jsonMatch) {
        jsonText = jsonMatch[1];
      } else {
        // Try to extract just the JSON object
        const directJsonMatch = content.match(/\{[\s\S]*\}/);
        if (directJsonMatch) {
          jsonText = directJsonMatch[0];
        }
      }

      let result;
      try {
        result = JSON.parse(jsonText);
      } catch (parseError) {
        console.error('Failed to parse Gemini response:', content);
        throw new Error('Failed to parse AI response. The response format was invalid. Please try again.');
      }

      if (!result.optimizations || !Array.isArray(result.optimizations)) {
        throw new Error('Invalid response format from AI. Please try again.');
      }

      const optimizations: ATSOptimization[] = result.optimizations.map((opt: any, index: number) => ({
        id: `opt-${Date.now()}-${index}`,
        category: opt.category || 'General',
        change: opt.change || 'Optimization',
        originalText: opt.originalText || '',
        optimizedText: opt.optimizedText || '',
        applied: false
      }));

      return {
        optimizedCV: cvData,
        optimizations
      };
      } catch (error: any) {
        console.error('Gemini optimization error:', error);
        // Re-throw with more context if it's a generic error
        if (error.message?.includes('fetch') || error.message?.includes('network')) {
          throw new Error('Network error: Unable to connect to Gemini API. Please check your internet connection.');
>>>>>>> 680178bd
        }
        throw error;
      }
    });
  }

<<<<<<< HEAD
  async generateCoverLetter(
    cvData: CVData,
    jobDescription: string,
    extraPrompt?: string
  ): Promise<string> {
    const startTime = Date.now();
    return retryWithBackoff(async () => {
      try {
        const prompt = `You are an expert cover letter writer. Create a professional, compelling cover letter.
=======
  async generateCoverLetter(cvData: CVData, jobDescription: string, extraPrompt?: string): Promise<string> {
    return retryWithBackoff(async () => {
      try {
      const prompt = `You are an expert cover letter writer. Create a professional, compelling cover letter.
>>>>>>> 680178bd

Job Description:
${jobDescription}

Candidate Information:
Name: ${cvData.personalInfo.firstName} ${cvData.personalInfo.lastName}
Email: ${cvData.personalInfo.email}
Summary: ${cvData.personalInfo.summary}
Skills: ${cvData.skills.join(', ')}
Recent Experience: ${JSON.stringify(cvData.experience.slice(0, 2), null, 2)}
Education: ${JSON.stringify(cvData.education.slice(0, 1), null, 2)}

${extraPrompt ? `Additional Instructions: ${extraPrompt}` : ''}

Write a professional cover letter (max 400 words) that:
- Has a proper greeting
- Highlights relevant experience and skills
- Shows enthusiasm for the role
- Includes specific achievements
- Has a professional closing

Return only the cover letter text.`;

        const response = await fetch(
          `https://generativelanguage.googleapis.com/v1beta/models/${this.model}:generateContent?key=${this.apiKey}`,
          {
            method: 'POST',
            headers: {
              'Content-Type': 'application/json',
            },
            body: JSON.stringify({
              contents: [
                {
                  parts: [{ text: prompt }],
                },
              ],
              generationConfig: {
                temperature: this.temperature,
                topK: 40,
                topP: 0.95,
              },
            }),
          }
        );

        if (!response.ok) {
          const errorText = await response.text();
          let errorMessage = `Gemini API error (${response.status})`;

          try {
            const errorData = JSON.parse(errorText);
            if (errorData.error?.message) {
              errorMessage += `: ${errorData.error.message}`;
            }
          } catch {
            errorMessage += `: ${errorText.substring(0, 200)}`;
          }

<<<<<<< HEAD
          if (response.status === 401 || response.status === 403) {
            throw new Error('Invalid API key. Please check your Gemini API key in Settings.');
          } else if (response.status === 429) {
            throw new Error('API rate limit exceeded. Please wait a moment and try again.');
          } else if (response.status >= 500) {
            throw new Error('Gemini service is temporarily unavailable. Please try again later.');
          }

          throw new Error(errorMessage);
        }

        const data = await response.json();
        const content = data.candidates?.[0]?.content?.parts?.[0]?.text;

        if (!content) {
          // Check for blocked content
          if (data.candidates?.[0]?.finishReason === 'SAFETY') {
            throw new Error(
              'Content was blocked by safety filters. Please try with different content.'
            );
          }
          throw new Error('No response from Gemini. Please check your input and try again.');
        }

        // Track successful usage
        await trackProviderUsage('gemini', 'generateCoverLetter', startTime, true);

        return content.trim();
      } catch (error: any) {
        logger.error('Gemini cover letter generation error:', error);
        
        // Track failed usage
        await trackProviderUsage('gemini', 'generateCoverLetter', startTime, false, error.message);
        
        // Re-throw with more context if it's a generic error
        if (error.message?.includes('fetch') || error.message?.includes('network')) {
          throw new Error(
            'Network error: Unable to connect to Gemini API. Please check your internet connection.'
          );
=======
      if (!response.ok) {
        const errorText = await response.text();
        let errorMessage = `Gemini API error (${response.status})`;
        
        try {
          const errorData = JSON.parse(errorText);
          if (errorData.error?.message) {
            errorMessage += `: ${errorData.error.message}`;
          }
        } catch {
          errorMessage += `: ${errorText.substring(0, 200)}`;
        }
        
        if (response.status === 401 || response.status === 403) {
          throw new Error('Invalid API key. Please check your Gemini API key in Settings.');
        } else if (response.status === 429) {
          throw new Error('API rate limit exceeded. Please wait a moment and try again.');
        } else if (response.status >= 500) {
          throw new Error('Gemini service is temporarily unavailable. Please try again later.');
        }
        
        throw new Error(errorMessage);
      }

      const data = await response.json();
      const content = data.candidates?.[0]?.content?.parts?.[0]?.text;
      
      if (!content) {
        // Check for blocked content
        if (data.candidates?.[0]?.finishReason === 'SAFETY') {
          throw new Error('Content was blocked by safety filters. Please try with different content.');
        }
        throw new Error('No response from Gemini. Please check your input and try again.');
      }

      return content.trim();
      } catch (error: any) {
        console.error('Gemini cover letter generation error:', error);
        // Re-throw with more context if it's a generic error
        if (error.message?.includes('fetch') || error.message?.includes('network')) {
          throw new Error('Network error: Unable to connect to Gemini API. Please check your internet connection.');
>>>>>>> 680178bd
        }
        throw error;
      }
    });
  }
}

/**
 * Anthropic Claude Provider Implementation
 */
export class ClaudeProvider implements AIProviderAdapter {
  private apiKey: string;
  private model: string;
  private temperature: number;

  constructor(config: AIConfig) {
    this.apiKey = config.apiKey;
    this.model = config.model || 'claude-3-haiku-20240307';
    this.temperature = config.temperature || 0.3;
  }

<<<<<<< HEAD
  async optimizeCV(
    cvData: CVData,
    jobDescription: string
  ): Promise<{ optimizedCV: CVData; optimizations: ATSOptimization[] }> {
    const startTime = Date.now();
    return retryWithBackoff(async () => {
      try {
        const systemPrompt = `You are an expert ATS optimizer and career consultant. Analyze CVs and provide specific, actionable optimization suggestions in JSON format.`;
=======
  async optimizeCV(cvData: CVData, jobDescription: string): Promise<{ optimizedCV: CVData; optimizations: ATSOptimization[] }> {
    return retryWithBackoff(async () => {
      try {
      const systemPrompt = `You are an expert ATS optimizer and career consultant. Analyze CVs and provide specific, actionable optimization suggestions in JSON format.`;
>>>>>>> 680178bd

        const userPrompt = `Analyze this CV against the job description and provide optimizations.

Job Description:
${jobDescription}

CV Data:
${JSON.stringify(cvData, null, 2)}

Respond with a JSON object containing an "optimizations" array. Each item should have:
{
  "category": "Keywords|Action Verbs|Quantification|Formatting|Skills",
  "change": "Brief description",
  "originalText": "Original text",
  "optimizedText": "Improved text",
  "section": "CV section name"
}`;

<<<<<<< HEAD
        const response = await fetch('https://api.anthropic.com/v1/messages', {
          method: 'POST',
          headers: {
            'Content-Type': 'application/json',
            'x-api-key': this.apiKey,
            'anthropic-version': '2023-06-01',
          },
          body: JSON.stringify({
            model: this.model,
            max_tokens: 2000,
            temperature: this.temperature,
            system: systemPrompt,
            messages: [{ role: 'user', content: userPrompt }],
          }),
        });

        if (!response.ok) {
          const errorText = await response.text();
          let errorMessage = `Claude API error (${response.status})`;

          try {
            const errorData = JSON.parse(errorText);
            if (errorData.error?.message) {
              errorMessage += `: ${errorData.error.message}`;
            }
          } catch {
            errorMessage += `: ${errorText.substring(0, 200)}`;
          }

          if (response.status === 401 || response.status === 403) {
            throw new Error('Invalid API key. Please check your Claude API key in Settings.');
          } else if (response.status === 429) {
            throw new Error('API rate limit exceeded. Please wait a moment and try again.');
          } else if (response.status === 400) {
            throw new Error('Invalid request. Please check your CV data and job description.');
          } else if (response.status >= 500) {
            throw new Error('Claude service is temporarily unavailable. Please try again later.');
          }

          throw new Error(errorMessage);
        }

        const data = await response.json();
        const content = data.content?.[0]?.text;

        if (!content) {
          throw new Error('No response from Claude. Please try again.');
        }

        // Extract JSON from markdown code blocks if present
        let jsonText = content;
        const jsonMatch = content.match(/```(?:json)?\s*(\{[\s\S]*?\})\s*```/);
        if (jsonMatch) {
          jsonText = jsonMatch[1];
        } else {
          // Try to extract just the JSON object
          const directJsonMatch = content.match(/\{[\s\S]*\}/);
          if (directJsonMatch) {
            jsonText = directJsonMatch[0];
          }
        }

        let result;
        try {
          result = JSON.parse(jsonText);
        } catch (parseError) {
          logger.error('Failed to parse Claude response:', content);
          throw new Error(
            'Failed to parse AI response. The response format was invalid. Please try again.'
          );
        }

        if (!result.optimizations || !Array.isArray(result.optimizations)) {
          throw new Error('Invalid response format from AI. Please try again.');
        }

        const optimizations: ATSOptimization[] = result.optimizations.map(
          (opt: any, index: number) => ({
            id: `opt-${Date.now()}-${index}`,
            category: opt.category || 'General',
            change: opt.change || 'Optimization',
            originalText: opt.originalText || '',
            optimizedText: opt.optimizedText || '',
            applied: false,
            section: opt.section || undefined,
          })
        );

        // Track successful usage
        await trackProviderUsage('claude', 'optimizeCV', startTime, true);

        return {
          optimizedCV: cvData,
          optimizations,
        };
      } catch (error: any) {
        logger.error('Claude optimization error:', error);
        
        // Track failed usage
        await trackProviderUsage('claude', 'optimizeCV', startTime, false, error.message);
        
        // Re-throw with more context if it's a generic error
        if (error.message?.includes('fetch') || error.message?.includes('network')) {
          throw new Error(
            'Network error: Unable to connect to Claude API. Please check your internet connection.'
          );
        }
        throw error;
      }
    });
  }

  async generateCoverLetter(
    cvData: CVData,
    jobDescription: string,
    extraPrompt?: string
  ): Promise<string> {
    const startTime = Date.now();
    return retryWithBackoff(async () => {
      try {
        const systemPrompt = `You are an expert cover letter writer specializing in creating compelling, personalized cover letters.`;
=======
      const response = await fetch('https://api.anthropic.com/v1/messages', {
        method: 'POST',
        headers: {
          'Content-Type': 'application/json',
          'x-api-key': this.apiKey,
          'anthropic-version': '2023-06-01'
        },
        body: JSON.stringify({
          model: this.model,
          max_tokens: 2000,
          temperature: this.temperature,
          system: systemPrompt,
          messages: [
            { role: 'user', content: userPrompt }
          ]
        })
      });

      if (!response.ok) {
        const errorText = await response.text();
        let errorMessage = `Claude API error (${response.status})`;
        
        try {
          const errorData = JSON.parse(errorText);
          if (errorData.error?.message) {
            errorMessage += `: ${errorData.error.message}`;
          }
        } catch {
          errorMessage += `: ${errorText.substring(0, 200)}`;
        }
        
        if (response.status === 401 || response.status === 403) {
          throw new Error('Invalid API key. Please check your Claude API key in Settings.');
        } else if (response.status === 429) {
          throw new Error('API rate limit exceeded. Please wait a moment and try again.');
        } else if (response.status === 400) {
          throw new Error('Invalid request. Please check your CV data and job description.');
        } else if (response.status >= 500) {
          throw new Error('Claude service is temporarily unavailable. Please try again later.');
        }
        
        throw new Error(errorMessage);
      }

      const data = await response.json();
      const content = data.content?.[0]?.text;
      
      if (!content) {
        throw new Error('No response from Claude. Please try again.');
      }

      // Extract JSON from markdown code blocks if present
      let jsonText = content;
      const jsonMatch = content.match(/```(?:json)?\s*(\{[\s\S]*?\})\s*```/);
      if (jsonMatch) {
        jsonText = jsonMatch[1];
      } else {
        // Try to extract just the JSON object
        const directJsonMatch = content.match(/\{[\s\S]*\}/);
        if (directJsonMatch) {
          jsonText = directJsonMatch[0];
        }
      }

      let result;
      try {
        result = JSON.parse(jsonText);
      } catch (parseError) {
        console.error('Failed to parse Claude response:', content);
        throw new Error('Failed to parse AI response. The response format was invalid. Please try again.');
      }

      if (!result.optimizations || !Array.isArray(result.optimizations)) {
        throw new Error('Invalid response format from AI. Please try again.');
      }

      const optimizations: ATSOptimization[] = result.optimizations.map((opt: any, index: number) => ({
        id: `opt-${Date.now()}-${index}`,
        category: opt.category || 'General',
        change: opt.change || 'Optimization',
        originalText: opt.originalText || '',
        optimizedText: opt.optimizedText || '',
        applied: false
      }));

      return {
        optimizedCV: cvData,
        optimizations
      };
      } catch (error: any) {
        console.error('Claude optimization error:', error);
        // Re-throw with more context if it's a generic error
        if (error.message?.includes('fetch') || error.message?.includes('network')) {
          throw new Error('Network error: Unable to connect to Claude API. Please check your internet connection.');
        }
        throw error;
      }
    });
  }

  async generateCoverLetter(cvData: CVData, jobDescription: string, extraPrompt?: string): Promise<string> {
    return retryWithBackoff(async () => {
      try {
      const systemPrompt = `You are an expert cover letter writer specializing in creating compelling, personalized cover letters.`;
>>>>>>> 680178bd

        const userPrompt = `Write a professional cover letter for this candidate.

Job Description:
${jobDescription}

Candidate:
Name: ${cvData.personalInfo.firstName} ${cvData.personalInfo.lastName}
Email: ${cvData.personalInfo.email}
Summary: ${cvData.personalInfo.summary}
Key Skills: ${cvData.skills.slice(0, 8).join(', ')}
Recent Experience: ${JSON.stringify(cvData.experience.slice(0, 2), null, 2)}
Education: ${JSON.stringify(cvData.education.slice(0, 1), null, 2)}

${extraPrompt ? `Additional Instructions: ${extraPrompt}` : ''}

Create a professional cover letter (max 400 words) with:
- Proper greeting
- Strong opening
- 2-3 paragraphs highlighting relevant experience
- Professional closing

Return only the cover letter text, no additional commentary.`;

        const response = await fetch('https://api.anthropic.com/v1/messages', {
          method: 'POST',
          headers: {
            'Content-Type': 'application/json',
            'x-api-key': this.apiKey,
            'anthropic-version': '2023-06-01',
          },
          body: JSON.stringify({
            model: this.model,
            max_tokens: 1500,
            temperature: this.temperature,
            system: systemPrompt,
            messages: [{ role: 'user', content: userPrompt }],
          }),
        });

        if (!response.ok) {
          const errorText = await response.text();
          let errorMessage = `Claude API error (${response.status})`;

          try {
            const errorData = JSON.parse(errorText);
            if (errorData.error?.message) {
              errorMessage += `: ${errorData.error.message}`;
            }
          } catch {
            errorMessage += `: ${errorText.substring(0, 200)}`;
          }

<<<<<<< HEAD
          if (response.status === 401 || response.status === 403) {
            throw new Error('Invalid API key. Please check your Claude API key in Settings.');
          } else if (response.status === 429) {
            throw new Error('API rate limit exceeded. Please wait a moment and try again.');
          } else if (response.status === 400) {
            throw new Error('Invalid request. Please check your CV data and job description.');
          } else if (response.status >= 500) {
            throw new Error('Claude service is temporarily unavailable. Please try again later.');
          }

          throw new Error(errorMessage);
        }

        const data = await response.json();
        const content = data.content?.[0]?.text;

        if (!content) {
          throw new Error('No response from Claude. Please try again.');
        }

        // Track successful usage
        await trackProviderUsage('claude', 'generateCoverLetter', startTime, true);

        return content.trim();
      } catch (error: any) {
        logger.error('Claude cover letter generation error:', error);
        
        // Track failed usage
        await trackProviderUsage('claude', 'generateCoverLetter', startTime, false, error.message);
        
        // Re-throw with more context if it's a generic error
        if (error.message?.includes('fetch') || error.message?.includes('network')) {
          throw new Error(
            'Network error: Unable to connect to Claude API. Please check your internet connection.'
          );
        }
        throw error;
      }
=======
      if (!response.ok) {
        const errorText = await response.text();
        let errorMessage = `Claude API error (${response.status})`;
        
        try {
          const errorData = JSON.parse(errorText);
          if (errorData.error?.message) {
            errorMessage += `: ${errorData.error.message}`;
          }
        } catch {
          errorMessage += `: ${errorText.substring(0, 200)}`;
        }
        
        if (response.status === 401 || response.status === 403) {
          throw new Error('Invalid API key. Please check your Claude API key in Settings.');
        } else if (response.status === 429) {
          throw new Error('API rate limit exceeded. Please wait a moment and try again.');
        } else if (response.status === 400) {
          throw new Error('Invalid request. Please check your CV data and job description.');
        } else if (response.status >= 500) {
          throw new Error('Claude service is temporarily unavailable. Please try again later.');
        }
        
        throw new Error(errorMessage);
      }

      const data = await response.json();
      const content = data.content?.[0]?.text;
      
      if (!content) {
        throw new Error('No response from Claude. Please try again.');
      }

      return content.trim();
      } catch (error: any) {
        console.error('Claude cover letter generation error:', error);
        // Re-throw with more context if it's a generic error
        if (error.message?.includes('fetch') || error.message?.includes('network')) {
          throw new Error('Network error: Unable to connect to Claude API. Please check your internet connection.');
        }
        throw error;
      }
>>>>>>> 680178bd
    });
  }
}

/**
 * Factory function to create the appropriate AI provider
 */
export function createAIProvider(config: AIConfig): AIProviderAdapter {
  switch (config.provider) {
    case 'openai':
      return new OpenAIProvider(config);
    case 'gemini':
      return new GeminiProvider(config);
    case 'claude':
      return new ClaudeProvider(config);
    default:
      throw new Error(`Unsupported AI provider: ${config.provider}`);
  }
}

/**
 * Auto-fallback wrapper that tries alternative providers if the primary one fails
 */
export class AutoFallbackProvider implements AIProviderAdapter {
  private primaryProvider: AIProviderAdapter;
  private fallbackProviders: AIProviderAdapter[];
  private primaryConfig: AIConfig;

  constructor(
    primaryConfig: AIConfig,
    fallbackConfigs: AIConfig[]
  ) {
    this.primaryConfig = primaryConfig;
    this.primaryProvider = createAIProvider(primaryConfig);
    this.fallbackProviders = fallbackConfigs.map(config => createAIProvider(config));
  }

  async optimizeCV(
    cvData: CVData,
    jobDescription: string
  ): Promise<{ optimizedCV: CVData; optimizations: ATSOptimization[] }> {
    // Try primary provider first
    try {
      logger.info(`Attempting CV optimization with primary provider: ${this.primaryConfig.provider}`);
      return await this.primaryProvider.optimizeCV(cvData, jobDescription);
    } catch (primaryError: any) {
      logger.warn(`Primary provider (${this.primaryConfig.provider}) failed:`, primaryError.message);

      // Try fallback providers
      for (let i = 0; i < this.fallbackProviders.length; i++) {
        const fallbackProvider = this.fallbackProviders[i];
        const providerName = this.getProviderName(i);
        
        try {
          logger.info(`Attempting CV optimization with fallback provider: ${providerName}`);
          const result = await fallbackProvider.optimizeCV(cvData, jobDescription);
          
          // Add a notification that fallback was used
          logger.info(`Successfully used fallback provider: ${providerName}`);
          
          return result;
        } catch (fallbackError: any) {
          logger.warn(`Fallback provider (${providerName}) failed:`, fallbackError.message);
          
          // If this was the last fallback, throw the original error
          if (i === this.fallbackProviders.length - 1) {
            throw new Error(
              `All providers failed. Primary error: ${primaryError.message}. Please check your API keys and try again.`
            );
          }
        }
      }

      // If no fallbacks configured, throw the primary error
      throw primaryError;
    }
  }

  async generateCoverLetter(
    cvData: CVData,
    jobDescription: string,
    extraPrompt?: string
  ): Promise<string> {
    // Try primary provider first
    try {
      logger.info(`Attempting cover letter generation with primary provider: ${this.primaryConfig.provider}`);
      return await this.primaryProvider.generateCoverLetter(cvData, jobDescription, extraPrompt);
    } catch (primaryError: any) {
      logger.warn(`Primary provider (${this.primaryConfig.provider}) failed:`, primaryError.message);

      // Try fallback providers
      for (let i = 0; i < this.fallbackProviders.length; i++) {
        const fallbackProvider = this.fallbackProviders[i];
        const providerName = this.getProviderName(i);
        
        try {
          logger.info(`Attempting cover letter generation with fallback provider: ${providerName}`);
          const result = await fallbackProvider.generateCoverLetter(cvData, jobDescription, extraPrompt);
          
          // Add a notification that fallback was used
          logger.info(`Successfully used fallback provider: ${providerName}`);
          
          return result;
        } catch (fallbackError: any) {
          logger.warn(`Fallback provider (${providerName}) failed:`, fallbackError.message);
          
          // If this was the last fallback, throw the original error
          if (i === this.fallbackProviders.length - 1) {
            throw new Error(
              `All providers failed. Primary error: ${primaryError.message}. Please check your API keys and try again.`
            );
          }
        }
      }

      // If no fallbacks configured, throw the primary error
      throw primaryError;
    }
  }

  private getProviderName(index: number): string {
    // This is a helper to get provider name from fallback index
    // In a real implementation, you'd track this more explicitly
    return `Fallback #${index + 1}`;
  }
}

/**
 * Helper to create an auto-fallback provider with all available API keys
 */
export async function createAutoFallbackProvider(
  primaryProvider: AIProvider,
  allApiKeys: { openai?: string; gemini?: string; claude?: string },
  model?: string,
  temperature?: number
): Promise<AutoFallbackProvider> {
  const primaryConfig: AIConfig = {
    provider: primaryProvider,
    apiKey: allApiKeys[primaryProvider] || '',
    model,
    temperature,
  };

  // Create fallback configs for providers with API keys
  const fallbackConfigs: AIConfig[] = [];
  const providers: AIProvider[] = ['openai', 'gemini', 'claude'];
  
  for (const provider of providers) {
    if (provider !== primaryProvider && allApiKeys[provider]) {
      fallbackConfigs.push({
        provider,
        apiKey: allApiKeys[provider]!,
        temperature,
      });
    }
  }

  return new AutoFallbackProvider(primaryConfig, fallbackConfigs);
}<|MERGE_RESOLUTION|>--- conflicted
+++ resolved
@@ -1,101 +1,9 @@
 /**
  * Multi-AI Provider Support
  * Supports OpenAI, Google Gemini, and Anthropic Claude
- * 
- * Enhanced with:
- * - Timeout management
- * - Request caching
- * - Progress tracking
- * - Detailed logging
- * - Offline detection
  */
 
 import { CVData, ATSOptimization } from '../types';
-import { logger } from './logger';
-import { StorageService } from './storage';
-
-/**
- * Track provider usage and performance
- */
-async function trackProviderUsage(
-  provider: AIProvider,
-  operation: 'optimizeCV' | 'generateCoverLetter',
-  startTime: number,
-  success: boolean,
-  errorMessage?: string
-): Promise<void> {
-  const duration = Date.now() - startTime;
-  
-  // Save usage analytics
-  await StorageService.saveProviderUsage({
-    id: `${Date.now()}-${Math.random()}`,
-    provider,
-    operation,
-    timestamp: new Date().toISOString(),
-    success,
-    duration,
-    errorMessage,
-  });
-
-  // Save performance metrics
-  await StorageService.savePerformanceMetrics({
-    id: `${Date.now()}-${Math.random()}`,
-    provider,
-    operation,
-    timestamp: new Date().toISOString(),
-    duration,
-    success,
-    errorMessage,
-  });
-}
-
-/**
- * Retry helper for API calls with exponential backoff
- */
-async function retryWithBackoff<T>(
-  fn: () => Promise<T>,
-  maxRetries: number = 2,
-  initialDelay: number = 1000
-): Promise<T> {
-  let lastError: Error | null = null;
-
-  for (let attempt = 0; attempt <= maxRetries; attempt++) {
-    try {
-      return await fn();
-    } catch (error: any) {
-      lastError = error;
-
-      // Don't retry on authentication or validation errors
-      if (
-        error.message?.includes('Invalid API key') ||
-        error.message?.includes('Invalid request') ||
-        error.message?.includes('blocked by safety') ||
-        error.message?.includes('parse')
-      ) {
-        throw error;
-      }
-
-      // Only retry on network errors or server errors
-      const shouldRetry =
-        error.message?.includes('network') ||
-        error.message?.includes('temporarily unavailable') ||
-        error.message?.includes('503') ||
-        error.message?.includes('502') ||
-        error.message?.includes('504');
-
-      if (!shouldRetry || attempt === maxRetries) {
-        throw error;
-      }
-
-      // Exponential backoff
-      const delay = initialDelay * Math.pow(2, attempt);
-      logger.info(`Retrying after ${delay}ms (attempt ${attempt + 1}/${maxRetries})...`);
-      await new Promise((resolve) => setTimeout(resolve, delay));
-    }
-  }
-
-  throw lastError || new Error('Retry failed');
-}
 
 /**
  * Retry helper for API calls with exponential backoff
@@ -152,28 +60,11 @@
   apiKey: string;
   model?: string;
   temperature?: number;
-  timeout?: number; // Request timeout in milliseconds
-  enableCache?: boolean; // Enable response caching
-  cacheTTL?: number; // Cache time-to-live in milliseconds
 }
 
-export interface AIRequestOptions {
-  onProgress?: (progress: any) => void;
-  signal?: AbortSignal;
-}
-
 export interface AIProviderAdapter {
-  optimizeCV(
-    cvData: CVData,
-    jobDescription: string,
-    options?: AIRequestOptions
-  ): Promise<{ optimizedCV: CVData; optimizations: ATSOptimization[] }>;
-  generateCoverLetter(
-    cvData: CVData,
-    jobDescription: string,
-    extraPrompt?: string,
-    options?: AIRequestOptions
-  ): Promise<string>;
+  optimizeCV(cvData: CVData, jobDescription: string): Promise<{ optimizedCV: CVData; optimizations: ATSOptimization[] }>;
+  generateCoverLetter(cvData: CVData, jobDescription: string, extraPrompt?: string): Promise<string>;
 }
 
 /**
@@ -190,20 +81,10 @@
     this.temperature = config.temperature || 0.3;
   }
 
-<<<<<<< HEAD
-  async optimizeCV(
-    cvData: CVData,
-    jobDescription: string
-  ): Promise<{ optimizedCV: CVData; optimizations: ATSOptimization[] }> {
-    return retryWithBackoff(async () => {
-      try {
-        const systemPrompt = `You are an expert ATS (Applicant Tracking System) optimizer and career consultant. 
-=======
   async optimizeCV(cvData: CVData, jobDescription: string): Promise<{ optimizedCV: CVData; optimizations: ATSOptimization[] }> {
     return retryWithBackoff(async () => {
       try {
       const systemPrompt = `You are an expert ATS (Applicant Tracking System) optimizer and career consultant. 
->>>>>>> 680178bd
 Your task is to analyze a CV against a job description and suggest specific, actionable optimizations that will:
 1. Increase keyword match with the job description
 2. Improve ATS compatibility
@@ -224,7 +105,7 @@
   ]
 }`;
 
-        const userPrompt = `Job Description:
+      const userPrompt = `Job Description:
 ${jobDescription}
 
 Current CV Data:
@@ -232,113 +113,23 @@
 
 Please analyze this CV against the job description and provide specific optimizations.`;
 
-        const response = await fetch('https://api.openai.com/v1/chat/completions', {
-          method: 'POST',
-          headers: {
-            'Content-Type': 'application/json',
-            Authorization: `Bearer ${this.apiKey}`,
-          },
-          body: JSON.stringify({
-            model: this.model,
-            messages: [
-              { role: 'system', content: systemPrompt },
-              { role: 'user', content: userPrompt },
-            ],
-            temperature: this.temperature,
-            response_format: { type: 'json_object' },
-          }),
-        });
-
-        if (!response.ok) {
-          const errorText = await response.text();
-          let errorMessage = `OpenAI API error (${response.status})`;
-
-          try {
-            const errorData = JSON.parse(errorText);
-            if (errorData.error?.message) {
-              errorMessage += `: ${errorData.error.message}`;
-            }
-          } catch {
-            errorMessage += `: ${errorText.substring(0, 200)}`;
-          }
-
-<<<<<<< HEAD
-          if (response.status === 401) {
-            throw new Error('Invalid API key. Please check your OpenAI API key in Settings.');
-          } else if (response.status === 429) {
-            throw new Error('API rate limit exceeded. Please wait a moment and try again.');
-          } else if (response.status === 400) {
-            throw new Error('Invalid request. Please check your CV data and job description.');
-          } else if (response.status >= 500) {
-            throw new Error('OpenAI service is temporarily unavailable. Please try again later.');
-          }
-
-          throw new Error(errorMessage);
-        }
-
-        const data = await response.json();
-        const content = data.choices?.[0]?.message?.content;
-
-        if (!content) {
-          throw new Error('No response from OpenAI. Please try again.');
-        }
-
-        let result;
-        try {
-          result = JSON.parse(content);
-        } catch (parseError) {
-          logger.error('Failed to parse OpenAI response:', content);
-          throw new Error(
-            'Failed to parse AI response. The response format was invalid. Please try again.'
-          );
-        }
-
-        if (!result.optimizations || !Array.isArray(result.optimizations)) {
-          throw new Error('Invalid response format from AI. Please try again.');
-        }
-
-        const optimizations: ATSOptimization[] = result.optimizations.map(
-          (opt: any, index: number) => ({
-            id: `opt-${Date.now()}-${index}`,
-            category: opt.category || 'General',
-            change: opt.change || 'Optimization',
-            originalText: opt.originalText || '',
-            optimizedText: opt.optimizedText || '',
-            applied: false,
-            section: opt.section || undefined,
-          })
-        );
-
-        // Track successful usage
-        await trackProviderUsage('openai', 'optimizeCV', startTime, true);
-
-        return {
-          optimizedCV: cvData,
-          optimizations,
-        };
-      } catch (error: any) {
-        logger.error('OpenAI optimization error:', error);
-        
-        // Track failed usage
-        await trackProviderUsage('openai', 'optimizeCV', startTime, false, error.message);
-        
-        // Re-throw with more context if it's a generic error
-        if (error.message?.includes('fetch') || error.message?.includes('network')) {
-          throw new Error(
-            'Network error: Unable to connect to OpenAI API. Please check your internet connection.'
-          );
-        }
-        throw error;
-      }
-    });
-  }
-
-  async generateCoverLetter(
-    cvData: CVData,
-    jobDescription: string,
-    extraPrompt?: string
-  ): Promise<string> {
-=======
+      const response = await fetch('https://api.openai.com/v1/chat/completions', {
+        method: 'POST',
+        headers: {
+          'Content-Type': 'application/json',
+          'Authorization': `Bearer ${this.apiKey}`
+        },
+        body: JSON.stringify({
+          model: this.model,
+          messages: [
+            { role: 'system', content: systemPrompt },
+            { role: 'user', content: userPrompt }
+          ],
+          temperature: this.temperature,
+          response_format: { type: 'json_object' }
+        })
+      });
+
       if (!response.ok) {
         const errorText = await response.text();
         let errorMessage = `OpenAI API error (${response.status})`;
@@ -409,7 +200,6 @@
   }
 
   async generateCoverLetter(cvData: CVData, jobDescription: string, extraPrompt?: string): Promise<string> {
->>>>>>> 680178bd
     return retryWithBackoff(async () => {
       try {
         const systemPrompt = `You are an expert cover letter writer. Create compelling, personalized cover letters that:
@@ -421,7 +211,7 @@
 6. Avoid clichés and generic phrases
 7. Use a professional but engaging tone`;
 
-        const userPrompt = `Job Description:
+      const userPrompt = `Job Description:
 ${jobDescription}
 
 Candidate CV Data:
@@ -442,75 +232,22 @@
 
 Return only the cover letter text, no additional formatting or explanations.`;
 
-        const response = await fetch('https://api.openai.com/v1/chat/completions', {
-          method: 'POST',
-          headers: {
-            'Content-Type': 'application/json',
-            Authorization: `Bearer ${this.apiKey}`,
-          },
-          body: JSON.stringify({
-            model: this.model,
-            messages: [
-              { role: 'system', content: systemPrompt },
-              { role: 'user', content: userPrompt },
-            ],
-            temperature: this.temperature,
-          }),
-        });
-
-        if (!response.ok) {
-          const errorText = await response.text();
-          let errorMessage = `OpenAI API error (${response.status})`;
-
-          try {
-            const errorData = JSON.parse(errorText);
-            if (errorData.error?.message) {
-              errorMessage += `: ${errorData.error.message}`;
-            }
-          } catch {
-            errorMessage += `: ${errorText.substring(0, 200)}`;
-          }
-
-<<<<<<< HEAD
-          if (response.status === 401) {
-            throw new Error('Invalid API key. Please check your OpenAI API key in Settings.');
-          } else if (response.status === 429) {
-            throw new Error('API rate limit exceeded. Please wait a moment and try again.');
-          } else if (response.status === 400) {
-            throw new Error('Invalid request. Please check your CV data and job description.');
-          } else if (response.status >= 500) {
-            throw new Error('OpenAI service is temporarily unavailable. Please try again later.');
-          }
-
-          throw new Error(errorMessage);
-        }
-
-        const data = await response.json();
-        const content = data.choices?.[0]?.message?.content;
-
-        if (!content) {
-          throw new Error('No response from OpenAI. Please try again.');
-        }
-
-        // Track successful usage
-        await trackProviderUsage('openai', 'generateCoverLetter', startTime, true);
-
-        return content.trim();
-      } catch (error: any) {
-        logger.error('OpenAI cover letter generation error:', error);
-        
-        // Track failed usage
-        await trackProviderUsage('openai', 'generateCoverLetter', startTime, false, error.message);
-        
-        // Re-throw with more context if it's a generic error
-        if (error.message?.includes('fetch') || error.message?.includes('network')) {
-          throw new Error(
-            'Network error: Unable to connect to OpenAI API. Please check your internet connection.'
-          );
-        }
-        throw error;
-      }
-=======
+      const response = await fetch('https://api.openai.com/v1/chat/completions', {
+        method: 'POST',
+        headers: {
+          'Content-Type': 'application/json',
+          'Authorization': `Bearer ${this.apiKey}`
+        },
+        body: JSON.stringify({
+          model: this.model,
+          messages: [
+            { role: 'system', content: systemPrompt },
+            { role: 'user', content: userPrompt }
+          ],
+          temperature: this.temperature
+        })
+      });
+
       if (!response.ok) {
         const errorText = await response.text();
         let errorMessage = `OpenAI API error (${response.status})`;
@@ -553,7 +290,6 @@
         }
         throw error;
       }
->>>>>>> 680178bd
     });
   }
 }
@@ -572,21 +308,10 @@
     this.temperature = config.temperature || 0.3;
   }
 
-<<<<<<< HEAD
-  async optimizeCV(
-    cvData: CVData,
-    jobDescription: string
-  ): Promise<{ optimizedCV: CVData; optimizations: ATSOptimization[] }> {
-    const startTime = Date.now();
-    return retryWithBackoff(async () => {
-      try {
-        const prompt = `You are an expert ATS optimizer. Analyze this CV against the job description and provide specific optimizations.
-=======
   async optimizeCV(cvData: CVData, jobDescription: string): Promise<{ optimizedCV: CVData; optimizations: ATSOptimization[] }> {
     return retryWithBackoff(async () => {
       try {
       const prompt = `You are an expert ATS optimizer. Analyze this CV against the job description and provide specific optimizations.
->>>>>>> 680178bd
 
 Job Description:
 ${jobDescription}
@@ -601,124 +326,23 @@
 - optimizedText: The improved text
 - section: Which CV section this applies to`;
 
-        const response = await fetch(
-          `https://generativelanguage.googleapis.com/v1beta/models/${this.model}:generateContent?key=${this.apiKey}`,
-          {
-            method: 'POST',
-            headers: {
-              'Content-Type': 'application/json',
-            },
-            body: JSON.stringify({
-              contents: [
-                {
-                  parts: [{ text: prompt }],
-                },
-              ],
-              generationConfig: {
-                temperature: this.temperature,
-                topK: 40,
-                topP: 0.95,
-              },
-            }),
+      const response = await fetch(`https://generativelanguage.googleapis.com/v1beta/models/${this.model}:generateContent?key=${this.apiKey}`, {
+        method: 'POST',
+        headers: {
+          'Content-Type': 'application/json',
+        },
+        body: JSON.stringify({
+          contents: [{
+            parts: [{ text: prompt }]
+          }],
+          generationConfig: {
+            temperature: this.temperature,
+            topK: 40,
+            topP: 0.95,
           }
-        );
-
-        if (!response.ok) {
-          const errorText = await response.text();
-          let errorMessage = `Gemini API error (${response.status})`;
-
-          try {
-            const errorData = JSON.parse(errorText);
-            if (errorData.error?.message) {
-              errorMessage += `: ${errorData.error.message}`;
-            }
-          } catch {
-            errorMessage += `: ${errorText.substring(0, 200)}`;
-          }
-
-<<<<<<< HEAD
-          if (response.status === 401 || response.status === 403) {
-            throw new Error('Invalid API key. Please check your Gemini API key in Settings.');
-          } else if (response.status === 429) {
-            throw new Error('API rate limit exceeded. Please wait a moment and try again.');
-          } else if (response.status >= 500) {
-            throw new Error('Gemini service is temporarily unavailable. Please try again later.');
-          }
-
-          throw new Error(errorMessage);
-        }
-
-        const data = await response.json();
-        const content = data.candidates?.[0]?.content?.parts?.[0]?.text;
-
-        if (!content) {
-          // Check for blocked content
-          if (data.candidates?.[0]?.finishReason === 'SAFETY') {
-            throw new Error(
-              'Content was blocked by safety filters. Please try with different content.'
-            );
-          }
-          throw new Error('No response from Gemini. Please check your input and try again.');
-        }
-
-        // Extract JSON from markdown code blocks if present
-        let jsonText = content;
-        const jsonMatch = content.match(/```(?:json)?\s*(\{[\s\S]*?\})\s*```/);
-        if (jsonMatch) {
-          jsonText = jsonMatch[1];
-        } else {
-          // Try to extract just the JSON object
-          const directJsonMatch = content.match(/\{[\s\S]*\}/);
-          if (directJsonMatch) {
-            jsonText = directJsonMatch[0];
-          }
-        }
-
-        let result;
-        try {
-          result = JSON.parse(jsonText);
-        } catch (parseError) {
-          logger.error('Failed to parse Gemini response:', content);
-          throw new Error(
-            'Failed to parse AI response. The response format was invalid. Please try again.'
-          );
-        }
-
-        if (!result.optimizations || !Array.isArray(result.optimizations)) {
-          throw new Error('Invalid response format from AI. Please try again.');
-        }
-
-        const optimizations: ATSOptimization[] = result.optimizations.map(
-          (opt: any, index: number) => ({
-            id: `opt-${Date.now()}-${index}`,
-            category: opt.category || 'General',
-            change: opt.change || 'Optimization',
-            originalText: opt.originalText || '',
-            optimizedText: opt.optimizedText || '',
-            applied: false,
-            section: opt.section || undefined,
-          })
-        );
-
-        // Track successful usage
-        await trackProviderUsage('gemini', 'optimizeCV', startTime, true);
-
-        return {
-          optimizedCV: cvData,
-          optimizations,
-        };
-      } catch (error: any) {
-        logger.error('Gemini optimization error:', error);
-        
-        // Track failed usage
-        await trackProviderUsage('gemini', 'optimizeCV', startTime, false, error.message);
-        
-        // Re-throw with more context if it's a generic error
-        if (error.message?.includes('fetch') || error.message?.includes('network')) {
-          throw new Error(
-            'Network error: Unable to connect to Gemini API. Please check your internet connection.'
-          );
-=======
+        })
+      });
+
       if (!response.ok) {
         const errorText = await response.text();
         let errorMessage = `Gemini API error (${response.status})`;
@@ -797,29 +421,16 @@
         // Re-throw with more context if it's a generic error
         if (error.message?.includes('fetch') || error.message?.includes('network')) {
           throw new Error('Network error: Unable to connect to Gemini API. Please check your internet connection.');
->>>>>>> 680178bd
         }
         throw error;
       }
     });
   }
 
-<<<<<<< HEAD
-  async generateCoverLetter(
-    cvData: CVData,
-    jobDescription: string,
-    extraPrompt?: string
-  ): Promise<string> {
-    const startTime = Date.now();
-    return retryWithBackoff(async () => {
-      try {
-        const prompt = `You are an expert cover letter writer. Create a professional, compelling cover letter.
-=======
   async generateCoverLetter(cvData: CVData, jobDescription: string, extraPrompt?: string): Promise<string> {
     return retryWithBackoff(async () => {
       try {
       const prompt = `You are an expert cover letter writer. Create a professional, compelling cover letter.
->>>>>>> 680178bd
 
 Job Description:
 ${jobDescription}
@@ -843,82 +454,23 @@
 
 Return only the cover letter text.`;
 
-        const response = await fetch(
-          `https://generativelanguage.googleapis.com/v1beta/models/${this.model}:generateContent?key=${this.apiKey}`,
-          {
-            method: 'POST',
-            headers: {
-              'Content-Type': 'application/json',
-            },
-            body: JSON.stringify({
-              contents: [
-                {
-                  parts: [{ text: prompt }],
-                },
-              ],
-              generationConfig: {
-                temperature: this.temperature,
-                topK: 40,
-                topP: 0.95,
-              },
-            }),
+      const response = await fetch(`https://generativelanguage.googleapis.com/v1beta/models/${this.model}:generateContent?key=${this.apiKey}`, {
+        method: 'POST',
+        headers: {
+          'Content-Type': 'application/json',
+        },
+        body: JSON.stringify({
+          contents: [{
+            parts: [{ text: prompt }]
+          }],
+          generationConfig: {
+            temperature: this.temperature,
+            topK: 40,
+            topP: 0.95,
           }
-        );
-
-        if (!response.ok) {
-          const errorText = await response.text();
-          let errorMessage = `Gemini API error (${response.status})`;
-
-          try {
-            const errorData = JSON.parse(errorText);
-            if (errorData.error?.message) {
-              errorMessage += `: ${errorData.error.message}`;
-            }
-          } catch {
-            errorMessage += `: ${errorText.substring(0, 200)}`;
-          }
-
-<<<<<<< HEAD
-          if (response.status === 401 || response.status === 403) {
-            throw new Error('Invalid API key. Please check your Gemini API key in Settings.');
-          } else if (response.status === 429) {
-            throw new Error('API rate limit exceeded. Please wait a moment and try again.');
-          } else if (response.status >= 500) {
-            throw new Error('Gemini service is temporarily unavailable. Please try again later.');
-          }
-
-          throw new Error(errorMessage);
-        }
-
-        const data = await response.json();
-        const content = data.candidates?.[0]?.content?.parts?.[0]?.text;
-
-        if (!content) {
-          // Check for blocked content
-          if (data.candidates?.[0]?.finishReason === 'SAFETY') {
-            throw new Error(
-              'Content was blocked by safety filters. Please try with different content.'
-            );
-          }
-          throw new Error('No response from Gemini. Please check your input and try again.');
-        }
-
-        // Track successful usage
-        await trackProviderUsage('gemini', 'generateCoverLetter', startTime, true);
-
-        return content.trim();
-      } catch (error: any) {
-        logger.error('Gemini cover letter generation error:', error);
-        
-        // Track failed usage
-        await trackProviderUsage('gemini', 'generateCoverLetter', startTime, false, error.message);
-        
-        // Re-throw with more context if it's a generic error
-        if (error.message?.includes('fetch') || error.message?.includes('network')) {
-          throw new Error(
-            'Network error: Unable to connect to Gemini API. Please check your internet connection.'
-          );
-=======
+        })
+      });
+
       if (!response.ok) {
         const errorText = await response.text();
         let errorMessage = `Gemini API error (${response.status})`;
@@ -960,7 +512,6 @@
         // Re-throw with more context if it's a generic error
         if (error.message?.includes('fetch') || error.message?.includes('network')) {
           throw new Error('Network error: Unable to connect to Gemini API. Please check your internet connection.');
->>>>>>> 680178bd
         }
         throw error;
       }
@@ -982,23 +533,12 @@
     this.temperature = config.temperature || 0.3;
   }
 
-<<<<<<< HEAD
-  async optimizeCV(
-    cvData: CVData,
-    jobDescription: string
-  ): Promise<{ optimizedCV: CVData; optimizations: ATSOptimization[] }> {
-    const startTime = Date.now();
-    return retryWithBackoff(async () => {
-      try {
-        const systemPrompt = `You are an expert ATS optimizer and career consultant. Analyze CVs and provide specific, actionable optimization suggestions in JSON format.`;
-=======
   async optimizeCV(cvData: CVData, jobDescription: string): Promise<{ optimizedCV: CVData; optimizations: ATSOptimization[] }> {
     return retryWithBackoff(async () => {
       try {
       const systemPrompt = `You are an expert ATS optimizer and career consultant. Analyze CVs and provide specific, actionable optimization suggestions in JSON format.`;
->>>>>>> 680178bd
-
-        const userPrompt = `Analyze this CV against the job description and provide optimizations.
+
+      const userPrompt = `Analyze this CV against the job description and provide optimizations.
 
 Job Description:
 ${jobDescription}
@@ -1015,129 +555,6 @@
   "section": "CV section name"
 }`;
 
-<<<<<<< HEAD
-        const response = await fetch('https://api.anthropic.com/v1/messages', {
-          method: 'POST',
-          headers: {
-            'Content-Type': 'application/json',
-            'x-api-key': this.apiKey,
-            'anthropic-version': '2023-06-01',
-          },
-          body: JSON.stringify({
-            model: this.model,
-            max_tokens: 2000,
-            temperature: this.temperature,
-            system: systemPrompt,
-            messages: [{ role: 'user', content: userPrompt }],
-          }),
-        });
-
-        if (!response.ok) {
-          const errorText = await response.text();
-          let errorMessage = `Claude API error (${response.status})`;
-
-          try {
-            const errorData = JSON.parse(errorText);
-            if (errorData.error?.message) {
-              errorMessage += `: ${errorData.error.message}`;
-            }
-          } catch {
-            errorMessage += `: ${errorText.substring(0, 200)}`;
-          }
-
-          if (response.status === 401 || response.status === 403) {
-            throw new Error('Invalid API key. Please check your Claude API key in Settings.');
-          } else if (response.status === 429) {
-            throw new Error('API rate limit exceeded. Please wait a moment and try again.');
-          } else if (response.status === 400) {
-            throw new Error('Invalid request. Please check your CV data and job description.');
-          } else if (response.status >= 500) {
-            throw new Error('Claude service is temporarily unavailable. Please try again later.');
-          }
-
-          throw new Error(errorMessage);
-        }
-
-        const data = await response.json();
-        const content = data.content?.[0]?.text;
-
-        if (!content) {
-          throw new Error('No response from Claude. Please try again.');
-        }
-
-        // Extract JSON from markdown code blocks if present
-        let jsonText = content;
-        const jsonMatch = content.match(/```(?:json)?\s*(\{[\s\S]*?\})\s*```/);
-        if (jsonMatch) {
-          jsonText = jsonMatch[1];
-        } else {
-          // Try to extract just the JSON object
-          const directJsonMatch = content.match(/\{[\s\S]*\}/);
-          if (directJsonMatch) {
-            jsonText = directJsonMatch[0];
-          }
-        }
-
-        let result;
-        try {
-          result = JSON.parse(jsonText);
-        } catch (parseError) {
-          logger.error('Failed to parse Claude response:', content);
-          throw new Error(
-            'Failed to parse AI response. The response format was invalid. Please try again.'
-          );
-        }
-
-        if (!result.optimizations || !Array.isArray(result.optimizations)) {
-          throw new Error('Invalid response format from AI. Please try again.');
-        }
-
-        const optimizations: ATSOptimization[] = result.optimizations.map(
-          (opt: any, index: number) => ({
-            id: `opt-${Date.now()}-${index}`,
-            category: opt.category || 'General',
-            change: opt.change || 'Optimization',
-            originalText: opt.originalText || '',
-            optimizedText: opt.optimizedText || '',
-            applied: false,
-            section: opt.section || undefined,
-          })
-        );
-
-        // Track successful usage
-        await trackProviderUsage('claude', 'optimizeCV', startTime, true);
-
-        return {
-          optimizedCV: cvData,
-          optimizations,
-        };
-      } catch (error: any) {
-        logger.error('Claude optimization error:', error);
-        
-        // Track failed usage
-        await trackProviderUsage('claude', 'optimizeCV', startTime, false, error.message);
-        
-        // Re-throw with more context if it's a generic error
-        if (error.message?.includes('fetch') || error.message?.includes('network')) {
-          throw new Error(
-            'Network error: Unable to connect to Claude API. Please check your internet connection.'
-          );
-        }
-        throw error;
-      }
-    });
-  }
-
-  async generateCoverLetter(
-    cvData: CVData,
-    jobDescription: string,
-    extraPrompt?: string
-  ): Promise<string> {
-    const startTime = Date.now();
-    return retryWithBackoff(async () => {
-      try {
-        const systemPrompt = `You are an expert cover letter writer specializing in creating compelling, personalized cover letters.`;
-=======
       const response = await fetch('https://api.anthropic.com/v1/messages', {
         method: 'POST',
         headers: {
@@ -1242,9 +659,8 @@
     return retryWithBackoff(async () => {
       try {
       const systemPrompt = `You are an expert cover letter writer specializing in creating compelling, personalized cover letters.`;
->>>>>>> 680178bd
-
-        const userPrompt = `Write a professional cover letter for this candidate.
+
+      const userPrompt = `Write a professional cover letter for this candidate.
 
 Job Description:
 ${jobDescription}
@@ -1267,75 +683,24 @@
 
 Return only the cover letter text, no additional commentary.`;
 
-        const response = await fetch('https://api.anthropic.com/v1/messages', {
-          method: 'POST',
-          headers: {
-            'Content-Type': 'application/json',
-            'x-api-key': this.apiKey,
-            'anthropic-version': '2023-06-01',
-          },
-          body: JSON.stringify({
-            model: this.model,
-            max_tokens: 1500,
-            temperature: this.temperature,
-            system: systemPrompt,
-            messages: [{ role: 'user', content: userPrompt }],
-          }),
-        });
-
-        if (!response.ok) {
-          const errorText = await response.text();
-          let errorMessage = `Claude API error (${response.status})`;
-
-          try {
-            const errorData = JSON.parse(errorText);
-            if (errorData.error?.message) {
-              errorMessage += `: ${errorData.error.message}`;
-            }
-          } catch {
-            errorMessage += `: ${errorText.substring(0, 200)}`;
-          }
-
-<<<<<<< HEAD
-          if (response.status === 401 || response.status === 403) {
-            throw new Error('Invalid API key. Please check your Claude API key in Settings.');
-          } else if (response.status === 429) {
-            throw new Error('API rate limit exceeded. Please wait a moment and try again.');
-          } else if (response.status === 400) {
-            throw new Error('Invalid request. Please check your CV data and job description.');
-          } else if (response.status >= 500) {
-            throw new Error('Claude service is temporarily unavailable. Please try again later.');
-          }
-
-          throw new Error(errorMessage);
-        }
-
-        const data = await response.json();
-        const content = data.content?.[0]?.text;
-
-        if (!content) {
-          throw new Error('No response from Claude. Please try again.');
-        }
-
-        // Track successful usage
-        await trackProviderUsage('claude', 'generateCoverLetter', startTime, true);
-
-        return content.trim();
-      } catch (error: any) {
-        logger.error('Claude cover letter generation error:', error);
-        
-        // Track failed usage
-        await trackProviderUsage('claude', 'generateCoverLetter', startTime, false, error.message);
-        
-        // Re-throw with more context if it's a generic error
-        if (error.message?.includes('fetch') || error.message?.includes('network')) {
-          throw new Error(
-            'Network error: Unable to connect to Claude API. Please check your internet connection.'
-          );
-        }
-        throw error;
-      }
-=======
+      const response = await fetch('https://api.anthropic.com/v1/messages', {
+        method: 'POST',
+        headers: {
+          'Content-Type': 'application/json',
+          'x-api-key': this.apiKey,
+          'anthropic-version': '2023-06-01'
+        },
+        body: JSON.stringify({
+          model: this.model,
+          max_tokens: 1500,
+          temperature: this.temperature,
+          system: systemPrompt,
+          messages: [
+            { role: 'user', content: userPrompt }
+          ]
+        })
+      });
+
       if (!response.ok) {
         const errorText = await response.text();
         let errorMessage = `Claude API error (${response.status})`;
@@ -1378,7 +743,6 @@
         }
         throw error;
       }
->>>>>>> 680178bd
     });
   }
 }
@@ -1397,144 +761,4 @@
     default:
       throw new Error(`Unsupported AI provider: ${config.provider}`);
   }
-}
-
-/**
- * Auto-fallback wrapper that tries alternative providers if the primary one fails
- */
-export class AutoFallbackProvider implements AIProviderAdapter {
-  private primaryProvider: AIProviderAdapter;
-  private fallbackProviders: AIProviderAdapter[];
-  private primaryConfig: AIConfig;
-
-  constructor(
-    primaryConfig: AIConfig,
-    fallbackConfigs: AIConfig[]
-  ) {
-    this.primaryConfig = primaryConfig;
-    this.primaryProvider = createAIProvider(primaryConfig);
-    this.fallbackProviders = fallbackConfigs.map(config => createAIProvider(config));
-  }
-
-  async optimizeCV(
-    cvData: CVData,
-    jobDescription: string
-  ): Promise<{ optimizedCV: CVData; optimizations: ATSOptimization[] }> {
-    // Try primary provider first
-    try {
-      logger.info(`Attempting CV optimization with primary provider: ${this.primaryConfig.provider}`);
-      return await this.primaryProvider.optimizeCV(cvData, jobDescription);
-    } catch (primaryError: any) {
-      logger.warn(`Primary provider (${this.primaryConfig.provider}) failed:`, primaryError.message);
-
-      // Try fallback providers
-      for (let i = 0; i < this.fallbackProviders.length; i++) {
-        const fallbackProvider = this.fallbackProviders[i];
-        const providerName = this.getProviderName(i);
-        
-        try {
-          logger.info(`Attempting CV optimization with fallback provider: ${providerName}`);
-          const result = await fallbackProvider.optimizeCV(cvData, jobDescription);
-          
-          // Add a notification that fallback was used
-          logger.info(`Successfully used fallback provider: ${providerName}`);
-          
-          return result;
-        } catch (fallbackError: any) {
-          logger.warn(`Fallback provider (${providerName}) failed:`, fallbackError.message);
-          
-          // If this was the last fallback, throw the original error
-          if (i === this.fallbackProviders.length - 1) {
-            throw new Error(
-              `All providers failed. Primary error: ${primaryError.message}. Please check your API keys and try again.`
-            );
-          }
-        }
-      }
-
-      // If no fallbacks configured, throw the primary error
-      throw primaryError;
-    }
-  }
-
-  async generateCoverLetter(
-    cvData: CVData,
-    jobDescription: string,
-    extraPrompt?: string
-  ): Promise<string> {
-    // Try primary provider first
-    try {
-      logger.info(`Attempting cover letter generation with primary provider: ${this.primaryConfig.provider}`);
-      return await this.primaryProvider.generateCoverLetter(cvData, jobDescription, extraPrompt);
-    } catch (primaryError: any) {
-      logger.warn(`Primary provider (${this.primaryConfig.provider}) failed:`, primaryError.message);
-
-      // Try fallback providers
-      for (let i = 0; i < this.fallbackProviders.length; i++) {
-        const fallbackProvider = this.fallbackProviders[i];
-        const providerName = this.getProviderName(i);
-        
-        try {
-          logger.info(`Attempting cover letter generation with fallback provider: ${providerName}`);
-          const result = await fallbackProvider.generateCoverLetter(cvData, jobDescription, extraPrompt);
-          
-          // Add a notification that fallback was used
-          logger.info(`Successfully used fallback provider: ${providerName}`);
-          
-          return result;
-        } catch (fallbackError: any) {
-          logger.warn(`Fallback provider (${providerName}) failed:`, fallbackError.message);
-          
-          // If this was the last fallback, throw the original error
-          if (i === this.fallbackProviders.length - 1) {
-            throw new Error(
-              `All providers failed. Primary error: ${primaryError.message}. Please check your API keys and try again.`
-            );
-          }
-        }
-      }
-
-      // If no fallbacks configured, throw the primary error
-      throw primaryError;
-    }
-  }
-
-  private getProviderName(index: number): string {
-    // This is a helper to get provider name from fallback index
-    // In a real implementation, you'd track this more explicitly
-    return `Fallback #${index + 1}`;
-  }
-}
-
-/**
- * Helper to create an auto-fallback provider with all available API keys
- */
-export async function createAutoFallbackProvider(
-  primaryProvider: AIProvider,
-  allApiKeys: { openai?: string; gemini?: string; claude?: string },
-  model?: string,
-  temperature?: number
-): Promise<AutoFallbackProvider> {
-  const primaryConfig: AIConfig = {
-    provider: primaryProvider,
-    apiKey: allApiKeys[primaryProvider] || '',
-    model,
-    temperature,
-  };
-
-  // Create fallback configs for providers with API keys
-  const fallbackConfigs: AIConfig[] = [];
-  const providers: AIProvider[] = ['openai', 'gemini', 'claude'];
-  
-  for (const provider of providers) {
-    if (provider !== primaryProvider && allApiKeys[provider]) {
-      fallbackConfigs.push({
-        provider,
-        apiKey: allApiKeys[provider]!,
-        temperature,
-      });
-    }
-  }
-
-  return new AutoFallbackProvider(primaryConfig, fallbackConfigs);
 }