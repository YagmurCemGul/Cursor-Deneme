/**
 * Multi-AI Provider Support
 * Supports OpenAI, Google Gemini, and Anthropic Claude
 */

import { CVData, ATSOptimization } from '../types';
import { logger } from './logger';

/**
 * Retry helper for API calls with exponential backoff
 */
async function retryWithBackoff<T>(
  fn: () => Promise<T>,
  maxRetries: number = 2,
  initialDelay: number = 1000
): Promise<T> {
  let lastError: Error | null = null;

  for (let attempt = 0; attempt <= maxRetries; attempt++) {
    try {
      return await fn();
    } catch (error: any) {
      lastError = error;

      // Don't retry on authentication or validation errors
      if (
        error.message?.includes('Invalid API key') ||
        error.message?.includes('Invalid request') ||
        error.message?.includes('blocked by safety') ||
        error.message?.includes('parse')
      ) {
        throw error;
      }

      // Only retry on network errors or server errors
      const shouldRetry =
        error.message?.includes('network') ||
        error.message?.includes('temporarily unavailable') ||
        error.message?.includes('503') ||
        error.message?.includes('502') ||
        error.message?.includes('504');

      if (!shouldRetry || attempt === maxRetries) {
        throw error;
      }

      // Exponential backoff
      const delay = initialDelay * Math.pow(2, attempt);
      logger.info(`Retrying after ${delay}ms (attempt ${attempt + 1}/${maxRetries})...`);
      await new Promise((resolve) => setTimeout(resolve, delay));
    }
  }

  throw lastError || new Error('Retry failed');
}

export type AIProvider = 'openai' | 'gemini' | 'claude' | 'azure-openai' | 'ollama';

export interface AIConfig {
  provider: AIProvider;
  apiKey: string;
  model?: string;
  temperature?: number;
  azureEndpoint?: string; // For Azure OpenAI
  azureDeployment?: string; // For Azure OpenAI
  ollamaEndpoint?: string; // For Ollama (default: http://localhost:11434)
}

export interface AIProviderAdapter {
  optimizeCV(
    cvData: CVData,
    jobDescription: string
  ): Promise<{ optimizedCV: CVData; optimizations: ATSOptimization[] }>;
  generateCoverLetter(
    cvData: CVData,
    jobDescription: string,
    extraPrompt?: string
  ): Promise<string>;
}

/**
 * OpenAI Provider Implementation
 */
export class OpenAIProvider implements AIProviderAdapter {
  private apiKey: string;
  private model: string;
  private temperature: number;

  constructor(config: AIConfig) {
    this.apiKey = config.apiKey;
    this.model = config.model || 'gpt-4o-mini';
    this.temperature = config.temperature || 0.3;
  }

  async optimizeCV(
    cvData: CVData,
    jobDescription: string
  ): Promise<{ optimizedCV: CVData; optimizations: ATSOptimization[] }> {
    return retryWithBackoff(async () => {
      try {
        const systemPrompt = `You are an expert ATS (Applicant Tracking System) optimizer and career consultant. 
Your task is to analyze a CV against a job description and suggest specific, actionable optimizations that will:
1. Increase keyword match with the job description
2. Improve ATS compatibility
3. Enhance readability and impact
4. Quantify achievements where possible
5. Use strong action verbs

Return your response as a JSON object with this structure:
{
  "optimizations": [
    {
      "category": "Keywords|Action Verbs|Quantification|Formatting|Skills",
      "change": "Brief description of the change",
      "originalText": "The original text",
      "optimizedText": "The improved text",
      "section": "Which section this applies to (summary|experience|skills|education)"
    }
  ]
}`;

        const userPrompt = `Job Description:
${jobDescription}

Current CV Data:
${JSON.stringify(cvData, null, 2)}

Please analyze this CV against the job description and provide specific optimizations.`;

        const response = await fetch('https://api.openai.com/v1/chat/completions', {
          method: 'POST',
          headers: {
            'Content-Type': 'application/json',
            Authorization: `Bearer ${this.apiKey}`,
          },
          body: JSON.stringify({
            model: this.model,
            messages: [
              { role: 'system', content: systemPrompt },
              { role: 'user', content: userPrompt },
            ],
            temperature: this.temperature,
            response_format: { type: 'json_object' },
          }),
        });

        if (!response.ok) {
          const errorText = await response.text();
          let errorMessage = `OpenAI API error (${response.status})`;

          try {
            const errorData = JSON.parse(errorText);
            if (errorData.error?.message) {
              errorMessage += `: ${errorData.error.message}`;
            }
          } catch {
            errorMessage += `: ${errorText.substring(0, 200)}`;
          }

          if (response.status === 401) {
            throw new Error('Invalid API key. Please check your OpenAI API key in Settings.');
          } else if (response.status === 429) {
            throw new Error('API rate limit exceeded. Please wait a moment and try again.');
          } else if (response.status === 400) {
            throw new Error('Invalid request. Please check your CV data and job description.');
          } else if (response.status >= 500) {
            throw new Error('OpenAI service is temporarily unavailable. Please try again later.');
          }

          throw new Error(errorMessage);
        }

        const data = await response.json();
        const content = data.choices?.[0]?.message?.content;

<<<<<<< HEAD
        if (!content) {
          throw new Error('No response from OpenAI. Please try again.');
        }

        let result;
        try {
          result = JSON.parse(content);
        } catch (parseError) {
          logger.error('Failed to parse OpenAI response:', content);
          throw new Error(
            'Failed to parse AI response. The response format was invalid. Please try again.'
          );
        }

        if (!result.optimizations || !Array.isArray(result.optimizations)) {
          throw new Error('Invalid response format from AI. Please try again.');
        }

        const optimizations: ATSOptimization[] = result.optimizations.map(
          (opt: any, index: number) => ({
            id: `opt-${Date.now()}-${index}`,
            category: opt.category || 'General',
            change: opt.change || 'Optimization',
            originalText: opt.originalText || '',
            optimizedText: opt.optimizedText || '',
            applied: false,
            section: opt.section || undefined,
          })
        );

        return {
          optimizedCV: cvData,
          optimizations,
        };
      } catch (error: any) {
        logger.error('OpenAI optimization error:', error);
        // Re-throw with more context if it's a generic error
        if (error.message?.includes('fetch') || error.message?.includes('network')) {
          throw new Error(
            'Network error: Unable to connect to OpenAI API. Please check your internet connection.'
          );
        }
        throw error;
=======
      const optimizations: ATSOptimization[] = result.optimizations.map((opt: any, index: number) => ({
        id: `opt-${Date.now()}-${index}`,
        category: opt.category || 'General',
        change: opt.change || 'Optimization',
        originalText: opt.originalText || '',
        optimizedText: opt.optimizedText || '',
        applied: false,
        section: opt.section || undefined
      }));

      return {
        optimizedCV: cvData,
        optimizations
      };
    } catch (error: any) {
      console.error('OpenAI optimization error:', error);
      // Re-throw with more context if it's a generic error
      if (error.message?.includes('fetch') || error.message?.includes('network')) {
        throw new Error('Network error: Unable to connect to OpenAI API. Please check your internet connection.');
      }
      throw error;
>>>>>>> f3c291a1
      }
    });
  }

  async generateCoverLetter(
    cvData: CVData,
    jobDescription: string,
    extraPrompt?: string
  ): Promise<string> {
    return retryWithBackoff(async () => {
      try {
        const systemPrompt = `You are an expert cover letter writer. Create compelling, personalized cover letters that:
1. Are concise and professional (max 400 words)
2. Highlight relevant experience and skills from the CV
3. Match the job requirements
4. Show enthusiasm and cultural fit
5. Include specific examples and achievements
6. Avoid clichés and generic phrases
7. Use a professional but engaging tone`;

        const userPrompt = `Job Description:
${jobDescription}

Candidate CV Data:
Name: ${cvData.personalInfo.firstName} ${cvData.personalInfo.lastName}
Email: ${cvData.personalInfo.email}
Summary: ${cvData.personalInfo.summary}
Skills: ${cvData.skills.join(', ')}
Experience: ${JSON.stringify(cvData.experience.slice(0, 3), null, 2)}
Education: ${JSON.stringify(cvData.education.slice(0, 2), null, 2)}

${extraPrompt ? `Additional Instructions: ${extraPrompt}` : ''}

Please write a professional cover letter for this candidate. Include:
- Proper greeting
- Strong opening paragraph
- 2-3 body paragraphs highlighting relevant experience and skills
- Professional closing

Return only the cover letter text, no additional formatting or explanations.`;

        const response = await fetch('https://api.openai.com/v1/chat/completions', {
          method: 'POST',
          headers: {
            'Content-Type': 'application/json',
            Authorization: `Bearer ${this.apiKey}`,
          },
          body: JSON.stringify({
            model: this.model,
            messages: [
              { role: 'system', content: systemPrompt },
              { role: 'user', content: userPrompt },
            ],
            temperature: this.temperature,
          }),
        });

        if (!response.ok) {
          const errorText = await response.text();
          let errorMessage = `OpenAI API error (${response.status})`;

          try {
            const errorData = JSON.parse(errorText);
            if (errorData.error?.message) {
              errorMessage += `: ${errorData.error.message}`;
            }
          } catch {
            errorMessage += `: ${errorText.substring(0, 200)}`;
          }

          if (response.status === 401) {
            throw new Error('Invalid API key. Please check your OpenAI API key in Settings.');
          } else if (response.status === 429) {
            throw new Error('API rate limit exceeded. Please wait a moment and try again.');
          } else if (response.status === 400) {
            throw new Error('Invalid request. Please check your CV data and job description.');
          } else if (response.status >= 500) {
            throw new Error('OpenAI service is temporarily unavailable. Please try again later.');
          }

          throw new Error(errorMessage);
        }

        const data = await response.json();
        const content = data.choices?.[0]?.message?.content;

        if (!content) {
          throw new Error('No response from OpenAI. Please try again.');
        }

        return content.trim();
      } catch (error: any) {
        logger.error('OpenAI cover letter generation error:', error);
        // Re-throw with more context if it's a generic error
        if (error.message?.includes('fetch') || error.message?.includes('network')) {
          throw new Error(
            'Network error: Unable to connect to OpenAI API. Please check your internet connection.'
          );
        }
        throw error;
      }
    });
  }
}

/**
 * Google Gemini Provider Implementation
 */
export class GeminiProvider implements AIProviderAdapter {
  private apiKey: string;
  private model: string;
  private temperature: number;

  constructor(config: AIConfig) {
    this.apiKey = config.apiKey;
    this.model = config.model || 'gemini-pro';
    this.temperature = config.temperature || 0.3;
  }

  async optimizeCV(
    cvData: CVData,
    jobDescription: string
  ): Promise<{ optimizedCV: CVData; optimizations: ATSOptimization[] }> {
    return retryWithBackoff(async () => {
      try {
        const prompt = `You are an expert ATS optimizer. Analyze this CV against the job description and provide specific optimizations.

Job Description:
${jobDescription}

CV Data:
${JSON.stringify(cvData, null, 2)}

Provide your response as a JSON object with an "optimizations" array. Each optimization should have:
- category: "Keywords", "Action Verbs", "Quantification", "Formatting", or "Skills"
- change: Brief description
- originalText: The original text
- optimizedText: The improved text
- section: Which CV section this applies to`;

        const response = await fetch(
          `https://generativelanguage.googleapis.com/v1beta/models/${this.model}:generateContent?key=${this.apiKey}`,
          {
            method: 'POST',
            headers: {
              'Content-Type': 'application/json',
            },
            body: JSON.stringify({
              contents: [
                {
                  parts: [{ text: prompt }],
                },
              ],
              generationConfig: {
                temperature: this.temperature,
                topK: 40,
                topP: 0.95,
              },
            }),
          }
        );

        if (!response.ok) {
          const errorText = await response.text();
          let errorMessage = `Gemini API error (${response.status})`;

          try {
            const errorData = JSON.parse(errorText);
            if (errorData.error?.message) {
              errorMessage += `: ${errorData.error.message}`;
            }
          } catch {
            errorMessage += `: ${errorText.substring(0, 200)}`;
          }

          if (response.status === 401 || response.status === 403) {
            throw new Error('Invalid API key. Please check your Gemini API key in Settings.');
          } else if (response.status === 429) {
            throw new Error('API rate limit exceeded. Please wait a moment and try again.');
          } else if (response.status >= 500) {
            throw new Error('Gemini service is temporarily unavailable. Please try again later.');
          }

          throw new Error(errorMessage);
        }

        const data = await response.json();
        const content = data.candidates?.[0]?.content?.parts?.[0]?.text;

        if (!content) {
          // Check for blocked content
          if (data.candidates?.[0]?.finishReason === 'SAFETY') {
            throw new Error(
              'Content was blocked by safety filters. Please try with different content.'
            );
          }
          throw new Error('No response from Gemini. Please check your input and try again.');
        }

        // Extract JSON from markdown code blocks if present
        let jsonText = content;
        const jsonMatch = content.match(/```(?:json)?\s*(\{[\s\S]*?\})\s*```/);
        if (jsonMatch) {
          jsonText = jsonMatch[1];
        } else {
          // Try to extract just the JSON object
          const directJsonMatch = content.match(/\{[\s\S]*\}/);
          if (directJsonMatch) {
            jsonText = directJsonMatch[0];
          }
        }

        let result;
        try {
          result = JSON.parse(jsonText);
        } catch (parseError) {
          logger.error('Failed to parse Gemini response:', content);
          throw new Error(
            'Failed to parse AI response. The response format was invalid. Please try again.'
          );
        }

<<<<<<< HEAD
        if (!result.optimizations || !Array.isArray(result.optimizations)) {
          throw new Error('Invalid response format from AI. Please try again.');
        }

        const optimizations: ATSOptimization[] = result.optimizations.map(
          (opt: any, index: number) => ({
            id: `opt-${Date.now()}-${index}`,
            category: opt.category || 'General',
            change: opt.change || 'Optimization',
            originalText: opt.originalText || '',
            optimizedText: opt.optimizedText || '',
            applied: false,
            section: opt.section || undefined,
          })
        );

        return {
          optimizedCV: cvData,
          optimizations,
        };
=======
      const optimizations: ATSOptimization[] = result.optimizations.map((opt: any, index: number) => ({
        id: `opt-${Date.now()}-${index}`,
        category: opt.category || 'General',
        change: opt.change || 'Optimization',
        originalText: opt.originalText || '',
        optimizedText: opt.optimizedText || '',
        applied: false,
        section: opt.section || undefined
      }));

      return {
        optimizedCV: cvData,
        optimizations
      };
>>>>>>> f3c291a1
      } catch (error: any) {
        logger.error('Gemini optimization error:', error);
        // Re-throw with more context if it's a generic error
        if (error.message?.includes('fetch') || error.message?.includes('network')) {
          throw new Error(
            'Network error: Unable to connect to Gemini API. Please check your internet connection.'
          );
        }
        throw error;
      }
    });
  }

  async generateCoverLetter(
    cvData: CVData,
    jobDescription: string,
    extraPrompt?: string
  ): Promise<string> {
    return retryWithBackoff(async () => {
      try {
        const prompt = `You are an expert cover letter writer. Create a professional, compelling cover letter.

Job Description:
${jobDescription}

Candidate Information:
Name: ${cvData.personalInfo.firstName} ${cvData.personalInfo.lastName}
Email: ${cvData.personalInfo.email}
Summary: ${cvData.personalInfo.summary}
Skills: ${cvData.skills.join(', ')}
Recent Experience: ${JSON.stringify(cvData.experience.slice(0, 2), null, 2)}
Education: ${JSON.stringify(cvData.education.slice(0, 1), null, 2)}

${extraPrompt ? `Additional Instructions: ${extraPrompt}` : ''}

Write a professional cover letter (max 400 words) that:
- Has a proper greeting
- Highlights relevant experience and skills
- Shows enthusiasm for the role
- Includes specific achievements
- Has a professional closing

Return only the cover letter text.`;

        const response = await fetch(
          `https://generativelanguage.googleapis.com/v1beta/models/${this.model}:generateContent?key=${this.apiKey}`,
          {
            method: 'POST',
            headers: {
              'Content-Type': 'application/json',
            },
            body: JSON.stringify({
              contents: [
                {
                  parts: [{ text: prompt }],
                },
              ],
              generationConfig: {
                temperature: this.temperature,
                topK: 40,
                topP: 0.95,
              },
            }),
          }
        );

        if (!response.ok) {
          const errorText = await response.text();
          let errorMessage = `Gemini API error (${response.status})`;

          try {
            const errorData = JSON.parse(errorText);
            if (errorData.error?.message) {
              errorMessage += `: ${errorData.error.message}`;
            }
          } catch {
            errorMessage += `: ${errorText.substring(0, 200)}`;
          }

          if (response.status === 401 || response.status === 403) {
            throw new Error('Invalid API key. Please check your Gemini API key in Settings.');
          } else if (response.status === 429) {
            throw new Error('API rate limit exceeded. Please wait a moment and try again.');
          } else if (response.status >= 500) {
            throw new Error('Gemini service is temporarily unavailable. Please try again later.');
          }

          throw new Error(errorMessage);
        }

        const data = await response.json();
        const content = data.candidates?.[0]?.content?.parts?.[0]?.text;

        if (!content) {
          // Check for blocked content
          if (data.candidates?.[0]?.finishReason === 'SAFETY') {
            throw new Error(
              'Content was blocked by safety filters. Please try with different content.'
            );
          }
          throw new Error('No response from Gemini. Please check your input and try again.');
        }

        return content.trim();
      } catch (error: any) {
        logger.error('Gemini cover letter generation error:', error);
        // Re-throw with more context if it's a generic error
        if (error.message?.includes('fetch') || error.message?.includes('network')) {
          throw new Error(
            'Network error: Unable to connect to Gemini API. Please check your internet connection.'
          );
        }
        throw error;
      }
    });
  }
}

/**
 * Anthropic Claude Provider Implementation
 */
export class ClaudeProvider implements AIProviderAdapter {
  private apiKey: string;
  private model: string;
  private temperature: number;

  constructor(config: AIConfig) {
    this.apiKey = config.apiKey;
    this.model = config.model || 'claude-3-haiku-20240307';
    this.temperature = config.temperature || 0.3;
  }

  async optimizeCV(
    cvData: CVData,
    jobDescription: string
  ): Promise<{ optimizedCV: CVData; optimizations: ATSOptimization[] }> {
    return retryWithBackoff(async () => {
      try {
        const systemPrompt = `You are an expert ATS optimizer and career consultant. Analyze CVs and provide specific, actionable optimization suggestions in JSON format.`;

        const userPrompt = `Analyze this CV against the job description and provide optimizations.

Job Description:
${jobDescription}

CV Data:
${JSON.stringify(cvData, null, 2)}

Respond with a JSON object containing an "optimizations" array. Each item should have:
{
  "category": "Keywords|Action Verbs|Quantification|Formatting|Skills",
  "change": "Brief description",
  "originalText": "Original text",
  "optimizedText": "Improved text",
  "section": "CV section name"
}`;

        const response = await fetch('https://api.anthropic.com/v1/messages', {
          method: 'POST',
          headers: {
            'Content-Type': 'application/json',
            'x-api-key': this.apiKey,
            'anthropic-version': '2023-06-01',
          },
          body: JSON.stringify({
            model: this.model,
            max_tokens: 2000,
            temperature: this.temperature,
            system: systemPrompt,
            messages: [{ role: 'user', content: userPrompt }],
          }),
        });

        if (!response.ok) {
          const errorText = await response.text();
          let errorMessage = `Claude API error (${response.status})`;

          try {
            const errorData = JSON.parse(errorText);
            if (errorData.error?.message) {
              errorMessage += `: ${errorData.error.message}`;
            }
          } catch {
            errorMessage += `: ${errorText.substring(0, 200)}`;
          }

          if (response.status === 401 || response.status === 403) {
            throw new Error('Invalid API key. Please check your Claude API key in Settings.');
          } else if (response.status === 429) {
            throw new Error('API rate limit exceeded. Please wait a moment and try again.');
          } else if (response.status === 400) {
            throw new Error('Invalid request. Please check your CV data and job description.');
          } else if (response.status >= 500) {
            throw new Error('Claude service is temporarily unavailable. Please try again later.');
          }

          throw new Error(errorMessage);
        }

        const data = await response.json();
        const content = data.content?.[0]?.text;

        if (!content) {
          throw new Error('No response from Claude. Please try again.');
        }

        // Extract JSON from markdown code blocks if present
        let jsonText = content;
        const jsonMatch = content.match(/```(?:json)?\s*(\{[\s\S]*?\})\s*```/);
        if (jsonMatch) {
          jsonText = jsonMatch[1];
        } else {
          // Try to extract just the JSON object
          const directJsonMatch = content.match(/\{[\s\S]*\}/);
          if (directJsonMatch) {
            jsonText = directJsonMatch[0];
          }
        }

<<<<<<< HEAD
        let result;
        try {
          result = JSON.parse(jsonText);
        } catch (parseError) {
          logger.error('Failed to parse Claude response:', content);
          throw new Error(
            'Failed to parse AI response. The response format was invalid. Please try again.'
          );
        }

        if (!result.optimizations || !Array.isArray(result.optimizations)) {
          throw new Error('Invalid response format from AI. Please try again.');
        }

        const optimizations: ATSOptimization[] = result.optimizations.map(
          (opt: any, index: number) => ({
            id: `opt-${Date.now()}-${index}`,
            category: opt.category || 'General',
            change: opt.change || 'Optimization',
            originalText: opt.originalText || '',
            optimizedText: opt.optimizedText || '',
            applied: false,
            section: opt.section || undefined,
          })
        );

        return {
          optimizedCV: cvData,
          optimizations,
        };
=======
      const optimizations: ATSOptimization[] = result.optimizations.map((opt: any, index: number) => ({
        id: `opt-${Date.now()}-${index}`,
        category: opt.category || 'General',
        change: opt.change || 'Optimization',
        originalText: opt.originalText || '',
        optimizedText: opt.optimizedText || '',
        applied: false,
        section: opt.section || undefined
      }));

      return {
        optimizedCV: cvData,
        optimizations
      };
>>>>>>> f3c291a1
      } catch (error: any) {
        logger.error('Claude optimization error:', error);
        // Re-throw with more context if it's a generic error
        if (error.message?.includes('fetch') || error.message?.includes('network')) {
          throw new Error(
            'Network error: Unable to connect to Claude API. Please check your internet connection.'
          );
        }
        throw error;
      }
    });
  }

  async generateCoverLetter(
    cvData: CVData,
    jobDescription: string,
    extraPrompt?: string
  ): Promise<string> {
    return retryWithBackoff(async () => {
      try {
        const systemPrompt = `You are an expert cover letter writer specializing in creating compelling, personalized cover letters.`;

        const userPrompt = `Write a professional cover letter for this candidate.

Job Description:
${jobDescription}

Candidate:
Name: ${cvData.personalInfo.firstName} ${cvData.personalInfo.lastName}
Email: ${cvData.personalInfo.email}
Summary: ${cvData.personalInfo.summary}
Key Skills: ${cvData.skills.slice(0, 8).join(', ')}
Recent Experience: ${JSON.stringify(cvData.experience.slice(0, 2), null, 2)}
Education: ${JSON.stringify(cvData.education.slice(0, 1), null, 2)}

${extraPrompt ? `Additional Instructions: ${extraPrompt}` : ''}

Create a professional cover letter (max 400 words) with:
- Proper greeting
- Strong opening
- 2-3 paragraphs highlighting relevant experience
- Professional closing

Return only the cover letter text, no additional commentary.`;

        const response = await fetch('https://api.anthropic.com/v1/messages', {
          method: 'POST',
          headers: {
            'Content-Type': 'application/json',
            'x-api-key': this.apiKey,
            'anthropic-version': '2023-06-01',
          },
          body: JSON.stringify({
            model: this.model,
            max_tokens: 1500,
            temperature: this.temperature,
            system: systemPrompt,
            messages: [{ role: 'user', content: userPrompt }],
          }),
        });

        if (!response.ok) {
          const errorText = await response.text();
          let errorMessage = `Claude API error (${response.status})`;

          try {
            const errorData = JSON.parse(errorText);
            if (errorData.error?.message) {
              errorMessage += `: ${errorData.error.message}`;
            }
          } catch {
            errorMessage += `: ${errorText.substring(0, 200)}`;
          }

          if (response.status === 401 || response.status === 403) {
            throw new Error('Invalid API key. Please check your Claude API key in Settings.');
          } else if (response.status === 429) {
            throw new Error('API rate limit exceeded. Please wait a moment and try again.');
          } else if (response.status === 400) {
            throw new Error('Invalid request. Please check your CV data and job description.');
          } else if (response.status >= 500) {
            throw new Error('Claude service is temporarily unavailable. Please try again later.');
          }

          throw new Error(errorMessage);
        }

        const data = await response.json();
        const content = data.content?.[0]?.text;

        if (!content) {
          throw new Error('No response from Claude. Please try again.');
        }

        return content.trim();
      } catch (error: any) {
        logger.error('Claude cover letter generation error:', error);
        // Re-throw with more context if it's a generic error
        if (error.message?.includes('fetch') || error.message?.includes('network')) {
          throw new Error(
            'Network error: Unable to connect to Claude API. Please check your internet connection.'
          );
        }
        throw error;
      }
    });
  }
}

/**
 * Azure OpenAI Provider Implementation
 */
export class AzureOpenAIProvider implements AIProviderAdapter {
  private apiKey: string;
  private endpoint: string;
  private deployment: string;
  private temperature: number;

  constructor(config: AIConfig) {
    this.apiKey = config.apiKey;
    this.endpoint = config.azureEndpoint || '';
    this.deployment = config.azureDeployment || 'gpt-4';
    this.temperature = config.temperature || 0.3;

    if (!this.endpoint) {
      throw new Error('Azure endpoint is required for Azure OpenAI provider');
    }
  }

  async optimizeCV(
    cvData: CVData,
    jobDescription: string
  ): Promise<{ optimizedCV: CVData; optimizations: ATSOptimization[] }> {
    return retryWithBackoff(async () => {
      try {
        const systemPrompt = `You are an expert ATS (Applicant Tracking System) optimizer and career consultant. 
Your task is to analyze a CV against a job description and suggest specific, actionable optimizations that will:
1. Increase keyword match with the job description
2. Improve ATS compatibility
3. Enhance readability and impact
4. Quantify achievements where possible
5. Use strong action verbs

Return your response as a JSON object with this structure:
{
  "optimizations": [
    {
      "category": "Keywords|Action Verbs|Quantification|Formatting|Skills",
      "change": "Brief description of the change",
      "originalText": "The original text",
      "optimizedText": "The improved text",
      "section": "Which section this applies to (summary|experience|skills|education)"
    }
  ]
}`;

        const userPrompt = `Job Description:
${jobDescription}

Current CV Data:
${JSON.stringify(cvData, null, 2)}

Please analyze this CV against the job description and provide specific optimizations.`;

        const apiVersion = '2024-02-15-preview';
        const url = `${this.endpoint}/openai/deployments/${this.deployment}/chat/completions?api-version=${apiVersion}`;

        const response = await fetch(url, {
          method: 'POST',
          headers: {
            'Content-Type': 'application/json',
            'api-key': this.apiKey,
          },
          body: JSON.stringify({
            messages: [
              { role: 'system', content: systemPrompt },
              { role: 'user', content: userPrompt },
            ],
            temperature: this.temperature,
            response_format: { type: 'json_object' },
          }),
        });

        if (!response.ok) {
          const errorText = await response.text();
          let errorMessage = `Azure OpenAI API error (${response.status})`;

          try {
            const errorData = JSON.parse(errorText);
            if (errorData.error?.message) {
              errorMessage += `: ${errorData.error.message}`;
            }
          } catch {
            errorMessage += `: ${errorText.substring(0, 200)}`;
          }

          if (response.status === 401) {
            throw new Error('Invalid API key. Please check your Azure OpenAI API key in Settings.');
          } else if (response.status === 429) {
            throw new Error('API rate limit exceeded. Please wait a moment and try again.');
          } else if (response.status === 400) {
            throw new Error('Invalid request. Please check your CV data and job description.');
          } else if (response.status >= 500) {
            throw new Error('Azure OpenAI service is temporarily unavailable. Please try again later.');
          }

          throw new Error(errorMessage);
        }

        const data = await response.json();
        const content = data.choices?.[0]?.message?.content;

        if (!content) {
          throw new Error('No response from Azure OpenAI. Please try again.');
        }

        let result;
        try {
          result = JSON.parse(content);
        } catch (parseError) {
          logger.error('Failed to parse Azure OpenAI response:', content);
          throw new Error(
            'Failed to parse AI response. The response format was invalid. Please try again.'
          );
        }

        if (!result.optimizations || !Array.isArray(result.optimizations)) {
          throw new Error('Invalid response format from AI. Please try again.');
        }

        const optimizations: ATSOptimization[] = result.optimizations.map(
          (opt: any, index: number) => ({
            id: `opt-${Date.now()}-${index}`,
            category: opt.category || 'General',
            change: opt.change || 'Optimization',
            originalText: opt.originalText || '',
            optimizedText: opt.optimizedText || '',
            applied: false,
            section: opt.section || undefined,
          })
        );

        return {
          optimizedCV: cvData,
          optimizations,
        };
      } catch (error: any) {
        logger.error('Azure OpenAI optimization error:', error);
        if (error.message?.includes('fetch') || error.message?.includes('network')) {
          throw new Error(
            'Network error: Unable to connect to Azure OpenAI API. Please check your internet connection.'
          );
        }
        throw error;
      }
    });
  }

  async generateCoverLetter(
    cvData: CVData,
    jobDescription: string,
    extraPrompt?: string
  ): Promise<string> {
    return retryWithBackoff(async () => {
      try {
        const systemPrompt = `You are an expert cover letter writer. Create compelling, personalized cover letters that:
1. Are concise and professional (max 400 words)
2. Highlight relevant experience and skills from the CV
3. Match the job requirements
4. Show enthusiasm and cultural fit
5. Include specific examples and achievements
6. Avoid clichés and generic phrases
7. Use a professional but engaging tone`;

        const userPrompt = `Job Description:
${jobDescription}

Candidate CV Data:
Name: ${cvData.personalInfo.firstName} ${cvData.personalInfo.lastName}
Email: ${cvData.personalInfo.email}
Summary: ${cvData.personalInfo.summary}
Skills: ${cvData.skills.join(', ')}
Experience: ${JSON.stringify(cvData.experience.slice(0, 3), null, 2)}
Education: ${JSON.stringify(cvData.education.slice(0, 2), null, 2)}

${extraPrompt ? `Additional Instructions: ${extraPrompt}` : ''}

Please write a professional cover letter for this candidate.`;

        const apiVersion = '2024-02-15-preview';
        const url = `${this.endpoint}/openai/deployments/${this.deployment}/chat/completions?api-version=${apiVersion}`;

        const response = await fetch(url, {
          method: 'POST',
          headers: {
            'Content-Type': 'application/json',
            'api-key': this.apiKey,
          },
          body: JSON.stringify({
            messages: [
              { role: 'system', content: systemPrompt },
              { role: 'user', content: userPrompt },
            ],
            temperature: this.temperature,
          }),
        });

        if (!response.ok) {
          const errorText = await response.text();
          throw new Error(`Azure OpenAI API error (${response.status}): ${errorText}`);
        }

        const data = await response.json();
        const content = data.choices?.[0]?.message?.content;

        if (!content) {
          throw new Error('No response from Azure OpenAI. Please try again.');
        }

        return content.trim();
      } catch (error: any) {
        logger.error('Azure OpenAI cover letter generation error:', error);
        throw error;
      }
    });
  }
}

/**
 * Ollama Provider Implementation (Local AI)
 */
export class OllamaProvider implements AIProviderAdapter {
  private endpoint: string;
  private model: string;
  private temperature: number;
  private apiKey?: string;

  constructor(config: AIConfig) {
    this.endpoint = config.ollamaEndpoint || 'http://localhost:11434';
    this.model = config.model || 'llama2';
    this.temperature = config.temperature || 0.3;
    this.apiKey = config.apiKey; // Optional for secured instances
  }

  async optimizeCV(
    cvData: CVData,
    jobDescription: string
  ): Promise<{ optimizedCV: CVData; optimizations: ATSOptimization[] }> {
    return retryWithBackoff(async () => {
      try {
        const prompt = `You are an expert ATS optimizer. Analyze this CV against the job description and provide specific optimizations.

Job Description:
${jobDescription}

CV Data:
${JSON.stringify(cvData, null, 2)}

Provide your response as a JSON object with an "optimizations" array. Each optimization should have:
- category: "Keywords", "Action Verbs", "Quantification", "Formatting", or "Skills"
- change: Brief description
- originalText: The original text
- optimizedText: The improved text
- section: Which CV section this applies to

Respond ONLY with valid JSON, no markdown or additional text.`;

        const headers: Record<string, string> = {
          'Content-Type': 'application/json',
        };
        if (this.apiKey) {
          headers['Authorization'] = `Bearer ${this.apiKey}`;
        }

        const response = await fetch(`${this.endpoint}/api/generate`, {
          method: 'POST',
          headers,
          body: JSON.stringify({
            model: this.model,
            prompt: prompt,
            stream: false,
            options: {
              temperature: this.temperature,
            },
          }),
        });

        if (!response.ok) {
          const errorText = await response.text();
          throw new Error(`Ollama API error (${response.status}): ${errorText}`);
        }

        const data = await response.json();
        const content = data.response;

        if (!content) {
          throw new Error('No response from Ollama. Is Ollama running?');
        }

        // Extract JSON from response
        let jsonText = content;
        const jsonMatch = content.match(/```(?:json)?\s*(\{[\s\S]*?\})\s*```/);
        if (jsonMatch) {
          jsonText = jsonMatch[1];
        } else {
          const directJsonMatch = content.match(/\{[\s\S]*\}/);
          if (directJsonMatch) {
            jsonText = directJsonMatch[0];
          }
        }

        let result;
        try {
          result = JSON.parse(jsonText);
        } catch (parseError) {
          logger.error('Failed to parse Ollama response:', content);
          throw new Error(
            'Failed to parse AI response. The response format was invalid. Please try again.'
          );
        }

        if (!result.optimizations || !Array.isArray(result.optimizations)) {
          throw new Error('Invalid response format from AI. Please try again.');
        }

        const optimizations: ATSOptimization[] = result.optimizations.map(
          (opt: any, index: number) => ({
            id: `opt-${Date.now()}-${index}`,
            category: opt.category || 'General',
            change: opt.change || 'Optimization',
            originalText: opt.originalText || '',
            optimizedText: opt.optimizedText || '',
            applied: false,
            section: opt.section || undefined,
          })
        );

        return {
          optimizedCV: cvData,
          optimizations,
        };
      } catch (error: any) {
        logger.error('Ollama optimization error:', error);
        if (error.message?.includes('fetch') || error.message?.includes('Failed to fetch')) {
          throw new Error(
            'Unable to connect to Ollama. Please make sure Ollama is running at ' + this.endpoint
          );
        }
        throw error;
      }
    });
  }

  async generateCoverLetter(
    cvData: CVData,
    jobDescription: string,
    extraPrompt?: string
  ): Promise<string> {
    return retryWithBackoff(async () => {
      try {
        const prompt = `You are an expert cover letter writer. Create a professional, compelling cover letter.

Job Description:
${jobDescription}

Candidate Information:
Name: ${cvData.personalInfo.firstName} ${cvData.personalInfo.lastName}
Email: ${cvData.personalInfo.email}
Summary: ${cvData.personalInfo.summary}
Skills: ${cvData.skills.join(', ')}
Recent Experience: ${JSON.stringify(cvData.experience.slice(0, 2), null, 2)}
Education: ${JSON.stringify(cvData.education.slice(0, 1), null, 2)}

${extraPrompt ? `Additional Instructions: ${extraPrompt}` : ''}

Write a professional cover letter (max 400 words) that:
- Has a proper greeting
- Highlights relevant experience and skills
- Shows enthusiasm for the role
- Includes specific achievements
- Has a professional closing

Return only the cover letter text.`;

        const headers: Record<string, string> = {
          'Content-Type': 'application/json',
        };
        if (this.apiKey) {
          headers['Authorization'] = `Bearer ${this.apiKey}`;
        }

        const response = await fetch(`${this.endpoint}/api/generate`, {
          method: 'POST',
          headers,
          body: JSON.stringify({
            model: this.model,
            prompt: prompt,
            stream: false,
            options: {
              temperature: this.temperature,
            },
          }),
        });

        if (!response.ok) {
          const errorText = await response.text();
          throw new Error(`Ollama API error (${response.status}): ${errorText}`);
        }

        const data = await response.json();
        const content = data.response;

        if (!content) {
          throw new Error('No response from Ollama. Is Ollama running?');
        }

        return content.trim();
      } catch (error: any) {
        logger.error('Ollama cover letter generation error:', error);
        if (error.message?.includes('fetch') || error.message?.includes('Failed to fetch')) {
          throw new Error(
            'Unable to connect to Ollama. Please make sure Ollama is running at ' + this.endpoint
          );
        }
        throw error;
      }
    });
  }
}

/**
 * Factory function to create the appropriate AI provider
 */
export function createAIProvider(config: AIConfig): AIProviderAdapter {
  switch (config.provider) {
    case 'openai':
      return new OpenAIProvider(config);
    case 'gemini':
      return new GeminiProvider(config);
    case 'claude':
      return new ClaudeProvider(config);
    case 'azure-openai':
      return new AzureOpenAIProvider(config);
    case 'ollama':
      return new OllamaProvider(config);
    default:
      throw new Error(`Unsupported AI provider: ${config.provider}`);
  }
}<|MERGE_RESOLUTION|>--- conflicted
+++ resolved
@@ -4,7 +4,6 @@
  */
 
 import { CVData, ATSOptimization } from '../types';
-import { logger } from './logger';
 
 /**
  * Retry helper for API calls with exponential backoff
@@ -15,13 +14,13 @@
   initialDelay: number = 1000
 ): Promise<T> {
   let lastError: Error | null = null;
-
+  
   for (let attempt = 0; attempt <= maxRetries; attempt++) {
     try {
       return await fn();
     } catch (error: any) {
       lastError = error;
-
+      
       // Don't retry on authentication or validation errors
       if (
         error.message?.includes('Invalid API key') ||
@@ -31,51 +30,41 @@
       ) {
         throw error;
       }
-
+      
       // Only retry on network errors or server errors
-      const shouldRetry =
+      const shouldRetry = 
         error.message?.includes('network') ||
         error.message?.includes('temporarily unavailable') ||
         error.message?.includes('503') ||
         error.message?.includes('502') ||
         error.message?.includes('504');
-
+      
       if (!shouldRetry || attempt === maxRetries) {
         throw error;
       }
-
+      
       // Exponential backoff
       const delay = initialDelay * Math.pow(2, attempt);
-      logger.info(`Retrying after ${delay}ms (attempt ${attempt + 1}/${maxRetries})...`);
-      await new Promise((resolve) => setTimeout(resolve, delay));
+      console.log(`Retrying after ${delay}ms (attempt ${attempt + 1}/${maxRetries})...`);
+      await new Promise(resolve => setTimeout(resolve, delay));
     }
   }
-
+  
   throw lastError || new Error('Retry failed');
 }
 
-export type AIProvider = 'openai' | 'gemini' | 'claude' | 'azure-openai' | 'ollama';
+export type AIProvider = 'openai' | 'gemini' | 'claude';
 
 export interface AIConfig {
   provider: AIProvider;
   apiKey: string;
   model?: string;
   temperature?: number;
-  azureEndpoint?: string; // For Azure OpenAI
-  azureDeployment?: string; // For Azure OpenAI
-  ollamaEndpoint?: string; // For Ollama (default: http://localhost:11434)
 }
 
 export interface AIProviderAdapter {
-  optimizeCV(
-    cvData: CVData,
-    jobDescription: string
-  ): Promise<{ optimizedCV: CVData; optimizations: ATSOptimization[] }>;
-  generateCoverLetter(
-    cvData: CVData,
-    jobDescription: string,
-    extraPrompt?: string
-  ): Promise<string>;
+  optimizeCV(cvData: CVData, jobDescription: string): Promise<{ optimizedCV: CVData; optimizations: ATSOptimization[] }>;
+  generateCoverLetter(cvData: CVData, jobDescription: string, extraPrompt?: string): Promise<string>;
 }
 
 /**
@@ -92,13 +81,10 @@
     this.temperature = config.temperature || 0.3;
   }
 
-  async optimizeCV(
-    cvData: CVData,
-    jobDescription: string
-  ): Promise<{ optimizedCV: CVData; optimizations: ATSOptimization[] }> {
+  async optimizeCV(cvData: CVData, jobDescription: string): Promise<{ optimizedCV: CVData; optimizations: ATSOptimization[] }> {
     return retryWithBackoff(async () => {
       try {
-        const systemPrompt = `You are an expert ATS (Applicant Tracking System) optimizer and career consultant. 
+      const systemPrompt = `You are an expert ATS (Applicant Tracking System) optimizer and career consultant. 
 Your task is to analyze a CV against a job description and suggest specific, actionable optimizations that will:
 1. Increase keyword match with the job description
 2. Improve ATS compatibility
@@ -119,7 +105,7 @@
   ]
 }`;
 
-        const userPrompt = `Job Description:
+      const userPrompt = `Job Description:
 ${jobDescription}
 
 Current CV Data:
@@ -127,97 +113,68 @@
 
 Please analyze this CV against the job description and provide specific optimizations.`;
 
-        const response = await fetch('https://api.openai.com/v1/chat/completions', {
-          method: 'POST',
-          headers: {
-            'Content-Type': 'application/json',
-            Authorization: `Bearer ${this.apiKey}`,
-          },
-          body: JSON.stringify({
-            model: this.model,
-            messages: [
-              { role: 'system', content: systemPrompt },
-              { role: 'user', content: userPrompt },
-            ],
-            temperature: this.temperature,
-            response_format: { type: 'json_object' },
-          }),
-        });
-
-        if (!response.ok) {
-          const errorText = await response.text();
-          let errorMessage = `OpenAI API error (${response.status})`;
-
-          try {
-            const errorData = JSON.parse(errorText);
-            if (errorData.error?.message) {
-              errorMessage += `: ${errorData.error.message}`;
-            }
-          } catch {
-            errorMessage += `: ${errorText.substring(0, 200)}`;
+      const response = await fetch('https://api.openai.com/v1/chat/completions', {
+        method: 'POST',
+        headers: {
+          'Content-Type': 'application/json',
+          'Authorization': `Bearer ${this.apiKey}`
+        },
+        body: JSON.stringify({
+          model: this.model,
+          messages: [
+            { role: 'system', content: systemPrompt },
+            { role: 'user', content: userPrompt }
+          ],
+          temperature: this.temperature,
+          response_format: { type: 'json_object' }
+        })
+      });
+
+      if (!response.ok) {
+        const errorText = await response.text();
+        let errorMessage = `OpenAI API error (${response.status})`;
+        
+        try {
+          const errorData = JSON.parse(errorText);
+          if (errorData.error?.message) {
+            errorMessage += `: ${errorData.error.message}`;
           }
-
-          if (response.status === 401) {
-            throw new Error('Invalid API key. Please check your OpenAI API key in Settings.');
-          } else if (response.status === 429) {
-            throw new Error('API rate limit exceeded. Please wait a moment and try again.');
-          } else if (response.status === 400) {
-            throw new Error('Invalid request. Please check your CV data and job description.');
-          } else if (response.status >= 500) {
-            throw new Error('OpenAI service is temporarily unavailable. Please try again later.');
-          }
-
-          throw new Error(errorMessage);
-        }
-
-        const data = await response.json();
-        const content = data.choices?.[0]?.message?.content;
-
-<<<<<<< HEAD
-        if (!content) {
-          throw new Error('No response from OpenAI. Please try again.');
-        }
-
-        let result;
-        try {
-          result = JSON.parse(content);
-        } catch (parseError) {
-          logger.error('Failed to parse OpenAI response:', content);
-          throw new Error(
-            'Failed to parse AI response. The response format was invalid. Please try again.'
-          );
-        }
-
-        if (!result.optimizations || !Array.isArray(result.optimizations)) {
-          throw new Error('Invalid response format from AI. Please try again.');
-        }
-
-        const optimizations: ATSOptimization[] = result.optimizations.map(
-          (opt: any, index: number) => ({
-            id: `opt-${Date.now()}-${index}`,
-            category: opt.category || 'General',
-            change: opt.change || 'Optimization',
-            originalText: opt.originalText || '',
-            optimizedText: opt.optimizedText || '',
-            applied: false,
-            section: opt.section || undefined,
-          })
-        );
-
-        return {
-          optimizedCV: cvData,
-          optimizations,
-        };
-      } catch (error: any) {
-        logger.error('OpenAI optimization error:', error);
-        // Re-throw with more context if it's a generic error
-        if (error.message?.includes('fetch') || error.message?.includes('network')) {
-          throw new Error(
-            'Network error: Unable to connect to OpenAI API. Please check your internet connection.'
-          );
-        }
-        throw error;
-=======
+        } catch {
+          errorMessage += `: ${errorText.substring(0, 200)}`;
+        }
+        
+        if (response.status === 401) {
+          throw new Error('Invalid API key. Please check your OpenAI API key in Settings.');
+        } else if (response.status === 429) {
+          throw new Error('API rate limit exceeded. Please wait a moment and try again.');
+        } else if (response.status === 400) {
+          throw new Error('Invalid request. Please check your CV data and job description.');
+        } else if (response.status >= 500) {
+          throw new Error('OpenAI service is temporarily unavailable. Please try again later.');
+        }
+        
+        throw new Error(errorMessage);
+      }
+
+      const data = await response.json();
+      const content = data.choices?.[0]?.message?.content;
+      
+      if (!content) {
+        throw new Error('No response from OpenAI. Please try again.');
+      }
+
+      let result;
+      try {
+        result = JSON.parse(content);
+      } catch (parseError) {
+        console.error('Failed to parse OpenAI response:', content);
+        throw new Error('Failed to parse AI response. The response format was invalid. Please try again.');
+      }
+
+      if (!result.optimizations || !Array.isArray(result.optimizations)) {
+        throw new Error('Invalid response format from AI. Please try again.');
+      }
+
       const optimizations: ATSOptimization[] = result.optimizations.map((opt: any, index: number) => ({
         id: `opt-${Date.now()}-${index}`,
         category: opt.category || 'General',
@@ -239,16 +196,11 @@
         throw new Error('Network error: Unable to connect to OpenAI API. Please check your internet connection.');
       }
       throw error;
->>>>>>> f3c291a1
       }
     });
   }
 
-  async generateCoverLetter(
-    cvData: CVData,
-    jobDescription: string,
-    extraPrompt?: string
-  ): Promise<string> {
+  async generateCoverLetter(cvData: CVData, jobDescription: string, extraPrompt?: string): Promise<string> {
     return retryWithBackoff(async () => {
       try {
         const systemPrompt = `You are an expert cover letter writer. Create compelling, personalized cover letters that:
@@ -260,7 +212,7 @@
 6. Avoid clichés and generic phrases
 7. Use a professional but engaging tone`;
 
-        const userPrompt = `Job Description:
+      const userPrompt = `Job Description:
 ${jobDescription}
 
 Candidate CV Data:
@@ -281,63 +233,61 @@
 
 Return only the cover letter text, no additional formatting or explanations.`;
 
-        const response = await fetch('https://api.openai.com/v1/chat/completions', {
-          method: 'POST',
-          headers: {
-            'Content-Type': 'application/json',
-            Authorization: `Bearer ${this.apiKey}`,
-          },
-          body: JSON.stringify({
-            model: this.model,
-            messages: [
-              { role: 'system', content: systemPrompt },
-              { role: 'user', content: userPrompt },
-            ],
-            temperature: this.temperature,
-          }),
-        });
-
-        if (!response.ok) {
-          const errorText = await response.text();
-          let errorMessage = `OpenAI API error (${response.status})`;
-
-          try {
-            const errorData = JSON.parse(errorText);
-            if (errorData.error?.message) {
-              errorMessage += `: ${errorData.error.message}`;
-            }
-          } catch {
-            errorMessage += `: ${errorText.substring(0, 200)}`;
+      const response = await fetch('https://api.openai.com/v1/chat/completions', {
+        method: 'POST',
+        headers: {
+          'Content-Type': 'application/json',
+          'Authorization': `Bearer ${this.apiKey}`
+        },
+        body: JSON.stringify({
+          model: this.model,
+          messages: [
+            { role: 'system', content: systemPrompt },
+            { role: 'user', content: userPrompt }
+          ],
+          temperature: this.temperature
+        })
+      });
+
+      if (!response.ok) {
+        const errorText = await response.text();
+        let errorMessage = `OpenAI API error (${response.status})`;
+        
+        try {
+          const errorData = JSON.parse(errorText);
+          if (errorData.error?.message) {
+            errorMessage += `: ${errorData.error.message}`;
           }
-
-          if (response.status === 401) {
-            throw new Error('Invalid API key. Please check your OpenAI API key in Settings.');
-          } else if (response.status === 429) {
-            throw new Error('API rate limit exceeded. Please wait a moment and try again.');
-          } else if (response.status === 400) {
-            throw new Error('Invalid request. Please check your CV data and job description.');
-          } else if (response.status >= 500) {
-            throw new Error('OpenAI service is temporarily unavailable. Please try again later.');
-          }
-
-          throw new Error(errorMessage);
-        }
-
-        const data = await response.json();
-        const content = data.choices?.[0]?.message?.content;
-
-        if (!content) {
-          throw new Error('No response from OpenAI. Please try again.');
-        }
-
-        return content.trim();
+        } catch {
+          errorMessage += `: ${errorText.substring(0, 200)}`;
+        }
+        
+        if (response.status === 401) {
+          throw new Error('Invalid API key. Please check your OpenAI API key in Settings.');
+        } else if (response.status === 429) {
+          throw new Error('API rate limit exceeded. Please wait a moment and try again.');
+        } else if (response.status === 400) {
+          throw new Error('Invalid request. Please check your CV data and job description.');
+        } else if (response.status >= 500) {
+          throw new Error('OpenAI service is temporarily unavailable. Please try again later.');
+        }
+        
+        throw new Error(errorMessage);
+      }
+
+      const data = await response.json();
+      const content = data.choices?.[0]?.message?.content;
+      
+      if (!content) {
+        throw new Error('No response from OpenAI. Please try again.');
+      }
+
+      return content.trim();
       } catch (error: any) {
-        logger.error('OpenAI cover letter generation error:', error);
+        console.error('OpenAI cover letter generation error:', error);
         // Re-throw with more context if it's a generic error
         if (error.message?.includes('fetch') || error.message?.includes('network')) {
-          throw new Error(
-            'Network error: Unable to connect to OpenAI API. Please check your internet connection.'
-          );
+          throw new Error('Network error: Unable to connect to OpenAI API. Please check your internet connection.');
         }
         throw error;
       }
@@ -359,13 +309,10 @@
     this.temperature = config.temperature || 0.3;
   }
 
-  async optimizeCV(
-    cvData: CVData,
-    jobDescription: string
-  ): Promise<{ optimizedCV: CVData; optimizations: ATSOptimization[] }> {
+  async optimizeCV(cvData: CVData, jobDescription: string): Promise<{ optimizedCV: CVData; optimizations: ATSOptimization[] }> {
     return retryWithBackoff(async () => {
       try {
-        const prompt = `You are an expert ATS optimizer. Analyze this CV against the job description and provide specific optimizations.
+      const prompt = `You are an expert ATS optimizer. Analyze this CV against the job description and provide specific optimizations.
 
 Job Description:
 ${jobDescription}
@@ -380,110 +327,83 @@
 - optimizedText: The improved text
 - section: Which CV section this applies to`;
 
-        const response = await fetch(
-          `https://generativelanguage.googleapis.com/v1beta/models/${this.model}:generateContent?key=${this.apiKey}`,
-          {
-            method: 'POST',
-            headers: {
-              'Content-Type': 'application/json',
-            },
-            body: JSON.stringify({
-              contents: [
-                {
-                  parts: [{ text: prompt }],
-                },
-              ],
-              generationConfig: {
-                temperature: this.temperature,
-                topK: 40,
-                topP: 0.95,
-              },
-            }),
+      const response = await fetch(`https://generativelanguage.googleapis.com/v1beta/models/${this.model}:generateContent?key=${this.apiKey}`, {
+        method: 'POST',
+        headers: {
+          'Content-Type': 'application/json',
+        },
+        body: JSON.stringify({
+          contents: [{
+            parts: [{ text: prompt }]
+          }],
+          generationConfig: {
+            temperature: this.temperature,
+            topK: 40,
+            topP: 0.95,
           }
-        );
-
-        if (!response.ok) {
-          const errorText = await response.text();
-          let errorMessage = `Gemini API error (${response.status})`;
-
-          try {
-            const errorData = JSON.parse(errorText);
-            if (errorData.error?.message) {
-              errorMessage += `: ${errorData.error.message}`;
-            }
-          } catch {
-            errorMessage += `: ${errorText.substring(0, 200)}`;
+        })
+      });
+
+      if (!response.ok) {
+        const errorText = await response.text();
+        let errorMessage = `Gemini API error (${response.status})`;
+        
+        try {
+          const errorData = JSON.parse(errorText);
+          if (errorData.error?.message) {
+            errorMessage += `: ${errorData.error.message}`;
           }
-
-          if (response.status === 401 || response.status === 403) {
-            throw new Error('Invalid API key. Please check your Gemini API key in Settings.');
-          } else if (response.status === 429) {
-            throw new Error('API rate limit exceeded. Please wait a moment and try again.');
-          } else if (response.status >= 500) {
-            throw new Error('Gemini service is temporarily unavailable. Please try again later.');
-          }
-
-          throw new Error(errorMessage);
-        }
-
-        const data = await response.json();
-        const content = data.candidates?.[0]?.content?.parts?.[0]?.text;
-
-        if (!content) {
-          // Check for blocked content
-          if (data.candidates?.[0]?.finishReason === 'SAFETY') {
-            throw new Error(
-              'Content was blocked by safety filters. Please try with different content.'
-            );
-          }
-          throw new Error('No response from Gemini. Please check your input and try again.');
-        }
-
-        // Extract JSON from markdown code blocks if present
-        let jsonText = content;
-        const jsonMatch = content.match(/```(?:json)?\s*(\{[\s\S]*?\})\s*```/);
-        if (jsonMatch) {
-          jsonText = jsonMatch[1];
-        } else {
-          // Try to extract just the JSON object
-          const directJsonMatch = content.match(/\{[\s\S]*\}/);
-          if (directJsonMatch) {
-            jsonText = directJsonMatch[0];
-          }
-        }
-
-        let result;
-        try {
-          result = JSON.parse(jsonText);
-        } catch (parseError) {
-          logger.error('Failed to parse Gemini response:', content);
-          throw new Error(
-            'Failed to parse AI response. The response format was invalid. Please try again.'
-          );
-        }
-
-<<<<<<< HEAD
-        if (!result.optimizations || !Array.isArray(result.optimizations)) {
-          throw new Error('Invalid response format from AI. Please try again.');
-        }
-
-        const optimizations: ATSOptimization[] = result.optimizations.map(
-          (opt: any, index: number) => ({
-            id: `opt-${Date.now()}-${index}`,
-            category: opt.category || 'General',
-            change: opt.change || 'Optimization',
-            originalText: opt.originalText || '',
-            optimizedText: opt.optimizedText || '',
-            applied: false,
-            section: opt.section || undefined,
-          })
-        );
-
-        return {
-          optimizedCV: cvData,
-          optimizations,
-        };
-=======
+        } catch {
+          errorMessage += `: ${errorText.substring(0, 200)}`;
+        }
+        
+        if (response.status === 401 || response.status === 403) {
+          throw new Error('Invalid API key. Please check your Gemini API key in Settings.');
+        } else if (response.status === 429) {
+          throw new Error('API rate limit exceeded. Please wait a moment and try again.');
+        } else if (response.status >= 500) {
+          throw new Error('Gemini service is temporarily unavailable. Please try again later.');
+        }
+        
+        throw new Error(errorMessage);
+      }
+
+      const data = await response.json();
+      const content = data.candidates?.[0]?.content?.parts?.[0]?.text;
+      
+      if (!content) {
+        // Check for blocked content
+        if (data.candidates?.[0]?.finishReason === 'SAFETY') {
+          throw new Error('Content was blocked by safety filters. Please try with different content.');
+        }
+        throw new Error('No response from Gemini. Please check your input and try again.');
+      }
+
+      // Extract JSON from markdown code blocks if present
+      let jsonText = content;
+      const jsonMatch = content.match(/```(?:json)?\s*(\{[\s\S]*?\})\s*```/);
+      if (jsonMatch) {
+        jsonText = jsonMatch[1];
+      } else {
+        // Try to extract just the JSON object
+        const directJsonMatch = content.match(/\{[\s\S]*\}/);
+        if (directJsonMatch) {
+          jsonText = directJsonMatch[0];
+        }
+      }
+
+      let result;
+      try {
+        result = JSON.parse(jsonText);
+      } catch (parseError) {
+        console.error('Failed to parse Gemini response:', content);
+        throw new Error('Failed to parse AI response. The response format was invalid. Please try again.');
+      }
+
+      if (!result.optimizations || !Array.isArray(result.optimizations)) {
+        throw new Error('Invalid response format from AI. Please try again.');
+      }
+
       const optimizations: ATSOptimization[] = result.optimizations.map((opt: any, index: number) => ({
         id: `opt-${Date.now()}-${index}`,
         category: opt.category || 'General',
@@ -498,28 +418,21 @@
         optimizedCV: cvData,
         optimizations
       };
->>>>>>> f3c291a1
       } catch (error: any) {
-        logger.error('Gemini optimization error:', error);
+        console.error('Gemini optimization error:', error);
         // Re-throw with more context if it's a generic error
         if (error.message?.includes('fetch') || error.message?.includes('network')) {
-          throw new Error(
-            'Network error: Unable to connect to Gemini API. Please check your internet connection.'
-          );
+          throw new Error('Network error: Unable to connect to Gemini API. Please check your internet connection.');
         }
         throw error;
       }
     });
   }
 
-  async generateCoverLetter(
-    cvData: CVData,
-    jobDescription: string,
-    extraPrompt?: string
-  ): Promise<string> {
+  async generateCoverLetter(cvData: CVData, jobDescription: string, extraPrompt?: string): Promise<string> {
     return retryWithBackoff(async () => {
       try {
-        const prompt = `You are an expert cover letter writer. Create a professional, compelling cover letter.
+      const prompt = `You are an expert cover letter writer. Create a professional, compelling cover letter.
 
 Job Description:
 ${jobDescription}
@@ -543,73 +456,64 @@
 
 Return only the cover letter text.`;
 
-        const response = await fetch(
-          `https://generativelanguage.googleapis.com/v1beta/models/${this.model}:generateContent?key=${this.apiKey}`,
-          {
-            method: 'POST',
-            headers: {
-              'Content-Type': 'application/json',
-            },
-            body: JSON.stringify({
-              contents: [
-                {
-                  parts: [{ text: prompt }],
-                },
-              ],
-              generationConfig: {
-                temperature: this.temperature,
-                topK: 40,
-                topP: 0.95,
-              },
-            }),
+      const response = await fetch(`https://generativelanguage.googleapis.com/v1beta/models/${this.model}:generateContent?key=${this.apiKey}`, {
+        method: 'POST',
+        headers: {
+          'Content-Type': 'application/json',
+        },
+        body: JSON.stringify({
+          contents: [{
+            parts: [{ text: prompt }]
+          }],
+          generationConfig: {
+            temperature: this.temperature,
+            topK: 40,
+            topP: 0.95,
           }
-        );
-
-        if (!response.ok) {
-          const errorText = await response.text();
-          let errorMessage = `Gemini API error (${response.status})`;
-
-          try {
-            const errorData = JSON.parse(errorText);
-            if (errorData.error?.message) {
-              errorMessage += `: ${errorData.error.message}`;
-            }
-          } catch {
-            errorMessage += `: ${errorText.substring(0, 200)}`;
+        })
+      });
+
+      if (!response.ok) {
+        const errorText = await response.text();
+        let errorMessage = `Gemini API error (${response.status})`;
+        
+        try {
+          const errorData = JSON.parse(errorText);
+          if (errorData.error?.message) {
+            errorMessage += `: ${errorData.error.message}`;
           }
-
-          if (response.status === 401 || response.status === 403) {
-            throw new Error('Invalid API key. Please check your Gemini API key in Settings.');
-          } else if (response.status === 429) {
-            throw new Error('API rate limit exceeded. Please wait a moment and try again.');
-          } else if (response.status >= 500) {
-            throw new Error('Gemini service is temporarily unavailable. Please try again later.');
-          }
-
-          throw new Error(errorMessage);
-        }
-
-        const data = await response.json();
-        const content = data.candidates?.[0]?.content?.parts?.[0]?.text;
-
-        if (!content) {
-          // Check for blocked content
-          if (data.candidates?.[0]?.finishReason === 'SAFETY') {
-            throw new Error(
-              'Content was blocked by safety filters. Please try with different content.'
-            );
-          }
-          throw new Error('No response from Gemini. Please check your input and try again.');
-        }
-
-        return content.trim();
+        } catch {
+          errorMessage += `: ${errorText.substring(0, 200)}`;
+        }
+        
+        if (response.status === 401 || response.status === 403) {
+          throw new Error('Invalid API key. Please check your Gemini API key in Settings.');
+        } else if (response.status === 429) {
+          throw new Error('API rate limit exceeded. Please wait a moment and try again.');
+        } else if (response.status >= 500) {
+          throw new Error('Gemini service is temporarily unavailable. Please try again later.');
+        }
+        
+        throw new Error(errorMessage);
+      }
+
+      const data = await response.json();
+      const content = data.candidates?.[0]?.content?.parts?.[0]?.text;
+      
+      if (!content) {
+        // Check for blocked content
+        if (data.candidates?.[0]?.finishReason === 'SAFETY') {
+          throw new Error('Content was blocked by safety filters. Please try with different content.');
+        }
+        throw new Error('No response from Gemini. Please check your input and try again.');
+      }
+
+      return content.trim();
       } catch (error: any) {
-        logger.error('Gemini cover letter generation error:', error);
+        console.error('Gemini cover letter generation error:', error);
         // Re-throw with more context if it's a generic error
         if (error.message?.includes('fetch') || error.message?.includes('network')) {
-          throw new Error(
-            'Network error: Unable to connect to Gemini API. Please check your internet connection.'
-          );
+          throw new Error('Network error: Unable to connect to Gemini API. Please check your internet connection.');
         }
         throw error;
       }
@@ -631,15 +535,12 @@
     this.temperature = config.temperature || 0.3;
   }
 
-  async optimizeCV(
-    cvData: CVData,
-    jobDescription: string
-  ): Promise<{ optimizedCV: CVData; optimizations: ATSOptimization[] }> {
+  async optimizeCV(cvData: CVData, jobDescription: string): Promise<{ optimizedCV: CVData; optimizations: ATSOptimization[] }> {
     return retryWithBackoff(async () => {
       try {
-        const systemPrompt = `You are an expert ATS optimizer and career consultant. Analyze CVs and provide specific, actionable optimization suggestions in JSON format.`;
-
-        const userPrompt = `Analyze this CV against the job description and provide optimizations.
+      const systemPrompt = `You are an expert ATS optimizer and career consultant. Analyze CVs and provide specific, actionable optimization suggestions in JSON format.`;
+
+      const userPrompt = `Analyze this CV against the job description and provide optimizations.
 
 Job Description:
 ${jobDescription}
@@ -656,100 +557,82 @@
   "section": "CV section name"
 }`;
 
-        const response = await fetch('https://api.anthropic.com/v1/messages', {
-          method: 'POST',
-          headers: {
-            'Content-Type': 'application/json',
-            'x-api-key': this.apiKey,
-            'anthropic-version': '2023-06-01',
-          },
-          body: JSON.stringify({
-            model: this.model,
-            max_tokens: 2000,
-            temperature: this.temperature,
-            system: systemPrompt,
-            messages: [{ role: 'user', content: userPrompt }],
-          }),
-        });
-
-        if (!response.ok) {
-          const errorText = await response.text();
-          let errorMessage = `Claude API error (${response.status})`;
-
-          try {
-            const errorData = JSON.parse(errorText);
-            if (errorData.error?.message) {
-              errorMessage += `: ${errorData.error.message}`;
-            }
-          } catch {
-            errorMessage += `: ${errorText.substring(0, 200)}`;
+      const response = await fetch('https://api.anthropic.com/v1/messages', {
+        method: 'POST',
+        headers: {
+          'Content-Type': 'application/json',
+          'x-api-key': this.apiKey,
+          'anthropic-version': '2023-06-01'
+        },
+        body: JSON.stringify({
+          model: this.model,
+          max_tokens: 2000,
+          temperature: this.temperature,
+          system: systemPrompt,
+          messages: [
+            { role: 'user', content: userPrompt }
+          ]
+        })
+      });
+
+      if (!response.ok) {
+        const errorText = await response.text();
+        let errorMessage = `Claude API error (${response.status})`;
+        
+        try {
+          const errorData = JSON.parse(errorText);
+          if (errorData.error?.message) {
+            errorMessage += `: ${errorData.error.message}`;
           }
-
-          if (response.status === 401 || response.status === 403) {
-            throw new Error('Invalid API key. Please check your Claude API key in Settings.');
-          } else if (response.status === 429) {
-            throw new Error('API rate limit exceeded. Please wait a moment and try again.');
-          } else if (response.status === 400) {
-            throw new Error('Invalid request. Please check your CV data and job description.');
-          } else if (response.status >= 500) {
-            throw new Error('Claude service is temporarily unavailable. Please try again later.');
-          }
-
-          throw new Error(errorMessage);
-        }
-
-        const data = await response.json();
-        const content = data.content?.[0]?.text;
-
-        if (!content) {
-          throw new Error('No response from Claude. Please try again.');
-        }
-
-        // Extract JSON from markdown code blocks if present
-        let jsonText = content;
-        const jsonMatch = content.match(/```(?:json)?\s*(\{[\s\S]*?\})\s*```/);
-        if (jsonMatch) {
-          jsonText = jsonMatch[1];
-        } else {
-          // Try to extract just the JSON object
-          const directJsonMatch = content.match(/\{[\s\S]*\}/);
-          if (directJsonMatch) {
-            jsonText = directJsonMatch[0];
-          }
-        }
-
-<<<<<<< HEAD
-        let result;
-        try {
-          result = JSON.parse(jsonText);
-        } catch (parseError) {
-          logger.error('Failed to parse Claude response:', content);
-          throw new Error(
-            'Failed to parse AI response. The response format was invalid. Please try again.'
-          );
-        }
-
-        if (!result.optimizations || !Array.isArray(result.optimizations)) {
-          throw new Error('Invalid response format from AI. Please try again.');
-        }
-
-        const optimizations: ATSOptimization[] = result.optimizations.map(
-          (opt: any, index: number) => ({
-            id: `opt-${Date.now()}-${index}`,
-            category: opt.category || 'General',
-            change: opt.change || 'Optimization',
-            originalText: opt.originalText || '',
-            optimizedText: opt.optimizedText || '',
-            applied: false,
-            section: opt.section || undefined,
-          })
-        );
-
-        return {
-          optimizedCV: cvData,
-          optimizations,
-        };
-=======
+        } catch {
+          errorMessage += `: ${errorText.substring(0, 200)}`;
+        }
+        
+        if (response.status === 401 || response.status === 403) {
+          throw new Error('Invalid API key. Please check your Claude API key in Settings.');
+        } else if (response.status === 429) {
+          throw new Error('API rate limit exceeded. Please wait a moment and try again.');
+        } else if (response.status === 400) {
+          throw new Error('Invalid request. Please check your CV data and job description.');
+        } else if (response.status >= 500) {
+          throw new Error('Claude service is temporarily unavailable. Please try again later.');
+        }
+        
+        throw new Error(errorMessage);
+      }
+
+      const data = await response.json();
+      const content = data.content?.[0]?.text;
+      
+      if (!content) {
+        throw new Error('No response from Claude. Please try again.');
+      }
+
+      // Extract JSON from markdown code blocks if present
+      let jsonText = content;
+      const jsonMatch = content.match(/```(?:json)?\s*(\{[\s\S]*?\})\s*```/);
+      if (jsonMatch) {
+        jsonText = jsonMatch[1];
+      } else {
+        // Try to extract just the JSON object
+        const directJsonMatch = content.match(/\{[\s\S]*\}/);
+        if (directJsonMatch) {
+          jsonText = directJsonMatch[0];
+        }
+      }
+
+      let result;
+      try {
+        result = JSON.parse(jsonText);
+      } catch (parseError) {
+        console.error('Failed to parse Claude response:', content);
+        throw new Error('Failed to parse AI response. The response format was invalid. Please try again.');
+      }
+
+      if (!result.optimizations || !Array.isArray(result.optimizations)) {
+        throw new Error('Invalid response format from AI. Please try again.');
+      }
+
       const optimizations: ATSOptimization[] = result.optimizations.map((opt: any, index: number) => ({
         id: `opt-${Date.now()}-${index}`,
         category: opt.category || 'General',
@@ -764,30 +647,23 @@
         optimizedCV: cvData,
         optimizations
       };
->>>>>>> f3c291a1
       } catch (error: any) {
-        logger.error('Claude optimization error:', error);
+        console.error('Claude optimization error:', error);
         // Re-throw with more context if it's a generic error
         if (error.message?.includes('fetch') || error.message?.includes('network')) {
-          throw new Error(
-            'Network error: Unable to connect to Claude API. Please check your internet connection.'
-          );
+          throw new Error('Network error: Unable to connect to Claude API. Please check your internet connection.');
         }
         throw error;
       }
     });
   }
 
-  async generateCoverLetter(
-    cvData: CVData,
-    jobDescription: string,
-    extraPrompt?: string
-  ): Promise<string> {
+  async generateCoverLetter(cvData: CVData, jobDescription: string, extraPrompt?: string): Promise<string> {
     return retryWithBackoff(async () => {
       try {
-        const systemPrompt = `You are an expert cover letter writer specializing in creating compelling, personalized cover letters.`;
-
-        const userPrompt = `Write a professional cover letter for this candidate.
+      const systemPrompt = `You are an expert cover letter writer specializing in creating compelling, personalized cover letters.`;
+
+      const userPrompt = `Write a professional cover letter for this candidate.
 
 Job Description:
 ${jobDescription}
@@ -810,484 +686,63 @@
 
 Return only the cover letter text, no additional commentary.`;
 
-        const response = await fetch('https://api.anthropic.com/v1/messages', {
-          method: 'POST',
-          headers: {
-            'Content-Type': 'application/json',
-            'x-api-key': this.apiKey,
-            'anthropic-version': '2023-06-01',
-          },
-          body: JSON.stringify({
-            model: this.model,
-            max_tokens: 1500,
-            temperature: this.temperature,
-            system: systemPrompt,
-            messages: [{ role: 'user', content: userPrompt }],
-          }),
-        });
-
-        if (!response.ok) {
-          const errorText = await response.text();
-          let errorMessage = `Claude API error (${response.status})`;
-
-          try {
-            const errorData = JSON.parse(errorText);
-            if (errorData.error?.message) {
-              errorMessage += `: ${errorData.error.message}`;
-            }
-          } catch {
-            errorMessage += `: ${errorText.substring(0, 200)}`;
+      const response = await fetch('https://api.anthropic.com/v1/messages', {
+        method: 'POST',
+        headers: {
+          'Content-Type': 'application/json',
+          'x-api-key': this.apiKey,
+          'anthropic-version': '2023-06-01'
+        },
+        body: JSON.stringify({
+          model: this.model,
+          max_tokens: 1500,
+          temperature: this.temperature,
+          system: systemPrompt,
+          messages: [
+            { role: 'user', content: userPrompt }
+          ]
+        })
+      });
+
+      if (!response.ok) {
+        const errorText = await response.text();
+        let errorMessage = `Claude API error (${response.status})`;
+        
+        try {
+          const errorData = JSON.parse(errorText);
+          if (errorData.error?.message) {
+            errorMessage += `: ${errorData.error.message}`;
           }
-
-          if (response.status === 401 || response.status === 403) {
-            throw new Error('Invalid API key. Please check your Claude API key in Settings.');
-          } else if (response.status === 429) {
-            throw new Error('API rate limit exceeded. Please wait a moment and try again.');
-          } else if (response.status === 400) {
-            throw new Error('Invalid request. Please check your CV data and job description.');
-          } else if (response.status >= 500) {
-            throw new Error('Claude service is temporarily unavailable. Please try again later.');
-          }
-
-          throw new Error(errorMessage);
-        }
-
-        const data = await response.json();
-        const content = data.content?.[0]?.text;
-
-        if (!content) {
-          throw new Error('No response from Claude. Please try again.');
-        }
-
-        return content.trim();
+        } catch {
+          errorMessage += `: ${errorText.substring(0, 200)}`;
+        }
+        
+        if (response.status === 401 || response.status === 403) {
+          throw new Error('Invalid API key. Please check your Claude API key in Settings.');
+        } else if (response.status === 429) {
+          throw new Error('API rate limit exceeded. Please wait a moment and try again.');
+        } else if (response.status === 400) {
+          throw new Error('Invalid request. Please check your CV data and job description.');
+        } else if (response.status >= 500) {
+          throw new Error('Claude service is temporarily unavailable. Please try again later.');
+        }
+        
+        throw new Error(errorMessage);
+      }
+
+      const data = await response.json();
+      const content = data.content?.[0]?.text;
+      
+      if (!content) {
+        throw new Error('No response from Claude. Please try again.');
+      }
+
+      return content.trim();
       } catch (error: any) {
-        logger.error('Claude cover letter generation error:', error);
+        console.error('Claude cover letter generation error:', error);
         // Re-throw with more context if it's a generic error
         if (error.message?.includes('fetch') || error.message?.includes('network')) {
-          throw new Error(
-            'Network error: Unable to connect to Claude API. Please check your internet connection.'
-          );
-        }
-        throw error;
-      }
-    });
-  }
-}
-
-/**
- * Azure OpenAI Provider Implementation
- */
-export class AzureOpenAIProvider implements AIProviderAdapter {
-  private apiKey: string;
-  private endpoint: string;
-  private deployment: string;
-  private temperature: number;
-
-  constructor(config: AIConfig) {
-    this.apiKey = config.apiKey;
-    this.endpoint = config.azureEndpoint || '';
-    this.deployment = config.azureDeployment || 'gpt-4';
-    this.temperature = config.temperature || 0.3;
-
-    if (!this.endpoint) {
-      throw new Error('Azure endpoint is required for Azure OpenAI provider');
-    }
-  }
-
-  async optimizeCV(
-    cvData: CVData,
-    jobDescription: string
-  ): Promise<{ optimizedCV: CVData; optimizations: ATSOptimization[] }> {
-    return retryWithBackoff(async () => {
-      try {
-        const systemPrompt = `You are an expert ATS (Applicant Tracking System) optimizer and career consultant. 
-Your task is to analyze a CV against a job description and suggest specific, actionable optimizations that will:
-1. Increase keyword match with the job description
-2. Improve ATS compatibility
-3. Enhance readability and impact
-4. Quantify achievements where possible
-5. Use strong action verbs
-
-Return your response as a JSON object with this structure:
-{
-  "optimizations": [
-    {
-      "category": "Keywords|Action Verbs|Quantification|Formatting|Skills",
-      "change": "Brief description of the change",
-      "originalText": "The original text",
-      "optimizedText": "The improved text",
-      "section": "Which section this applies to (summary|experience|skills|education)"
-    }
-  ]
-}`;
-
-        const userPrompt = `Job Description:
-${jobDescription}
-
-Current CV Data:
-${JSON.stringify(cvData, null, 2)}
-
-Please analyze this CV against the job description and provide specific optimizations.`;
-
-        const apiVersion = '2024-02-15-preview';
-        const url = `${this.endpoint}/openai/deployments/${this.deployment}/chat/completions?api-version=${apiVersion}`;
-
-        const response = await fetch(url, {
-          method: 'POST',
-          headers: {
-            'Content-Type': 'application/json',
-            'api-key': this.apiKey,
-          },
-          body: JSON.stringify({
-            messages: [
-              { role: 'system', content: systemPrompt },
-              { role: 'user', content: userPrompt },
-            ],
-            temperature: this.temperature,
-            response_format: { type: 'json_object' },
-          }),
-        });
-
-        if (!response.ok) {
-          const errorText = await response.text();
-          let errorMessage = `Azure OpenAI API error (${response.status})`;
-
-          try {
-            const errorData = JSON.parse(errorText);
-            if (errorData.error?.message) {
-              errorMessage += `: ${errorData.error.message}`;
-            }
-          } catch {
-            errorMessage += `: ${errorText.substring(0, 200)}`;
-          }
-
-          if (response.status === 401) {
-            throw new Error('Invalid API key. Please check your Azure OpenAI API key in Settings.');
-          } else if (response.status === 429) {
-            throw new Error('API rate limit exceeded. Please wait a moment and try again.');
-          } else if (response.status === 400) {
-            throw new Error('Invalid request. Please check your CV data and job description.');
-          } else if (response.status >= 500) {
-            throw new Error('Azure OpenAI service is temporarily unavailable. Please try again later.');
-          }
-
-          throw new Error(errorMessage);
-        }
-
-        const data = await response.json();
-        const content = data.choices?.[0]?.message?.content;
-
-        if (!content) {
-          throw new Error('No response from Azure OpenAI. Please try again.');
-        }
-
-        let result;
-        try {
-          result = JSON.parse(content);
-        } catch (parseError) {
-          logger.error('Failed to parse Azure OpenAI response:', content);
-          throw new Error(
-            'Failed to parse AI response. The response format was invalid. Please try again.'
-          );
-        }
-
-        if (!result.optimizations || !Array.isArray(result.optimizations)) {
-          throw new Error('Invalid response format from AI. Please try again.');
-        }
-
-        const optimizations: ATSOptimization[] = result.optimizations.map(
-          (opt: any, index: number) => ({
-            id: `opt-${Date.now()}-${index}`,
-            category: opt.category || 'General',
-            change: opt.change || 'Optimization',
-            originalText: opt.originalText || '',
-            optimizedText: opt.optimizedText || '',
-            applied: false,
-            section: opt.section || undefined,
-          })
-        );
-
-        return {
-          optimizedCV: cvData,
-          optimizations,
-        };
-      } catch (error: any) {
-        logger.error('Azure OpenAI optimization error:', error);
-        if (error.message?.includes('fetch') || error.message?.includes('network')) {
-          throw new Error(
-            'Network error: Unable to connect to Azure OpenAI API. Please check your internet connection.'
-          );
-        }
-        throw error;
-      }
-    });
-  }
-
-  async generateCoverLetter(
-    cvData: CVData,
-    jobDescription: string,
-    extraPrompt?: string
-  ): Promise<string> {
-    return retryWithBackoff(async () => {
-      try {
-        const systemPrompt = `You are an expert cover letter writer. Create compelling, personalized cover letters that:
-1. Are concise and professional (max 400 words)
-2. Highlight relevant experience and skills from the CV
-3. Match the job requirements
-4. Show enthusiasm and cultural fit
-5. Include specific examples and achievements
-6. Avoid clichés and generic phrases
-7. Use a professional but engaging tone`;
-
-        const userPrompt = `Job Description:
-${jobDescription}
-
-Candidate CV Data:
-Name: ${cvData.personalInfo.firstName} ${cvData.personalInfo.lastName}
-Email: ${cvData.personalInfo.email}
-Summary: ${cvData.personalInfo.summary}
-Skills: ${cvData.skills.join(', ')}
-Experience: ${JSON.stringify(cvData.experience.slice(0, 3), null, 2)}
-Education: ${JSON.stringify(cvData.education.slice(0, 2), null, 2)}
-
-${extraPrompt ? `Additional Instructions: ${extraPrompt}` : ''}
-
-Please write a professional cover letter for this candidate.`;
-
-        const apiVersion = '2024-02-15-preview';
-        const url = `${this.endpoint}/openai/deployments/${this.deployment}/chat/completions?api-version=${apiVersion}`;
-
-        const response = await fetch(url, {
-          method: 'POST',
-          headers: {
-            'Content-Type': 'application/json',
-            'api-key': this.apiKey,
-          },
-          body: JSON.stringify({
-            messages: [
-              { role: 'system', content: systemPrompt },
-              { role: 'user', content: userPrompt },
-            ],
-            temperature: this.temperature,
-          }),
-        });
-
-        if (!response.ok) {
-          const errorText = await response.text();
-          throw new Error(`Azure OpenAI API error (${response.status}): ${errorText}`);
-        }
-
-        const data = await response.json();
-        const content = data.choices?.[0]?.message?.content;
-
-        if (!content) {
-          throw new Error('No response from Azure OpenAI. Please try again.');
-        }
-
-        return content.trim();
-      } catch (error: any) {
-        logger.error('Azure OpenAI cover letter generation error:', error);
-        throw error;
-      }
-    });
-  }
-}
-
-/**
- * Ollama Provider Implementation (Local AI)
- */
-export class OllamaProvider implements AIProviderAdapter {
-  private endpoint: string;
-  private model: string;
-  private temperature: number;
-  private apiKey?: string;
-
-  constructor(config: AIConfig) {
-    this.endpoint = config.ollamaEndpoint || 'http://localhost:11434';
-    this.model = config.model || 'llama2';
-    this.temperature = config.temperature || 0.3;
-    this.apiKey = config.apiKey; // Optional for secured instances
-  }
-
-  async optimizeCV(
-    cvData: CVData,
-    jobDescription: string
-  ): Promise<{ optimizedCV: CVData; optimizations: ATSOptimization[] }> {
-    return retryWithBackoff(async () => {
-      try {
-        const prompt = `You are an expert ATS optimizer. Analyze this CV against the job description and provide specific optimizations.
-
-Job Description:
-${jobDescription}
-
-CV Data:
-${JSON.stringify(cvData, null, 2)}
-
-Provide your response as a JSON object with an "optimizations" array. Each optimization should have:
-- category: "Keywords", "Action Verbs", "Quantification", "Formatting", or "Skills"
-- change: Brief description
-- originalText: The original text
-- optimizedText: The improved text
-- section: Which CV section this applies to
-
-Respond ONLY with valid JSON, no markdown or additional text.`;
-
-        const headers: Record<string, string> = {
-          'Content-Type': 'application/json',
-        };
-        if (this.apiKey) {
-          headers['Authorization'] = `Bearer ${this.apiKey}`;
-        }
-
-        const response = await fetch(`${this.endpoint}/api/generate`, {
-          method: 'POST',
-          headers,
-          body: JSON.stringify({
-            model: this.model,
-            prompt: prompt,
-            stream: false,
-            options: {
-              temperature: this.temperature,
-            },
-          }),
-        });
-
-        if (!response.ok) {
-          const errorText = await response.text();
-          throw new Error(`Ollama API error (${response.status}): ${errorText}`);
-        }
-
-        const data = await response.json();
-        const content = data.response;
-
-        if (!content) {
-          throw new Error('No response from Ollama. Is Ollama running?');
-        }
-
-        // Extract JSON from response
-        let jsonText = content;
-        const jsonMatch = content.match(/```(?:json)?\s*(\{[\s\S]*?\})\s*```/);
-        if (jsonMatch) {
-          jsonText = jsonMatch[1];
-        } else {
-          const directJsonMatch = content.match(/\{[\s\S]*\}/);
-          if (directJsonMatch) {
-            jsonText = directJsonMatch[0];
-          }
-        }
-
-        let result;
-        try {
-          result = JSON.parse(jsonText);
-        } catch (parseError) {
-          logger.error('Failed to parse Ollama response:', content);
-          throw new Error(
-            'Failed to parse AI response. The response format was invalid. Please try again.'
-          );
-        }
-
-        if (!result.optimizations || !Array.isArray(result.optimizations)) {
-          throw new Error('Invalid response format from AI. Please try again.');
-        }
-
-        const optimizations: ATSOptimization[] = result.optimizations.map(
-          (opt: any, index: number) => ({
-            id: `opt-${Date.now()}-${index}`,
-            category: opt.category || 'General',
-            change: opt.change || 'Optimization',
-            originalText: opt.originalText || '',
-            optimizedText: opt.optimizedText || '',
-            applied: false,
-            section: opt.section || undefined,
-          })
-        );
-
-        return {
-          optimizedCV: cvData,
-          optimizations,
-        };
-      } catch (error: any) {
-        logger.error('Ollama optimization error:', error);
-        if (error.message?.includes('fetch') || error.message?.includes('Failed to fetch')) {
-          throw new Error(
-            'Unable to connect to Ollama. Please make sure Ollama is running at ' + this.endpoint
-          );
-        }
-        throw error;
-      }
-    });
-  }
-
-  async generateCoverLetter(
-    cvData: CVData,
-    jobDescription: string,
-    extraPrompt?: string
-  ): Promise<string> {
-    return retryWithBackoff(async () => {
-      try {
-        const prompt = `You are an expert cover letter writer. Create a professional, compelling cover letter.
-
-Job Description:
-${jobDescription}
-
-Candidate Information:
-Name: ${cvData.personalInfo.firstName} ${cvData.personalInfo.lastName}
-Email: ${cvData.personalInfo.email}
-Summary: ${cvData.personalInfo.summary}
-Skills: ${cvData.skills.join(', ')}
-Recent Experience: ${JSON.stringify(cvData.experience.slice(0, 2), null, 2)}
-Education: ${JSON.stringify(cvData.education.slice(0, 1), null, 2)}
-
-${extraPrompt ? `Additional Instructions: ${extraPrompt}` : ''}
-
-Write a professional cover letter (max 400 words) that:
-- Has a proper greeting
-- Highlights relevant experience and skills
-- Shows enthusiasm for the role
-- Includes specific achievements
-- Has a professional closing
-
-Return only the cover letter text.`;
-
-        const headers: Record<string, string> = {
-          'Content-Type': 'application/json',
-        };
-        if (this.apiKey) {
-          headers['Authorization'] = `Bearer ${this.apiKey}`;
-        }
-
-        const response = await fetch(`${this.endpoint}/api/generate`, {
-          method: 'POST',
-          headers,
-          body: JSON.stringify({
-            model: this.model,
-            prompt: prompt,
-            stream: false,
-            options: {
-              temperature: this.temperature,
-            },
-          }),
-        });
-
-        if (!response.ok) {
-          const errorText = await response.text();
-          throw new Error(`Ollama API error (${response.status}): ${errorText}`);
-        }
-
-        const data = await response.json();
-        const content = data.response;
-
-        if (!content) {
-          throw new Error('No response from Ollama. Is Ollama running?');
-        }
-
-        return content.trim();
-      } catch (error: any) {
-        logger.error('Ollama cover letter generation error:', error);
-        if (error.message?.includes('fetch') || error.message?.includes('Failed to fetch')) {
-          throw new Error(
-            'Unable to connect to Ollama. Please make sure Ollama is running at ' + this.endpoint
-          );
+          throw new Error('Network error: Unable to connect to Claude API. Please check your internet connection.');
         }
         throw error;
       }
@@ -1306,10 +761,6 @@
       return new GeminiProvider(config);
     case 'claude':
       return new ClaudeProvider(config);
-    case 'azure-openai':
-      return new AzureOpenAIProvider(config);
-    case 'ollama':
-      return new OllamaProvider(config);
     default:
       throw new Error(`Unsupported AI provider: ${config.provider}`);
   }
