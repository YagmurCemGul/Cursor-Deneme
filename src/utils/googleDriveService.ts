--- conflicted
+++ resolved
@@ -4,7 +4,6 @@
  */
 
 import { CVData, ATSOptimization } from '../types';
-import { logger } from './logger';
 
 export interface GoogleAuthConfig {
   clientId: string;
@@ -32,57 +31,30 @@
       // Get the manifest
       const manifest = chrome.runtime.getManifest();
       const oauth2 = (manifest as any).oauth2;
-<<<<<<< HEAD
-
-      if (!oauth2) {
-        return {
-          valid: false,
-          error: 'OAuth2 configuration is missing from manifest.json',
-=======
       
       if (!oauth2) {
         return {
           valid: false,
           error: 'OAuth2 configuration is missing from manifest.json'
->>>>>>> 73fb8979
         };
       }
 
       const clientId = oauth2.client_id;
-<<<<<<< HEAD
-
-      if (!clientId) {
-        return {
-          valid: false,
-          error: 'Client ID is not configured in manifest.json',
-=======
       
       if (!clientId) {
         return {
           valid: false,
           error: 'Client ID is not configured in manifest.json'
->>>>>>> 73fb8979
         };
       }
 
       // Check if it's still the placeholder value
-<<<<<<< HEAD
-      if (
-        clientId === 'YOUR_GOOGLE_CLIENT_ID.apps.googleusercontent.com' ||
-        clientId.includes('YOUR_GOOGLE_CLIENT_ID') ||
-        clientId === 'YOUR_CLIENT_ID'
-      ) {
-        return {
-          valid: false,
-          error: 'SETUP_REQUIRED',
-=======
       if (clientId === 'YOUR_GOOGLE_CLIENT_ID.apps.googleusercontent.com' || 
           clientId.includes('YOUR_GOOGLE_CLIENT_ID') ||
           clientId === 'YOUR_CLIENT_ID') {
         return {
           valid: false,
           error: 'SETUP_REQUIRED'
->>>>>>> 73fb8979
         };
       }
 
@@ -90,11 +62,7 @@
       if (!clientId.endsWith('.apps.googleusercontent.com')) {
         return {
           valid: false,
-<<<<<<< HEAD
-          error: 'Invalid Client ID format. Must end with .apps.googleusercontent.com',
-=======
           error: 'Invalid Client ID format. Must end with .apps.googleusercontent.com'
->>>>>>> 73fb8979
         };
       }
 
@@ -102,11 +70,7 @@
     } catch (error) {
       return {
         valid: false,
-<<<<<<< HEAD
-        error: 'Failed to validate OAuth2 configuration',
-=======
         error: 'Failed to validate OAuth2 configuration'
->>>>>>> 73fb8979
       };
     }
   }
@@ -119,16 +83,9 @@
       // First, validate the OAuth2 configuration
       const validation = await this.validateOAuth2Config();
       if (!validation.valid) {
-<<<<<<< HEAD
-        const errorMsg =
-          validation.error === 'SETUP_REQUIRED'
-            ? 'Google Drive integration requires setup. Please configure your Google Client ID in manifest.json. See GOOGLE_DRIVE_INTEGRATION.md for instructions.'
-            : validation.error;
-=======
         const errorMsg = validation.error === 'SETUP_REQUIRED'
           ? 'Google Drive integration requires setup. Please configure your Google Client ID in manifest.json. See GOOGLE_DRIVE_INTEGRATION.md for instructions.'
           : validation.error;
->>>>>>> 73fb8979
         throw new Error(errorMsg || 'OAuth2 configuration validation failed');
       }
 
@@ -137,23 +94,6 @@
         chrome.identity.getAuthToken({ interactive: true }, (token) => {
           if (chrome.runtime.lastError) {
             const error = chrome.runtime.lastError;
-<<<<<<< HEAD
-            logger.error('Auth error:', error);
-
-            // Provide helpful error messages
-            let errorMessage = error.message || 'Authentication failed';
-
-            if (errorMessage.includes('bad client id')) {
-              errorMessage =
-                'Invalid Client ID. Please verify your Google Client ID in manifest.json matches the one from Google Cloud Console.';
-            } else if (errorMessage.includes('invalid_client')) {
-              errorMessage =
-                'Invalid OAuth2 client configuration. Make sure all required APIs are enabled in Google Cloud Console.';
-            } else if (errorMessage.includes('access_denied')) {
-              errorMessage = 'Access denied. Please grant the required permissions.';
-            }
-
-=======
             console.error('Auth error:', error);
             
             // Provide helpful error messages
@@ -167,11 +107,10 @@
               errorMessage = 'Access denied. Please grant the required permissions.';
             }
             
->>>>>>> 73fb8979
             reject(new Error(errorMessage));
             return;
           }
-
+          
           if (token) {
             this.accessToken = token;
             this.tokenExpiry = Date.now() + 3600000; // 1 hour
@@ -182,11 +121,7 @@
         });
       });
     } catch (error: any) {
-<<<<<<< HEAD
-      logger.error('Authentication failed:', error);
-=======
       console.error('Authentication failed:', error);
->>>>>>> 73fb8979
       throw error;
     }
   }
@@ -222,17 +157,17 @@
     _templateId?: string
   ): Promise<GoogleDriveFile> {
     await this.ensureAuthenticated();
-
+    
     // Create a new Google Doc
     const createResponse = await fetch('https://docs.googleapis.com/v1/documents', {
       method: 'POST',
       headers: {
-        Authorization: `Bearer ${this.accessToken}`,
+        'Authorization': `Bearer ${this.accessToken}`,
         'Content-Type': 'application/json',
       },
       body: JSON.stringify({
-        title: `${cvData.personalInfo.firstName}_${cvData.personalInfo.lastName}_Resume_${new Date().toISOString().split('T')[0]}`,
-      }),
+        title: `${cvData.personalInfo.firstName}_${cvData.personalInfo.lastName}_Resume_${new Date().toISOString().split('T')[0]}`
+      })
     });
 
     const doc = await createResponse.json();
@@ -245,10 +180,10 @@
     await fetch(`https://docs.googleapis.com/v1/documents/${documentId}:batchUpdate`, {
       method: 'POST',
       headers: {
-        Authorization: `Bearer ${this.accessToken}`,
+        'Authorization': `Bearer ${this.accessToken}`,
         'Content-Type': 'application/json',
       },
-      body: JSON.stringify({ requests }),
+      body: JSON.stringify({ requests })
     });
 
     return {
@@ -256,7 +191,7 @@
       name: doc.title,
       mimeType: 'application/vnd.google-apps.document',
       webViewLink: `https://docs.google.com/document/d/${documentId}/edit`,
-      createdTime: new Date().toISOString(),
+      createdTime: new Date().toISOString()
     };
   }
 
@@ -272,32 +207,31 @@
       requests.push({
         insertText: {
           location: { index },
-          text: text,
-        },
-      });
-
+          text: text
+        }
+      });
+      
       if (style) {
         requests.push({
           updateTextStyle: {
             range: {
               startIndex: index,
-              endIndex: index + text.length,
+              endIndex: index + text.length
             },
             textStyle: style,
-            fields: Object.keys(style).join(','),
-          },
+            fields: Object.keys(style).join(',')
+          }
         });
       }
-
+      
       index += text.length;
     };
 
     // Header - Name
-    const fullName =
-      `${cvData.personalInfo.firstName} ${cvData.personalInfo.middleName} ${cvData.personalInfo.lastName}`.trim();
+    const fullName = `${cvData.personalInfo.firstName} ${cvData.personalInfo.middleName} ${cvData.personalInfo.lastName}`.trim();
     insertText(fullName + '\n', {
       bold: true,
-      fontSize: { magnitude: 20, unit: 'PT' },
+      fontSize: { magnitude: 20, unit: 'PT' }
     });
 
     // Contact Information
@@ -321,7 +255,7 @@
     if (cvData.personalInfo.summary) {
       insertText('SUMMARY\n', {
         bold: true,
-        fontSize: { magnitude: 14, unit: 'PT' },
+        fontSize: { magnitude: 14, unit: 'PT' }
       });
       insertText(cvData.personalInfo.summary + '\n\n');
     }
@@ -330,7 +264,7 @@
     if (cvData.skills.length > 0) {
       insertText('SKILLS\n', {
         bold: true,
-        fontSize: { magnitude: 14, unit: 'PT' },
+        fontSize: { magnitude: 14, unit: 'PT' }
       });
       insertText(cvData.skills.join(' • ') + '\n\n');
     }
@@ -339,15 +273,12 @@
     if (cvData.experience.length > 0) {
       insertText('EXPERIENCE\n', {
         bold: true,
-        fontSize: { magnitude: 14, unit: 'PT' },
-      });
-
-      cvData.experience.forEach((exp) => {
+        fontSize: { magnitude: 14, unit: 'PT' }
+      });
+      
+      cvData.experience.forEach(exp => {
         insertText(`${exp.title} | ${exp.company}\n`, { bold: true });
-        insertText(
-          `${exp.startDate} - ${exp.currentlyWorking ? 'Present' : exp.endDate || 'Present'} | ${exp.location}\n`,
-          { italic: true }
-        );
+        insertText(`${exp.startDate} - ${exp.endDate} | ${exp.location}\n`, { italic: true });
         if (exp.description) {
           insertText(exp.description + '\n');
         }
@@ -359,15 +290,13 @@
     if (cvData.education.length > 0) {
       insertText('EDUCATION\n', {
         bold: true,
-        fontSize: { magnitude: 14, unit: 'PT' },
-      });
-
-      cvData.education.forEach((edu) => {
+        fontSize: { magnitude: 14, unit: 'PT' }
+      });
+      
+      cvData.education.forEach(edu => {
         insertText(edu.school + '\n', { bold: true });
         insertText(`${edu.degree} in ${edu.fieldOfStudy}\n`);
-        insertText(`${edu.startDate} - ${edu.currentlyStudying ? 'Expected' : edu.endDate}\n`, {
-          italic: true,
-        });
+        insertText(`${edu.startDate} - ${edu.endDate}\n`, { italic: true });
         if (edu.description) {
           insertText(edu.description + '\n');
         }
@@ -379,10 +308,10 @@
     if (cvData.certifications.length > 0) {
       insertText('CERTIFICATIONS\n', {
         bold: true,
-        fontSize: { magnitude: 14, unit: 'PT' },
-      });
-
-      cvData.certifications.forEach((cert) => {
+        fontSize: { magnitude: 14, unit: 'PT' }
+      });
+      
+      cvData.certifications.forEach(cert => {
         insertText(`${cert.name}\n`, { bold: true });
         insertText(`${cert.issuingOrganization}`);
         if (cert.issueDate) {
@@ -396,10 +325,10 @@
     if (cvData.projects.length > 0) {
       insertText('PROJECTS\n', {
         bold: true,
-        fontSize: { magnitude: 14, unit: 'PT' },
-      });
-
-      cvData.projects.forEach((proj) => {
+        fontSize: { magnitude: 14, unit: 'PT' }
+      });
+      
+      cvData.projects.forEach(proj => {
         insertText(proj.name + '\n', { bold: true });
         if (proj.associatedWith) {
           insertText(proj.associatedWith + '\n', { italic: true });
@@ -422,151 +351,95 @@
 
     const spreadsheet = {
       properties: {
-        title: `${cvData.personalInfo.firstName}_${cvData.personalInfo.lastName}_CV_Data_${new Date().toISOString().split('T')[0]}`,
+        title: `${cvData.personalInfo.firstName}_${cvData.personalInfo.lastName}_CV_Data_${new Date().toISOString().split('T')[0]}`
       },
       sheets: [
         {
           properties: { title: 'Personal Info' },
-          data: [
-            {
-              rowData: [
-                {
-                  values: [
-                    { userEnteredValue: { stringValue: 'Field' } },
-                    { userEnteredValue: { stringValue: 'Value' } },
-                  ],
-                },
-                {
-                  values: [
-                    { userEnteredValue: { stringValue: 'First Name' } },
-                    { userEnteredValue: { stringValue: cvData.personalInfo.firstName } },
-                  ],
-                },
-                {
-                  values: [
-                    { userEnteredValue: { stringValue: 'Last Name' } },
-                    { userEnteredValue: { stringValue: cvData.personalInfo.lastName } },
-                  ],
-                },
-                {
-                  values: [
-                    { userEnteredValue: { stringValue: 'Email' } },
-                    { userEnteredValue: { stringValue: cvData.personalInfo.email } },
-                  ],
-                },
-                {
-                  values: [
-                    { userEnteredValue: { stringValue: 'Phone' } },
-                    {
-                      userEnteredValue: {
-                        stringValue: `${cvData.personalInfo.countryCode}${cvData.personalInfo.phoneNumber}`,
-                      },
-                    },
-                  ],
-                },
-                {
-                  values: [
-                    { userEnteredValue: { stringValue: 'LinkedIn' } },
-                    { userEnteredValue: { stringValue: cvData.personalInfo.linkedInUsername } },
-                  ],
-                },
-                {
-                  values: [
-                    { userEnteredValue: { stringValue: 'GitHub' } },
-                    { userEnteredValue: { stringValue: cvData.personalInfo.githubUsername } },
-                  ],
-                },
-                {
-                  values: [
-                    { userEnteredValue: { stringValue: 'Summary' } },
-                    { userEnteredValue: { stringValue: cvData.personalInfo.summary } },
-                  ],
-                },
-              ],
-            },
-          ],
+          data: [{
+            rowData: [
+              { values: [{ userEnteredValue: { stringValue: 'Field' }}, { userEnteredValue: { stringValue: 'Value' }}] },
+              { values: [{ userEnteredValue: { stringValue: 'First Name' }}, { userEnteredValue: { stringValue: cvData.personalInfo.firstName }}] },
+              { values: [{ userEnteredValue: { stringValue: 'Last Name' }}, { userEnteredValue: { stringValue: cvData.personalInfo.lastName }}] },
+              { values: [{ userEnteredValue: { stringValue: 'Email' }}, { userEnteredValue: { stringValue: cvData.personalInfo.email }}] },
+              { values: [{ userEnteredValue: { stringValue: 'Phone' }}, { userEnteredValue: { stringValue: `${cvData.personalInfo.countryCode}${cvData.personalInfo.phoneNumber}` }}] },
+              { values: [{ userEnteredValue: { stringValue: 'LinkedIn' }}, { userEnteredValue: { stringValue: cvData.personalInfo.linkedInUsername }}] },
+              { values: [{ userEnteredValue: { stringValue: 'GitHub' }}, { userEnteredValue: { stringValue: cvData.personalInfo.githubUsername }}] },
+              { values: [{ userEnteredValue: { stringValue: 'Summary' }}, { userEnteredValue: { stringValue: cvData.personalInfo.summary }}] }
+            ]
+          }]
         },
         {
           properties: { title: 'Skills' },
-          data: [
-            {
-              rowData: [
-                { values: [{ userEnteredValue: { stringValue: 'Skill' } }] },
-                ...cvData.skills.map((skill) => ({
-                  values: [{ userEnteredValue: { stringValue: skill } }],
-                })),
-              ],
-            },
-          ],
+          data: [{
+            rowData: [
+              { values: [{ userEnteredValue: { stringValue: 'Skill' }}] },
+              ...cvData.skills.map(skill => ({
+                values: [{ userEnteredValue: { stringValue: skill }}]
+              }))
+            ]
+          }]
         },
         {
           properties: { title: 'Experience' },
-          data: [
-            {
-              rowData: [
-                {
-                  values: [
-                    { userEnteredValue: { stringValue: 'Title' } },
-                    { userEnteredValue: { stringValue: 'Company' } },
-                    { userEnteredValue: { stringValue: 'Start Date' } },
-                    { userEnteredValue: { stringValue: 'End Date' } },
-                    { userEnteredValue: { stringValue: 'Location' } },
-                    { userEnteredValue: { stringValue: 'Description' } },
-                  ],
-                },
-                ...cvData.experience.map((exp) => ({
-                  values: [
-                    { userEnteredValue: { stringValue: exp.title } },
-                    { userEnteredValue: { stringValue: exp.company } },
-                    { userEnteredValue: { stringValue: exp.startDate } },
-                    { userEnteredValue: { stringValue: exp.endDate } },
-                    { userEnteredValue: { stringValue: exp.location } },
-                    { userEnteredValue: { stringValue: exp.description } },
-                  ],
-                })),
-              ],
-            },
-          ],
+          data: [{
+            rowData: [
+              { values: [
+                { userEnteredValue: { stringValue: 'Title' }},
+                { userEnteredValue: { stringValue: 'Company' }},
+                { userEnteredValue: { stringValue: 'Start Date' }},
+                { userEnteredValue: { stringValue: 'End Date' }},
+                { userEnteredValue: { stringValue: 'Location' }},
+                { userEnteredValue: { stringValue: 'Description' }}
+              ]},
+              ...cvData.experience.map(exp => ({
+                values: [
+                  { userEnteredValue: { stringValue: exp.title }},
+                  { userEnteredValue: { stringValue: exp.company }},
+                  { userEnteredValue: { stringValue: exp.startDate }},
+                  { userEnteredValue: { stringValue: exp.endDate }},
+                  { userEnteredValue: { stringValue: exp.location }},
+                  { userEnteredValue: { stringValue: exp.description }}
+                ]
+              }))
+            ]
+          }]
         },
         {
           properties: { title: 'Education' },
-          data: [
-            {
-              rowData: [
-                {
-                  values: [
-                    { userEnteredValue: { stringValue: 'School' } },
-                    { userEnteredValue: { stringValue: 'Degree' } },
-                    { userEnteredValue: { stringValue: 'Field of Study' } },
-                    { userEnteredValue: { stringValue: 'Start Date' } },
-                    { userEnteredValue: { stringValue: 'End Date' } },
-                    { userEnteredValue: { stringValue: 'Grade' } },
-                  ],
-                },
-                ...cvData.education.map((edu) => ({
-                  values: [
-                    { userEnteredValue: { stringValue: edu.school } },
-                    { userEnteredValue: { stringValue: edu.degree } },
-                    { userEnteredValue: { stringValue: edu.fieldOfStudy } },
-                    { userEnteredValue: { stringValue: edu.startDate } },
-                    { userEnteredValue: { stringValue: edu.endDate } },
-                    { userEnteredValue: { stringValue: edu.grade } },
-                  ],
-                })),
-              ],
-            },
-          ],
-        },
-      ],
+          data: [{
+            rowData: [
+              { values: [
+                { userEnteredValue: { stringValue: 'School' }},
+                { userEnteredValue: { stringValue: 'Degree' }},
+                { userEnteredValue: { stringValue: 'Field of Study' }},
+                { userEnteredValue: { stringValue: 'Start Date' }},
+                { userEnteredValue: { stringValue: 'End Date' }},
+                { userEnteredValue: { stringValue: 'Grade' }}
+              ]},
+              ...cvData.education.map(edu => ({
+                values: [
+                  { userEnteredValue: { stringValue: edu.school }},
+                  { userEnteredValue: { stringValue: edu.degree }},
+                  { userEnteredValue: { stringValue: edu.fieldOfStudy }},
+                  { userEnteredValue: { stringValue: edu.startDate }},
+                  { userEnteredValue: { stringValue: edu.endDate }},
+                  { userEnteredValue: { stringValue: edu.grade }}
+                ]
+              }))
+            ]
+          }]
+        }
+      ]
     };
 
     const response = await fetch('https://sheets.googleapis.com/v4/spreadsheets', {
       method: 'POST',
       headers: {
-        Authorization: `Bearer ${this.accessToken}`,
+        'Authorization': `Bearer ${this.accessToken}`,
         'Content-Type': 'application/json',
       },
-      body: JSON.stringify(spreadsheet),
+      body: JSON.stringify(spreadsheet)
     });
 
     const result = await response.json();
@@ -576,7 +449,7 @@
       name: spreadsheet.properties.title,
       mimeType: 'application/vnd.google-apps.spreadsheet',
       webViewLink: result.spreadsheetUrl,
-      createdTime: new Date().toISOString(),
+      createdTime: new Date().toISOString()
     };
   }
 
@@ -590,12 +463,12 @@
     const createResponse = await fetch('https://slides.googleapis.com/v1/presentations', {
       method: 'POST',
       headers: {
-        Authorization: `Bearer ${this.accessToken}`,
+        'Authorization': `Bearer ${this.accessToken}`,
         'Content-Type': 'application/json',
       },
       body: JSON.stringify({
-        title: `${cvData.personalInfo.firstName}_${cvData.personalInfo.lastName}_Resume_Presentation_${new Date().toISOString().split('T')[0]}`,
-      }),
+        title: `${cvData.personalInfo.firstName}_${cvData.personalInfo.lastName}_Resume_Presentation_${new Date().toISOString().split('T')[0]}`
+      })
     });
 
     const presentation = await createResponse.json();
@@ -608,10 +481,10 @@
     await fetch(`https://slides.googleapis.com/v1/presentations/${presentationId}:batchUpdate`, {
       method: 'POST',
       headers: {
-        Authorization: `Bearer ${this.accessToken}`,
+        'Authorization': `Bearer ${this.accessToken}`,
         'Content-Type': 'application/json',
       },
-      body: JSON.stringify({ requests }),
+      body: JSON.stringify({ requests })
     });
 
     return {
@@ -619,7 +492,7 @@
       name: presentation.title,
       mimeType: 'application/vnd.google-apps.presentation',
       webViewLink: `https://docs.google.com/presentation/d/${presentationId}/edit`,
-      createdTime: new Date().toISOString(),
+      createdTime: new Date().toISOString()
     };
   }
 
@@ -628,68 +501,49 @@
    */
   private static buildSlidesContent(cvData: CVData, firstSlideId: string): any[] {
     const requests: any[] = [];
-
+    
     // Update first slide with title
-    const fullName =
-      `${cvData.personalInfo.firstName} ${cvData.personalInfo.middleName} ${cvData.personalInfo.lastName}`.trim();
-
+    const fullName = `${cvData.personalInfo.firstName} ${cvData.personalInfo.middleName} ${cvData.personalInfo.lastName}`.trim();
+    
     requests.push({
       createShape: {
         objectId: 'titleTextBox',
         shapeType: 'TEXT_BOX',
         elementProperties: {
           pageObjectId: firstSlideId,
-          size: {
-            width: { magnitude: 6000000, unit: 'EMU' },
-            height: { magnitude: 1000000, unit: 'EMU' },
-          },
-          transform: {
-            scaleX: 1,
-            scaleY: 1,
-            translateX: 1000000,
-            translateY: 1000000,
-            unit: 'EMU',
-          },
-        },
-      },
+          size: { width: { magnitude: 6000000, unit: 'EMU' }, height: { magnitude: 1000000, unit: 'EMU' }},
+          transform: { scaleX: 1, scaleY: 1, translateX: 1000000, translateY: 1000000, unit: 'EMU' }
+        }
+      }
     });
 
     requests.push({
       insertText: {
         objectId: 'titleTextBox',
-        text: fullName,
-      },
+        text: fullName
+      }
     });
 
     // Add contact info
     const contactText = `${cvData.personalInfo.email} | ${cvData.personalInfo.countryCode}${cvData.personalInfo.phoneNumber}`;
-
+    
     requests.push({
       createShape: {
         objectId: 'contactTextBox',
         shapeType: 'TEXT_BOX',
         elementProperties: {
           pageObjectId: firstSlideId,
-          size: {
-            width: { magnitude: 6000000, unit: 'EMU' },
-            height: { magnitude: 500000, unit: 'EMU' },
-          },
-          transform: {
-            scaleX: 1,
-            scaleY: 1,
-            translateX: 1000000,
-            translateY: 2200000,
-            unit: 'EMU',
-          },
-        },
-      },
+          size: { width: { magnitude: 6000000, unit: 'EMU' }, height: { magnitude: 500000, unit: 'EMU' }},
+          transform: { scaleX: 1, scaleY: 1, translateX: 1000000, translateY: 2200000, unit: 'EMU' }
+        }
+      }
     });
 
     requests.push({
       insertText: {
         objectId: 'contactTextBox',
-        text: contactText,
-      },
+        text: contactText
+      }
     });
 
     // Create slides for each section
@@ -701,15 +555,15 @@
       requests.push({
         createSlide: {
           objectId: slideId,
-          slideLayoutReference: { predefinedLayout: 'TITLE_AND_BODY' },
-        },
+          slideLayoutReference: { predefinedLayout: 'TITLE_AND_BODY' }
+        }
       });
 
       requests.push({
         insertText: {
           objectId: slideId,
-          text: 'Skills\n\n' + cvData.skills.join(' • '),
-        },
+          text: 'Skills\n\n' + cvData.skills.join(' • ')
+        }
       });
     }
 
@@ -719,17 +573,17 @@
       requests.push({
         createSlide: {
           objectId: slideId,
-          slideLayoutReference: { predefinedLayout: 'TITLE_AND_BODY' },
-        },
-      });
-
-      const expText = `${exp.title} - ${exp.company}\n\n${exp.startDate} - ${exp.currentlyWorking ? 'Present' : exp.endDate || 'Present'}\n${exp.location}\n\n${exp.description}`;
-
+          slideLayoutReference: { predefinedLayout: 'TITLE_AND_BODY' }
+        }
+      });
+
+      const expText = `${exp.title} - ${exp.company}\n\n${exp.startDate} - ${exp.endDate}\n${exp.location}\n\n${exp.description}`;
+      
       requests.push({
         insertText: {
           objectId: slideId,
-          text: expText,
-        },
+          text: expText
+        }
       });
     });
 
@@ -739,17 +593,17 @@
       requests.push({
         createSlide: {
           objectId: slideId,
-          slideLayoutReference: { predefinedLayout: 'TITLE_AND_BODY' },
-        },
-      });
-
-      const eduText = `${edu.school}\n\n${edu.degree} in ${edu.fieldOfStudy}\n${edu.startDate} - ${edu.currentlyStudying ? 'Expected' : edu.endDate}\n\n${edu.description}`;
-
+          slideLayoutReference: { predefinedLayout: 'TITLE_AND_BODY' }
+        }
+      });
+
+      const eduText = `${edu.school}\n\n${edu.degree} in ${edu.fieldOfStudy}\n${edu.startDate} - ${edu.endDate}\n\n${edu.description}`;
+      
       requests.push({
         insertText: {
           objectId: slideId,
-          text: eduText,
-        },
+          text: eduText
+        }
       });
     });
 
@@ -762,16 +616,14 @@
   static async listFiles(query?: string): Promise<GoogleDriveFile[]> {
     await this.ensureAuthenticated();
 
-    const queryParam =
-      query ||
-      "mimeType='application/vnd.google-apps.document' or mimeType='application/vnd.google-apps.spreadsheet' or mimeType='application/vnd.google-apps.presentation'";
-
+    const queryParam = query || "mimeType='application/vnd.google-apps.document' or mimeType='application/vnd.google-apps.spreadsheet' or mimeType='application/vnd.google-apps.presentation'";
+    
     const response = await fetch(
       `https://www.googleapis.com/drive/v3/files?q=${encodeURIComponent(queryParam)}&fields=files(id,name,mimeType,webViewLink,createdTime)&orderBy=createdTime desc`,
       {
         headers: {
-          Authorization: `Bearer ${this.accessToken}`,
-        },
+          'Authorization': `Bearer ${this.accessToken}`,
+        }
       }
     );
 
@@ -785,12 +637,15 @@
   static async deleteFile(fileId: string): Promise<boolean> {
     await this.ensureAuthenticated();
 
-    const response = await fetch(`https://www.googleapis.com/drive/v3/files/${fileId}`, {
-      method: 'DELETE',
-      headers: {
-        Authorization: `Bearer ${this.accessToken}`,
-      },
-    });
+    const response = await fetch(
+      `https://www.googleapis.com/drive/v3/files/${fileId}`,
+      {
+        method: 'DELETE',
+        headers: {
+          'Authorization': `Bearer ${this.accessToken}`,
+        }
+      }
+    );
 
     return response.ok;
   }
@@ -798,11 +653,7 @@
   /**
    * Share a file with specific email
    */
-  static async shareFile(
-    fileId: string,
-    email: string,
-    role: 'reader' | 'writer' = 'reader'
-  ): Promise<boolean> {
+  static async shareFile(fileId: string, email: string, role: 'reader' | 'writer' = 'reader'): Promise<boolean> {
     await this.ensureAuthenticated();
 
     const response = await fetch(
@@ -810,14 +661,14 @@
       {
         method: 'POST',
         headers: {
-          Authorization: `Bearer ${this.accessToken}`,
+          'Authorization': `Bearer ${this.accessToken}`,
           'Content-Type': 'application/json',
         },
         body: JSON.stringify({
           role: role,
           type: 'user',
-          emailAddress: email,
-        }),
+          emailAddress: email
+        })
       }
     );
 
@@ -827,25 +678,19 @@
   /**
    * Create a folder in Google Drive
    */
-  static async createFolder(name: string, parentId?: string): Promise<GoogleDriveFile> {
+  static async createFolder(name: string): Promise<GoogleDriveFile> {
     await this.ensureAuthenticated();
-
-    const metadata: any = {
-      name: name,
-      mimeType: 'application/vnd.google-apps.folder',
-    };
-
-    if (parentId) {
-      metadata.parents = [parentId];
-    }
 
     const response = await fetch('https://www.googleapis.com/drive/v3/files', {
       method: 'POST',
       headers: {
-        Authorization: `Bearer ${this.accessToken}`,
+        'Authorization': `Bearer ${this.accessToken}`,
         'Content-Type': 'application/json',
       },
-      body: JSON.stringify(metadata),
+      body: JSON.stringify({
+        name: name,
+        mimeType: 'application/vnd.google-apps.folder'
+      })
     });
 
     const result = await response.json();
@@ -854,130 +699,7 @@
       name: result.name,
       mimeType: result.mimeType,
       webViewLink: result.webViewLink,
-      createdTime: new Date().toISOString(),
+      createdTime: new Date().toISOString()
     };
   }
-
-  /**
-   * Move a file to a folder
-   */
-  static async moveFileToFolder(fileId: string, folderId: string): Promise<boolean> {
-    await this.ensureAuthenticated();
-
-    // Get current parents
-    const getResponse = await fetch(
-      `https://www.googleapis.com/drive/v3/files/${fileId}?fields=parents`,
-      {
-        headers: {
-          Authorization: `Bearer ${this.accessToken}`,
-        },
-      }
-    );
-
-    const file = await getResponse.json();
-    const previousParents = file.parents ? file.parents.join(',') : '';
-
-    // Move to new folder
-    const updateResponse = await fetch(
-      `https://www.googleapis.com/drive/v3/files/${fileId}?addParents=${folderId}&removeParents=${previousParents}`,
-      {
-        method: 'PATCH',
-        headers: {
-          Authorization: `Bearer ${this.accessToken}`,
-        },
-      }
-    );
-
-    return updateResponse.ok;
-  }
-
-  /**
-   * List folders in Google Drive
-   */
-  static async listFolders(parentId?: string): Promise<GoogleDriveFile[]> {
-    await this.ensureAuthenticated();
-
-    let query = "mimeType='application/vnd.google-apps.folder'";
-    if (parentId) {
-      query += ` and '${parentId}' in parents`;
-    } else {
-      query += " and 'root' in parents";
-    }
-
-    const response = await fetch(
-      `https://www.googleapis.com/drive/v3/files?q=${encodeURIComponent(query)}&fields=files(id,name,mimeType,webViewLink,createdTime)&orderBy=name`,
-      {
-        headers: {
-          Authorization: `Bearer ${this.accessToken}`,
-        },
-      }
-    );
-
-    const result = await response.json();
-    return result.files || [];
-  }
-
-  /**
-   * Get folder path (breadcrumb)
-   */
-  static async getFolderPath(folderId: string): Promise<string> {
-    await this.ensureAuthenticated();
-
-    const path: string[] = [];
-    let currentId: string | null = folderId;
-
-    while (currentId && currentId !== 'root') {
-      const response = await fetch(
-        `https://www.googleapis.com/drive/v3/files/${currentId}?fields=name,parents`,
-        {
-          headers: {
-            Authorization: `Bearer ${this.accessToken}`,
-          },
-        }
-      );
-
-      const file = await response.json();
-      path.unshift(file.name);
-
-      currentId = file.parents && file.parents.length > 0 ? file.parents[0] : null;
-    }
-
-    return path.join(' / ');
-  }
-
-  /**
-   * Create shareable link for a file
-   */
-  static async createShareableLink(
-    fileId: string,
-    role: 'reader' | 'writer' | 'commenter' = 'reader'
-  ): Promise<string> {
-    await this.ensureAuthenticated();
-
-    // Make file accessible via link
-    await fetch(`https://www.googleapis.com/drive/v3/files/${fileId}/permissions`, {
-      method: 'POST',
-      headers: {
-        Authorization: `Bearer ${this.accessToken}`,
-        'Content-Type': 'application/json',
-      },
-      body: JSON.stringify({
-        role: role,
-        type: 'anyone',
-      }),
-    });
-
-    // Get the file to retrieve webViewLink
-    const response = await fetch(
-      `https://www.googleapis.com/drive/v3/files/${fileId}?fields=webViewLink`,
-      {
-        headers: {
-          Authorization: `Bearer ${this.accessToken}`,
-        },
-      }
-    );
-
-    const file = await response.json();
-    return file.webViewLink;
-  }
 }