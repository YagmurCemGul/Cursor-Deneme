/**
 * Google Drive API Service
 * Handles OAuth2 authentication and file operations for Google Drive, Docs, Sheets, and Slides
 */

import { CVData, ATSOptimization } from '../types';
import { logger } from './logger';

export interface GoogleAuthConfig {
  clientId: string;
  apiKey: string;
  scopes: string[];
}

export interface GoogleDriveFile {
  id: string;
  name: string;
  mimeType: string;
  webViewLink: string;
  createdTime: string;
}

export class GoogleDriveService {
  private static accessToken: string | null = null;
  private static tokenExpiry: number = 0;
<<<<<<< HEAD

  /**
   * Validate OAuth2 configuration in manifest.json
   */
  private static async validateOAuth2Config(): Promise<{ valid: boolean; error?: string }> {
    try {
      // Get the manifest
      const manifest = chrome.runtime.getManifest();
      const oauth2 = (manifest as any).oauth2;

      if (!oauth2) {
        return {
          valid: false,
          error: 'OAuth2 configuration is missing from manifest.json',
        };
      }

      const clientId = oauth2.client_id;

      if (!clientId) {
        return {
          valid: false,
          error: 'Client ID is not configured in manifest.json',
        };
      }

      // Check if it's still the placeholder value
      if (
        clientId === 'YOUR_GOOGLE_CLIENT_ID.apps.googleusercontent.com' ||
        clientId.includes('YOUR_GOOGLE_CLIENT_ID') ||
        clientId === 'YOUR_CLIENT_ID'
      ) {
        return {
          valid: false,
          error: 'SETUP_REQUIRED',
        };
      }

      // Validate client ID format
      if (!clientId.endsWith('.apps.googleusercontent.com')) {
        return {
          valid: false,
          error: 'Invalid Client ID format. Must end with .apps.googleusercontent.com',
        };
      }

      return { valid: true };
    } catch (error) {
      return {
        valid: false,
        error: 'Failed to validate OAuth2 configuration',
      };
    }
  }

  /**
   * Validate Client ID with Google Cloud Console API
   * Makes an actual API call to verify the Client ID is valid and properly configured
   */
  static async validateClientIdWithAPI(): Promise<{
    valid: boolean;
    error?: string;
    details?: string;
  }> {
    try {
      // First do basic validation
      const basicValidation = await this.validateOAuth2Config();
      if (!basicValidation.valid) {
        return {
          valid: false,
          error: basicValidation.error || 'Client ID validation failed',
          details: 'Basic validation failed. Please check your manifest.json configuration.',
        };
      }

      // Try to get an auth token (non-interactive) to test the Client ID
      return new Promise((resolve) => {
        chrome.identity.getAuthToken({ interactive: false }, (token) => {
          if (chrome.runtime.lastError) {
            const error = chrome.runtime.lastError;
            const errorMessage = error.message || '';

            // Analyze the error to provide helpful feedback
            if (errorMessage.includes('bad client id')) {
              resolve({
                valid: false,
                error: 'Invalid Client ID',
                details:
                  'The Client ID does not exist in Google Cloud Console or is not properly configured for this Chrome Extension.',
              });
            } else if (errorMessage.includes('invalid_client')) {
              resolve({
                valid: false,
                error: 'Invalid OAuth2 Configuration',
                details:
                  'The OAuth2 client is not configured correctly. Make sure all required APIs are enabled in Google Cloud Console.',
              });
            } else if (errorMessage.includes('OAuth2 not granted or revoked')) {
              // This is actually a good sign - it means the Client ID is valid
              resolve({
                valid: true,
                details: 'Client ID is valid. Ready for authentication.',
              });
            } else {
              resolve({
                valid: false,
                error: 'Validation Error',
                details: errorMessage || 'Unable to validate Client ID.',
              });
            }
            return;
          }

          // If we got a token without interaction, the Client ID is definitely valid
          if (token) {
            resolve({
              valid: true,
              details: 'Client ID is valid and already authenticated.',
            });
          } else {
            resolve({
              valid: false,
              error: 'Unknown Error',
              details: 'Unable to validate Client ID.',
            });
          }
        });
      });
    } catch (error: any) {
      logger.error('Client ID validation error:', error);
      return {
        valid: false,
        error: 'Validation Failed',
        details: error.message || 'An unexpected error occurred during validation.',
      };
    }
  }

  /**
   * Get the current Client ID from manifest
   */
  static getClientId(): string | null {
    try {
      const manifest = chrome.runtime.getManifest();
      return (manifest as any).oauth2?.client_id || null;
    } catch (error) {
      logger.error('Failed to get Client ID:', error);
      return null;
    }
  }

  /**
   * Enhanced validation with API endpoint testing and scope verification
   */
  static async validateEnhanced(): Promise<{
    valid: boolean;
    checks: {
      clientId: { passed: boolean; message: string };
      apis: { passed: boolean; message: string; details?: string[] };
      scopes: { passed: boolean; message: string; details?: string[] };
      quota: { passed: boolean; message: string; details?: string };
    };
    overallScore: number;
    recommendations: string[];
  }> {
    const results = {
      valid: true,
      checks: {
        clientId: { passed: false, message: '' },
        apis: { passed: false, message: '', details: [] as string[] },
        scopes: { passed: false, message: '', details: [] as string[] },
        quota: { passed: false, message: '', details: '' },
      },
      overallScore: 0,
      recommendations: [] as string[],
    };

    try {
      // 1. Validate Client ID
      const clientIdValidation = await this.validateClientIdWithAPI();
      results.checks.clientId.passed = clientIdValidation.valid;
      results.checks.clientId.message = clientIdValidation.valid
        ? 'Client ID is valid and properly configured'
        : clientIdValidation.error || 'Client ID validation failed';

      if (!clientIdValidation.valid) {
        results.valid = false;
        results.recommendations.push('Fix Client ID configuration in manifest.json');
      }

      // 2. Test API Endpoints
      if (this.accessToken) {
        const apiTests = await this.testAPIEndpoints();
        results.checks.apis.passed = apiTests.allPassed;
        results.checks.apis.message = apiTests.allPassed
          ? 'All required APIs are accessible'
          : 'Some APIs are not accessible';
        results.checks.apis.details = apiTests.results.map(
          (r) => `${r.api}: ${r.accessible ? '✓' : '✗'} ${r.message}`
        );

        if (!apiTests.allPassed) {
          results.valid = false;
          results.recommendations.push('Enable missing APIs in Google Cloud Console');
        }
      } else {
        results.checks.apis.message = 'Skipped - Not authenticated';
        results.checks.apis.details = ['Authenticate first to test API access'];
      }

      // 3. Verify Scopes
      const scopeValidation = this.verifyScopes();
      results.checks.scopes.passed = scopeValidation.allPresent;
      results.checks.scopes.message = scopeValidation.allPresent
        ? 'All required scopes are configured'
        : 'Some required scopes are missing';
      results.checks.scopes.details = scopeValidation.details;

      if (!scopeValidation.allPresent) {
        results.valid = false;
        results.recommendations.push('Add missing scopes to manifest.json');
      }

      // 4. Check Quota (estimate based on usage)
      const quotaCheck = this.estimateQuotaStatus();
      results.checks.quota.passed = quotaCheck.healthy;
      results.checks.quota.message = quotaCheck.message;
      results.checks.quota.details = quotaCheck.details;

      if (!quotaCheck.healthy) {
        results.recommendations.push('Monitor API usage to avoid quota limits');
      }

      // Calculate overall score
      const passedChecks = Object.values(results.checks).filter((c) => c.passed).length;
      results.overallScore = Math.round((passedChecks / 4) * 100);

      return results;
    } catch (error: any) {
      logger.error('Enhanced validation error:', error);
      results.valid = false;
      results.recommendations.push('Check console for detailed error information');
      return results;
    }
  }

  /**
   * Test API endpoints for accessibility
   */
  private static async testAPIEndpoints(): Promise<{
    allPassed: boolean;
    results: Array<{ api: string; accessible: boolean; message: string }>;
  }> {
    const apis = [
      { name: 'Drive API', url: 'https://www.googleapis.com/drive/v3/about?fields=user' },
      { name: 'Docs API', url: 'https://docs.googleapis.com/v1/documents/test' },
      { name: 'Sheets API', url: 'https://sheets.googleapis.com/v4/spreadsheets/test' },
      { name: 'Slides API', url: 'https://slides.googleapis.com/v1/presentations/test' },
    ];

    const results = [];
    let allPassed = true;

    for (const api of apis) {
      try {
        const response = await fetch(api.url, {
          headers: { Authorization: `Bearer ${this.accessToken}` },
        });

        // 404 or 403 with proper error means API is accessible but resource doesn't exist (expected)
        // 403 with "API not enabled" means API is not enabled
        const accessible =
          response.status === 404 || (response.status === 403 && !response.statusText.includes('disabled'));

        if (!accessible) {
          const error = await response.json().catch(() => ({}));
          results.push({
            api: api.name,
            accessible: false,
            message: (error as any).error?.message || 'API not enabled',
          });
          allPassed = false;
        } else {
          results.push({
            api: api.name,
            accessible: true,
            message: 'API is enabled and accessible',
          });
        }
      } catch (error: any) {
        results.push({
          api: api.name,
          accessible: false,
          message: error.message || 'Failed to test API',
        });
        allPassed = false;
      }
    }

    return { allPassed, results };
  }

  /**
   * Verify all required scopes are configured
   */
  private static verifyScopes(): {
    allPresent: boolean;
    details: string[];
  } {
    const requiredScopes = [
      'https://www.googleapis.com/auth/drive.file',
      'https://www.googleapis.com/auth/documents',
      'https://www.googleapis.com/auth/spreadsheets',
      'https://www.googleapis.com/auth/presentations',
    ];

    const manifest = chrome.runtime.getManifest();
    const configuredScopes = (manifest as any).oauth2?.scopes || [];

    const details: string[] = [];
    let allPresent = true;

    for (const scope of requiredScopes) {
      const present = configuredScopes.includes(scope);
      details.push(
        `${present ? '✓' : '✗'} ${scope.split('/').pop()?.toUpperCase() || scope}`
      );
      if (!present) allPresent = false;
    }

    return { allPresent, details };
  }

  /**
   * Estimate quota status (simplified check)
   */
  private static estimateQuotaStatus(): {
    healthy: boolean;
    message: string;
    details: string;
  } {
    // In a real implementation, this would track actual API usage
    // For now, we'll return a healthy status with monitoring recommendation
    return {
      healthy: true,
      message: 'Quota status appears healthy',
      details:
        'Google Drive API has generous free tier limits. Monitor usage in Google Cloud Console if you have high traffic.',
    };
  }

  /**
   * Get health status for monitoring dashboard
   */
  static async getHealthStatus(): Promise<{
    status: 'healthy' | 'warning' | 'error';
    lastCheck: string;
    issues: string[];
    metrics: {
      authentication: boolean;
      apiAccess: boolean;
      recentErrors: number;
    };
  }> {
    const issues: string[] = [];
    const metrics = {
      authentication: false,
      apiAccess: false,
      recentErrors: 0,
    };

    try {
      // Check authentication
      metrics.authentication = this.accessToken !== null && Date.now() < this.tokenExpiry;
      if (!metrics.authentication) {
        issues.push('Not authenticated or token expired');
      }

      // Check API access (if authenticated)
      if (metrics.authentication) {
        try {
          const response = await fetch(
            'https://www.googleapis.com/drive/v3/about?fields=user',
            {
              headers: { Authorization: `Bearer ${this.accessToken}` },
            }
          );
          metrics.apiAccess = response.ok;
          if (!response.ok) {
            issues.push('API access check failed');
          }
        } catch (error) {
          metrics.apiAccess = false;
          issues.push('Failed to test API access');
        }
      }

      // Determine overall status
      let status: 'healthy' | 'warning' | 'error' = 'healthy';
      if (issues.length > 0) {
        status = issues.length > 2 ? 'error' : 'warning';
      }

      return {
        status,
        lastCheck: new Date().toISOString(),
        issues,
        metrics,
      };
    } catch (error) {
      return {
        status: 'error',
        lastCheck: new Date().toISOString(),
        issues: ['Health check failed'],
        metrics,
      };
    }
  }
=======
>>>>>>> 81c96626

  /**
   * Initialize Google API client and authenticate
   */
  static async authenticate(): Promise<boolean> {
    try {
      // First, validate the OAuth2 configuration
      const validation = await this.validateOAuth2Config();
      if (!validation.valid) {
        const errorMsg =
          validation.error === 'SETUP_REQUIRED'
            ? 'Google Drive integration requires setup. Please configure your Google Client ID in manifest.json. See GOOGLE_DRIVE_INTEGRATION.md for instructions.'
            : validation.error;
        throw new Error(errorMsg || 'OAuth2 configuration validation failed');
      }

      // Use Chrome Identity API for OAuth2
      return new Promise((resolve, reject) => {
        chrome.identity.getAuthToken({ interactive: true }, (token) => {
          if (chrome.runtime.lastError) {
            const error = chrome.runtime.lastError;
            logger.error('Auth error:', error);

            // Provide helpful error messages
            let errorMessage = error.message || 'Authentication failed';

            if (errorMessage.includes('bad client id')) {
              errorMessage =
                'Invalid Client ID. Please verify your Google Client ID in manifest.json matches the one from Google Cloud Console.';
            } else if (errorMessage.includes('invalid_client')) {
              errorMessage =
                'Invalid OAuth2 client configuration. Make sure all required APIs are enabled in Google Cloud Console.';
            } else if (errorMessage.includes('access_denied')) {
              errorMessage = 'Access denied. Please grant the required permissions.';
            }

            reject(new Error(errorMessage));
            return;
          }

          if (token) {
            this.accessToken = token;
            this.tokenExpiry = Date.now() + 3600000; // 1 hour
            resolve(true);
          } else {
            reject(new Error('No authentication token received from Google'));
          }
        });
      });
    } catch (error: any) {
      logger.error('Authentication failed:', error);
      throw error;
    }
  }

  /**
   * Check if we have a valid token
   */
  static async ensureAuthenticated(): Promise<boolean> {
    if (this.accessToken && Date.now() < this.tokenExpiry) {
      return true;
    }
    return await this.authenticate();
  }

  /**
   * Revoke authentication
   */
  static async signOut(): Promise<void> {
    if (this.accessToken) {
      chrome.identity.removeCachedAuthToken({ token: this.accessToken }, () => {
        this.accessToken = null;
        this.tokenExpiry = 0;
      });
    }
  }

  /**
   * Export CV to Google Docs
   */
  static async exportToGoogleDocs(
    cvData: CVData,
    optimizations: ATSOptimization[],
    _templateId?: string
  ): Promise<GoogleDriveFile> {
    await this.ensureAuthenticated();

    // Create a new Google Doc
    const createResponse = await fetch('https://docs.googleapis.com/v1/documents', {
      method: 'POST',
      headers: {
        Authorization: `Bearer ${this.accessToken}`,
        'Content-Type': 'application/json',
      },
      body: JSON.stringify({
        title: `${cvData.personalInfo.firstName}_${cvData.personalInfo.lastName}_Resume_${new Date().toISOString().split('T')[0]}`,
      }),
    });

    const doc = await createResponse.json();
    const documentId = doc.documentId;

    // Build content for the document
    const requests = this.buildDocumentContent(cvData, optimizations);

    // Update the document with content
    await fetch(`https://docs.googleapis.com/v1/documents/${documentId}:batchUpdate`, {
      method: 'POST',
      headers: {
        Authorization: `Bearer ${this.accessToken}`,
        'Content-Type': 'application/json',
      },
      body: JSON.stringify({ requests }),
    });

    return {
      id: documentId,
      name: doc.title,
      mimeType: 'application/vnd.google-apps.document',
      webViewLink: `https://docs.google.com/document/d/${documentId}/edit`,
      createdTime: new Date().toISOString(),
    };
  }

  /**
   * Build Google Docs content structure
   */
  private static buildDocumentContent(cvData: CVData, _optimizations: ATSOptimization[]): any[] {
    const requests: any[] = [];
    let index = 1;

    // Helper to insert text
    const insertText = (text: string, style?: any) => {
      requests.push({
        insertText: {
          location: { index },
          text: text,
        },
      });

      if (style) {
        requests.push({
          updateTextStyle: {
            range: {
              startIndex: index,
              endIndex: index + text.length,
            },
            textStyle: style,
            fields: Object.keys(style).join(','),
          },
        });
      }

      index += text.length;
    };

    // Header - Name
    const fullName =
      `${cvData.personalInfo.firstName} ${cvData.personalInfo.middleName} ${cvData.personalInfo.lastName}`.trim();
    insertText(fullName + '\n', {
      bold: true,
      fontSize: { magnitude: 20, unit: 'PT' },
    });

    // Contact Information
    const contact = `${cvData.personalInfo.email} | ${cvData.personalInfo.countryCode}${cvData.personalInfo.phoneNumber}\n`;
    insertText(contact);

    if (cvData.personalInfo.linkedInUsername || cvData.personalInfo.githubUsername) {
      let links = '';
      if (cvData.personalInfo.linkedInUsername) {
        links += `linkedin.com/in/${cvData.personalInfo.linkedInUsername}`;
      }
      if (cvData.personalInfo.githubUsername) {
        links += `${links ? ' | ' : ''}github.com/${cvData.personalInfo.githubUsername}`;
      }
      insertText(links + '\n');
    }

    insertText('\n');

    // Summary
    if (cvData.personalInfo.summary) {
      insertText('SUMMARY\n', {
        bold: true,
        fontSize: { magnitude: 14, unit: 'PT' },
      });
      insertText(cvData.personalInfo.summary + '\n\n');
    }

    // Skills
    if (cvData.skills.length > 0) {
      insertText('SKILLS\n', {
        bold: true,
        fontSize: { magnitude: 14, unit: 'PT' },
      });
      insertText(cvData.skills.join(' • ') + '\n\n');
    }

    // Experience
    if (cvData.experience.length > 0) {
      insertText('EXPERIENCE\n', {
        bold: true,
        fontSize: { magnitude: 14, unit: 'PT' },
      });

      cvData.experience.forEach((exp) => {
        insertText(`${exp.title} | ${exp.company}\n`, { bold: true });
        insertText(
          `${exp.startDate} - ${exp.currentlyWorking ? 'Present' : exp.endDate || 'Present'} | ${exp.location}\n`,
          { italic: true }
        );
        if (exp.description) {
          insertText(exp.description + '\n');
        }
        insertText('\n');
      });
    }

    // Education
    if (cvData.education.length > 0) {
      insertText('EDUCATION\n', {
        bold: true,
        fontSize: { magnitude: 14, unit: 'PT' },
      });

      cvData.education.forEach((edu) => {
        insertText(edu.school + '\n', { bold: true });
        insertText(`${edu.degree} in ${edu.fieldOfStudy}\n`);
        insertText(`${edu.startDate} - ${edu.currentlyStudying ? 'Expected' : edu.endDate}\n`, {
          italic: true,
        });
        if (edu.description) {
          insertText(edu.description + '\n');
        }
        insertText('\n');
      });
    }

    // Certifications
    if (cvData.certifications.length > 0) {
      insertText('CERTIFICATIONS\n', {
        bold: true,
        fontSize: { magnitude: 14, unit: 'PT' },
      });

      cvData.certifications.forEach((cert) => {
        insertText(`${cert.name}\n`, { bold: true });
        insertText(`${cert.issuingOrganization}`);
        if (cert.issueDate) {
          insertText(` | Issued: ${cert.issueDate}`);
        }
        insertText('\n\n');
      });
    }

    // Projects
    if (cvData.projects.length > 0) {
      insertText('PROJECTS\n', {
        bold: true,
        fontSize: { magnitude: 14, unit: 'PT' },
      });

      cvData.projects.forEach((proj) => {
        insertText(proj.name + '\n', { bold: true });
        if (proj.associatedWith) {
          insertText(proj.associatedWith + '\n', { italic: true });
        }
        if (proj.description) {
          insertText(proj.description + '\n');
        }
        insertText('\n');
      });
    }

    return requests;
  }

  /**
   * Export CV to Google Sheets (structured data format)
   */
  static async exportToGoogleSheets(cvData: CVData): Promise<GoogleDriveFile> {
    await this.ensureAuthenticated();

    const spreadsheet = {
      properties: {
        title: `${cvData.personalInfo.firstName}_${cvData.personalInfo.lastName}_CV_Data_${new Date().toISOString().split('T')[0]}`,
      },
      sheets: [
        {
          properties: { title: 'Personal Info' },
          data: [
            {
              rowData: [
                {
                  values: [
                    { userEnteredValue: { stringValue: 'Field' } },
                    { userEnteredValue: { stringValue: 'Value' } },
                  ],
                },
                {
                  values: [
                    { userEnteredValue: { stringValue: 'First Name' } },
                    { userEnteredValue: { stringValue: cvData.personalInfo.firstName } },
                  ],
                },
                {
                  values: [
                    { userEnteredValue: { stringValue: 'Last Name' } },
                    { userEnteredValue: { stringValue: cvData.personalInfo.lastName } },
                  ],
                },
                {
                  values: [
                    { userEnteredValue: { stringValue: 'Email' } },
                    { userEnteredValue: { stringValue: cvData.personalInfo.email } },
                  ],
                },
                {
                  values: [
                    { userEnteredValue: { stringValue: 'Phone' } },
                    {
                      userEnteredValue: {
                        stringValue: `${cvData.personalInfo.countryCode}${cvData.personalInfo.phoneNumber}`,
                      },
                    },
                  ],
                },
                {
                  values: [
                    { userEnteredValue: { stringValue: 'LinkedIn' } },
                    { userEnteredValue: { stringValue: cvData.personalInfo.linkedInUsername } },
                  ],
                },
                {
                  values: [
                    { userEnteredValue: { stringValue: 'GitHub' } },
                    { userEnteredValue: { stringValue: cvData.personalInfo.githubUsername } },
                  ],
                },
                {
                  values: [
                    { userEnteredValue: { stringValue: 'Summary' } },
                    { userEnteredValue: { stringValue: cvData.personalInfo.summary } },
                  ],
                },
              ],
            },
          ],
        },
        {
          properties: { title: 'Skills' },
          data: [
            {
              rowData: [
                { values: [{ userEnteredValue: { stringValue: 'Skill' } }] },
                ...cvData.skills.map((skill) => ({
                  values: [{ userEnteredValue: { stringValue: skill } }],
                })),
              ],
            },
          ],
        },
        {
          properties: { title: 'Experience' },
          data: [
            {
              rowData: [
                {
                  values: [
                    { userEnteredValue: { stringValue: 'Title' } },
                    { userEnteredValue: { stringValue: 'Company' } },
                    { userEnteredValue: { stringValue: 'Start Date' } },
                    { userEnteredValue: { stringValue: 'End Date' } },
                    { userEnteredValue: { stringValue: 'Location' } },
                    { userEnteredValue: { stringValue: 'Description' } },
                  ],
                },
                ...cvData.experience.map((exp) => ({
                  values: [
                    { userEnteredValue: { stringValue: exp.title } },
                    { userEnteredValue: { stringValue: exp.company } },
                    { userEnteredValue: { stringValue: exp.startDate } },
                    { userEnteredValue: { stringValue: exp.endDate } },
                    { userEnteredValue: { stringValue: exp.location } },
                    { userEnteredValue: { stringValue: exp.description } },
                  ],
                })),
              ],
            },
          ],
        },
        {
          properties: { title: 'Education' },
          data: [
            {
              rowData: [
                {
                  values: [
                    { userEnteredValue: { stringValue: 'School' } },
                    { userEnteredValue: { stringValue: 'Degree' } },
                    { userEnteredValue: { stringValue: 'Field of Study' } },
                    { userEnteredValue: { stringValue: 'Start Date' } },
                    { userEnteredValue: { stringValue: 'End Date' } },
                    { userEnteredValue: { stringValue: 'Grade' } },
                  ],
                },
                ...cvData.education.map((edu) => ({
                  values: [
                    { userEnteredValue: { stringValue: edu.school } },
                    { userEnteredValue: { stringValue: edu.degree } },
                    { userEnteredValue: { stringValue: edu.fieldOfStudy } },
                    { userEnteredValue: { stringValue: edu.startDate } },
                    { userEnteredValue: { stringValue: edu.endDate } },
                    { userEnteredValue: { stringValue: edu.grade } },
                  ],
                })),
              ],
            },
          ],
        },
      ],
    };

    const response = await fetch('https://sheets.googleapis.com/v4/spreadsheets', {
      method: 'POST',
      headers: {
        Authorization: `Bearer ${this.accessToken}`,
        'Content-Type': 'application/json',
      },
      body: JSON.stringify(spreadsheet),
    });

    const result = await response.json();

    return {
      id: result.spreadsheetId,
      name: spreadsheet.properties.title,
      mimeType: 'application/vnd.google-apps.spreadsheet',
      webViewLink: result.spreadsheetUrl,
      createdTime: new Date().toISOString(),
    };
  }

  /**
   * Export CV to Google Slides (presentation format)
   */
  static async exportToGoogleSlides(cvData: CVData): Promise<GoogleDriveFile> {
    await this.ensureAuthenticated();

    // Create a new presentation
    const createResponse = await fetch('https://slides.googleapis.com/v1/presentations', {
      method: 'POST',
      headers: {
        Authorization: `Bearer ${this.accessToken}`,
        'Content-Type': 'application/json',
      },
      body: JSON.stringify({
        title: `${cvData.personalInfo.firstName}_${cvData.personalInfo.lastName}_Resume_Presentation_${new Date().toISOString().split('T')[0]}`,
      }),
    });

    const presentation = await createResponse.json();
    const presentationId = presentation.presentationId;

    // Build slides content
    const requests = this.buildSlidesContent(cvData, presentation.slides[0].objectId);

    // Update the presentation with content
    await fetch(`https://slides.googleapis.com/v1/presentations/${presentationId}:batchUpdate`, {
      method: 'POST',
      headers: {
        Authorization: `Bearer ${this.accessToken}`,
        'Content-Type': 'application/json',
      },
      body: JSON.stringify({ requests }),
    });

    return {
      id: presentationId,
      name: presentation.title,
      mimeType: 'application/vnd.google-apps.presentation',
      webViewLink: `https://docs.google.com/presentation/d/${presentationId}/edit`,
      createdTime: new Date().toISOString(),
    };
  }

  /**
   * Build Google Slides content structure
   */
  private static buildSlidesContent(cvData: CVData, firstSlideId: string): any[] {
    const requests: any[] = [];

    // Update first slide with title
    const fullName =
      `${cvData.personalInfo.firstName} ${cvData.personalInfo.middleName} ${cvData.personalInfo.lastName}`.trim();

    requests.push({
      createShape: {
        objectId: 'titleTextBox',
        shapeType: 'TEXT_BOX',
        elementProperties: {
          pageObjectId: firstSlideId,
          size: {
            width: { magnitude: 6000000, unit: 'EMU' },
            height: { magnitude: 1000000, unit: 'EMU' },
          },
          transform: {
            scaleX: 1,
            scaleY: 1,
            translateX: 1000000,
            translateY: 1000000,
            unit: 'EMU',
          },
        },
      },
    });

    requests.push({
      insertText: {
        objectId: 'titleTextBox',
        text: fullName,
      },
    });

    // Add contact info
    const contactText = `${cvData.personalInfo.email} | ${cvData.personalInfo.countryCode}${cvData.personalInfo.phoneNumber}`;

    requests.push({
      createShape: {
        objectId: 'contactTextBox',
        shapeType: 'TEXT_BOX',
        elementProperties: {
          pageObjectId: firstSlideId,
          size: {
            width: { magnitude: 6000000, unit: 'EMU' },
            height: { magnitude: 500000, unit: 'EMU' },
          },
          transform: {
            scaleX: 1,
            scaleY: 1,
            translateX: 1000000,
            translateY: 2200000,
            unit: 'EMU',
          },
        },
      },
    });

    requests.push({
      insertText: {
        objectId: 'contactTextBox',
        text: contactText,
      },
    });

    // Create slides for each section
    let slideIndex = 0;

    // Skills slide
    if (cvData.skills.length > 0) {
      const slideId = `slide_skills_${slideIndex++}`;
      requests.push({
        createSlide: {
          objectId: slideId,
          slideLayoutReference: { predefinedLayout: 'TITLE_AND_BODY' },
        },
      });

      requests.push({
        insertText: {
          objectId: slideId,
          text: 'Skills\n\n' + cvData.skills.join(' • '),
        },
      });
    }

    // Experience slides
    cvData.experience.forEach((exp) => {
      const slideId = `slide_exp_${slideIndex++}`;
      requests.push({
        createSlide: {
          objectId: slideId,
          slideLayoutReference: { predefinedLayout: 'TITLE_AND_BODY' },
        },
      });

      const expText = `${exp.title} - ${exp.company}\n\n${exp.startDate} - ${exp.currentlyWorking ? 'Present' : exp.endDate || 'Present'}\n${exp.location}\n\n${exp.description}`;

      requests.push({
        insertText: {
          objectId: slideId,
          text: expText,
        },
      });
    });

    // Education slides
    cvData.education.forEach((edu) => {
      const slideId = `slide_edu_${slideIndex++}`;
      requests.push({
        createSlide: {
          objectId: slideId,
          slideLayoutReference: { predefinedLayout: 'TITLE_AND_BODY' },
        },
      });

      const eduText = `${edu.school}\n\n${edu.degree} in ${edu.fieldOfStudy}\n${edu.startDate} - ${edu.currentlyStudying ? 'Expected' : edu.endDate}\n\n${edu.description}`;

      requests.push({
        insertText: {
          objectId: slideId,
          text: eduText,
        },
      });
    });

    return requests;
  }

  /**
   * List files in Google Drive
   */
  static async listFiles(query?: string): Promise<GoogleDriveFile[]> {
    await this.ensureAuthenticated();

    const queryParam =
      query ||
      "mimeType='application/vnd.google-apps.document' or mimeType='application/vnd.google-apps.spreadsheet' or mimeType='application/vnd.google-apps.presentation'";

    const response = await fetch(
      `https://www.googleapis.com/drive/v3/files?q=${encodeURIComponent(queryParam)}&fields=files(id,name,mimeType,webViewLink,createdTime)&orderBy=createdTime desc`,
      {
        headers: {
          Authorization: `Bearer ${this.accessToken}`,
        },
      }
    );

    const result = await response.json();
    return result.files || [];
  }

  /**
   * Delete a file from Google Drive
   */
  static async deleteFile(fileId: string): Promise<boolean> {
    await this.ensureAuthenticated();

    const response = await fetch(`https://www.googleapis.com/drive/v3/files/${fileId}`, {
      method: 'DELETE',
      headers: {
        Authorization: `Bearer ${this.accessToken}`,
      },
    });

    return response.ok;
  }

  /**
   * Share a file with specific email
   */
  static async shareFile(
    fileId: string,
    email: string,
    role: 'reader' | 'writer' = 'reader'
  ): Promise<boolean> {
    await this.ensureAuthenticated();

    const response = await fetch(
      `https://www.googleapis.com/drive/v3/files/${fileId}/permissions`,
      {
        method: 'POST',
        headers: {
          Authorization: `Bearer ${this.accessToken}`,
          'Content-Type': 'application/json',
        },
        body: JSON.stringify({
          role: role,
          type: 'user',
          emailAddress: email,
        }),
      }
    );

    return response.ok;
  }

  /**
   * Create a folder in Google Drive
   */
  static async createFolder(name: string, parentId?: string): Promise<GoogleDriveFile> {
    await this.ensureAuthenticated();

    const body: any = {
      name: name,
      mimeType: 'application/vnd.google-apps.folder',
    };

    if (parentId) {
      body.parents = [parentId];
    }

    const response = await fetch('https://www.googleapis.com/drive/v3/files', {
      method: 'POST',
      headers: {
        Authorization: `Bearer ${this.accessToken}`,
        'Content-Type': 'application/json',
      },
      body: JSON.stringify(body),
    });

    const result = await response.json();
    return {
      id: result.id,
      name: result.name,
      mimeType: result.mimeType,
      webViewLink: result.webViewLink,
      createdTime: new Date().toISOString(),
    };
  }

  /**
   * List folders in Google Drive
   */
  static async listFolders(parentId?: string): Promise<GoogleDriveFile[]> {
    await this.ensureAuthenticated();

    let query = "mimeType='application/vnd.google-apps.folder'";
    if (parentId) {
      query += ` and '${parentId}' in parents`;
    }

    const response = await fetch(
      `https://www.googleapis.com/drive/v3/files?q=${encodeURIComponent(query)}&fields=files(id,name,mimeType,webViewLink,createdTime)&orderBy=name`,
      {
        headers: {
          Authorization: `Bearer ${this.accessToken}`,
        },
      }
    );

    const result = await response.json();
    return result.files || [];
  }

  /**
   * Upload file to specific folder
   */
  static async uploadToFolder(
    fileName: string,
    content: string,
    mimeType: string,
    folderId?: string
  ): Promise<GoogleDriveFile> {
    await this.ensureAuthenticated();

    const metadata: any = {
      name: fileName,
      mimeType: mimeType,
    };

    if (folderId) {
      metadata.parents = [folderId];
    }

    // Create multipart upload
    const boundary = '-------314159265358979323846';
    const delimiter = `\r\n--${boundary}\r\n`;
    const closeDelimiter = `\r\n--${boundary}--`;

    const multipartRequestBody =
      delimiter +
      'Content-Type: application/json\r\n\r\n' +
      JSON.stringify(metadata) +
      delimiter +
      `Content-Type: ${mimeType}\r\n\r\n` +
      content +
      closeDelimiter;

    const response = await fetch(
      'https://www.googleapis.com/upload/drive/v3/files?uploadType=multipart',
      {
        method: 'POST',
        headers: {
          Authorization: `Bearer ${this.accessToken}`,
          'Content-Type': `multipart/related; boundary=${boundary}`,
        },
        body: multipartRequestBody,
      }
    );

    const result = await response.json();
    return {
      id: result.id,
      name: result.name,
      mimeType: result.mimeType,
      webViewLink: result.webViewLink || `https://drive.google.com/file/d/${result.id}/view`,
      createdTime: result.createdTime || new Date().toISOString(),
    };
  }

  /**
   * Export CV with folder selection
   */
  static async exportToGoogleDocsWithFolder(
    cvData: CVData,
    optimizations: ATSOptimization[],
    folderId?: string
  ): Promise<GoogleDriveFile> {
    await this.ensureAuthenticated();

    const metadata: any = {
      title: `${cvData.personalInfo.firstName}_${cvData.personalInfo.lastName}_Resume_${new Date().toISOString().split('T')[0]}`,
    };

    if (folderId) {
      metadata.parents = [folderId];
    }

    // Create a new Google Doc
    const createResponse = await fetch('https://docs.googleapis.com/v1/documents', {
      method: 'POST',
      headers: {
        Authorization: `Bearer ${this.accessToken}`,
        'Content-Type': 'application/json',
      },
      body: JSON.stringify(metadata),
    });

    const doc = await createResponse.json();
    const documentId = doc.documentId;

    // Build content for the document
    const requests = this.buildDocumentContent(cvData, optimizations);

    // Update the document with content
    await fetch(`https://docs.googleapis.com/v1/documents/${documentId}:batchUpdate`, {
      method: 'POST',
      headers: {
        Authorization: `Bearer ${this.accessToken}`,
        'Content-Type': 'application/json',
      },
      body: JSON.stringify({ requests }),
    });

    // If folder specified, move the file
    if (folderId) {
      await fetch(
        `https://www.googleapis.com/drive/v3/files/${documentId}?addParents=${folderId}&fields=id,parents`,
        {
          method: 'PATCH',
          headers: {
            Authorization: `Bearer ${this.accessToken}`,
          },
        }
      );
    }

    return {
      id: documentId,
      name: doc.title,
      mimeType: 'application/vnd.google-apps.document',
      webViewLink: `https://docs.google.com/document/d/${documentId}/edit`,
      createdTime: new Date().toISOString(),
    };
  }

  /**
   * Bulk export multiple CVs to a folder
   */
  static async bulkExportToFolder(
    cvDataList: Array<{ cvData: CVData; optimizations: ATSOptimization[] }>,
    folderName: string
  ): Promise<{ folder: GoogleDriveFile; files: GoogleDriveFile[] }> {
    await this.ensureAuthenticated();

    // Create folder for bulk export
    const folder = await this.createFolder(folderName);

    // Export all CVs to the folder
    const files: GoogleDriveFile[] = [];
    for (const { cvData, optimizations } of cvDataList) {
      try {
        const file = await this.exportToGoogleDocsWithFolder(cvData, optimizations, folder.id);
        files.push(file);
      } catch (error) {
        logger.error(`Failed to export CV for ${cvData.personalInfo.firstName}:`, error);
      }
    }

    return { folder, files };
  }
}<|MERGE_RESOLUTION|>--- conflicted
+++ resolved
@@ -4,7 +4,6 @@
  */
 
 import { CVData, ATSOptimization } from '../types';
-import { logger } from './logger';
 
 export interface GoogleAuthConfig {
   clientId: string;
@@ -23,479 +22,33 @@
 export class GoogleDriveService {
   private static accessToken: string | null = null;
   private static tokenExpiry: number = 0;
-<<<<<<< HEAD
-
-  /**
-   * Validate OAuth2 configuration in manifest.json
-   */
-  private static async validateOAuth2Config(): Promise<{ valid: boolean; error?: string }> {
-    try {
-      // Get the manifest
-      const manifest = chrome.runtime.getManifest();
-      const oauth2 = (manifest as any).oauth2;
-
-      if (!oauth2) {
-        return {
-          valid: false,
-          error: 'OAuth2 configuration is missing from manifest.json',
-        };
-      }
-
-      const clientId = oauth2.client_id;
-
-      if (!clientId) {
-        return {
-          valid: false,
-          error: 'Client ID is not configured in manifest.json',
-        };
-      }
-
-      // Check if it's still the placeholder value
-      if (
-        clientId === 'YOUR_GOOGLE_CLIENT_ID.apps.googleusercontent.com' ||
-        clientId.includes('YOUR_GOOGLE_CLIENT_ID') ||
-        clientId === 'YOUR_CLIENT_ID'
-      ) {
-        return {
-          valid: false,
-          error: 'SETUP_REQUIRED',
-        };
-      }
-
-      // Validate client ID format
-      if (!clientId.endsWith('.apps.googleusercontent.com')) {
-        return {
-          valid: false,
-          error: 'Invalid Client ID format. Must end with .apps.googleusercontent.com',
-        };
-      }
-
-      return { valid: true };
-    } catch (error) {
-      return {
-        valid: false,
-        error: 'Failed to validate OAuth2 configuration',
-      };
-    }
-  }
-
-  /**
-   * Validate Client ID with Google Cloud Console API
-   * Makes an actual API call to verify the Client ID is valid and properly configured
-   */
-  static async validateClientIdWithAPI(): Promise<{
-    valid: boolean;
-    error?: string;
-    details?: string;
-  }> {
-    try {
-      // First do basic validation
-      const basicValidation = await this.validateOAuth2Config();
-      if (!basicValidation.valid) {
-        return {
-          valid: false,
-          error: basicValidation.error || 'Client ID validation failed',
-          details: 'Basic validation failed. Please check your manifest.json configuration.',
-        };
-      }
-
-      // Try to get an auth token (non-interactive) to test the Client ID
-      return new Promise((resolve) => {
-        chrome.identity.getAuthToken({ interactive: false }, (token) => {
-          if (chrome.runtime.lastError) {
-            const error = chrome.runtime.lastError;
-            const errorMessage = error.message || '';
-
-            // Analyze the error to provide helpful feedback
-            if (errorMessage.includes('bad client id')) {
-              resolve({
-                valid: false,
-                error: 'Invalid Client ID',
-                details:
-                  'The Client ID does not exist in Google Cloud Console or is not properly configured for this Chrome Extension.',
-              });
-            } else if (errorMessage.includes('invalid_client')) {
-              resolve({
-                valid: false,
-                error: 'Invalid OAuth2 Configuration',
-                details:
-                  'The OAuth2 client is not configured correctly. Make sure all required APIs are enabled in Google Cloud Console.',
-              });
-            } else if (errorMessage.includes('OAuth2 not granted or revoked')) {
-              // This is actually a good sign - it means the Client ID is valid
-              resolve({
-                valid: true,
-                details: 'Client ID is valid. Ready for authentication.',
-              });
-            } else {
-              resolve({
-                valid: false,
-                error: 'Validation Error',
-                details: errorMessage || 'Unable to validate Client ID.',
-              });
-            }
-            return;
-          }
-
-          // If we got a token without interaction, the Client ID is definitely valid
-          if (token) {
-            resolve({
-              valid: true,
-              details: 'Client ID is valid and already authenticated.',
-            });
-          } else {
-            resolve({
-              valid: false,
-              error: 'Unknown Error',
-              details: 'Unable to validate Client ID.',
-            });
-          }
-        });
-      });
-    } catch (error: any) {
-      logger.error('Client ID validation error:', error);
-      return {
-        valid: false,
-        error: 'Validation Failed',
-        details: error.message || 'An unexpected error occurred during validation.',
-      };
-    }
-  }
-
-  /**
-   * Get the current Client ID from manifest
-   */
-  static getClientId(): string | null {
-    try {
-      const manifest = chrome.runtime.getManifest();
-      return (manifest as any).oauth2?.client_id || null;
-    } catch (error) {
-      logger.error('Failed to get Client ID:', error);
-      return null;
-    }
-  }
-
-  /**
-   * Enhanced validation with API endpoint testing and scope verification
-   */
-  static async validateEnhanced(): Promise<{
-    valid: boolean;
-    checks: {
-      clientId: { passed: boolean; message: string };
-      apis: { passed: boolean; message: string; details?: string[] };
-      scopes: { passed: boolean; message: string; details?: string[] };
-      quota: { passed: boolean; message: string; details?: string };
-    };
-    overallScore: number;
-    recommendations: string[];
-  }> {
-    const results = {
-      valid: true,
-      checks: {
-        clientId: { passed: false, message: '' },
-        apis: { passed: false, message: '', details: [] as string[] },
-        scopes: { passed: false, message: '', details: [] as string[] },
-        quota: { passed: false, message: '', details: '' },
-      },
-      overallScore: 0,
-      recommendations: [] as string[],
-    };
-
-    try {
-      // 1. Validate Client ID
-      const clientIdValidation = await this.validateClientIdWithAPI();
-      results.checks.clientId.passed = clientIdValidation.valid;
-      results.checks.clientId.message = clientIdValidation.valid
-        ? 'Client ID is valid and properly configured'
-        : clientIdValidation.error || 'Client ID validation failed';
-
-      if (!clientIdValidation.valid) {
-        results.valid = false;
-        results.recommendations.push('Fix Client ID configuration in manifest.json');
-      }
-
-      // 2. Test API Endpoints
-      if (this.accessToken) {
-        const apiTests = await this.testAPIEndpoints();
-        results.checks.apis.passed = apiTests.allPassed;
-        results.checks.apis.message = apiTests.allPassed
-          ? 'All required APIs are accessible'
-          : 'Some APIs are not accessible';
-        results.checks.apis.details = apiTests.results.map(
-          (r) => `${r.api}: ${r.accessible ? '✓' : '✗'} ${r.message}`
-        );
-
-        if (!apiTests.allPassed) {
-          results.valid = false;
-          results.recommendations.push('Enable missing APIs in Google Cloud Console');
-        }
-      } else {
-        results.checks.apis.message = 'Skipped - Not authenticated';
-        results.checks.apis.details = ['Authenticate first to test API access'];
-      }
-
-      // 3. Verify Scopes
-      const scopeValidation = this.verifyScopes();
-      results.checks.scopes.passed = scopeValidation.allPresent;
-      results.checks.scopes.message = scopeValidation.allPresent
-        ? 'All required scopes are configured'
-        : 'Some required scopes are missing';
-      results.checks.scopes.details = scopeValidation.details;
-
-      if (!scopeValidation.allPresent) {
-        results.valid = false;
-        results.recommendations.push('Add missing scopes to manifest.json');
-      }
-
-      // 4. Check Quota (estimate based on usage)
-      const quotaCheck = this.estimateQuotaStatus();
-      results.checks.quota.passed = quotaCheck.healthy;
-      results.checks.quota.message = quotaCheck.message;
-      results.checks.quota.details = quotaCheck.details;
-
-      if (!quotaCheck.healthy) {
-        results.recommendations.push('Monitor API usage to avoid quota limits');
-      }
-
-      // Calculate overall score
-      const passedChecks = Object.values(results.checks).filter((c) => c.passed).length;
-      results.overallScore = Math.round((passedChecks / 4) * 100);
-
-      return results;
-    } catch (error: any) {
-      logger.error('Enhanced validation error:', error);
-      results.valid = false;
-      results.recommendations.push('Check console for detailed error information');
-      return results;
-    }
-  }
-
-  /**
-   * Test API endpoints for accessibility
-   */
-  private static async testAPIEndpoints(): Promise<{
-    allPassed: boolean;
-    results: Array<{ api: string; accessible: boolean; message: string }>;
-  }> {
-    const apis = [
-      { name: 'Drive API', url: 'https://www.googleapis.com/drive/v3/about?fields=user' },
-      { name: 'Docs API', url: 'https://docs.googleapis.com/v1/documents/test' },
-      { name: 'Sheets API', url: 'https://sheets.googleapis.com/v4/spreadsheets/test' },
-      { name: 'Slides API', url: 'https://slides.googleapis.com/v1/presentations/test' },
-    ];
-
-    const results = [];
-    let allPassed = true;
-
-    for (const api of apis) {
-      try {
-        const response = await fetch(api.url, {
-          headers: { Authorization: `Bearer ${this.accessToken}` },
-        });
-
-        // 404 or 403 with proper error means API is accessible but resource doesn't exist (expected)
-        // 403 with "API not enabled" means API is not enabled
-        const accessible =
-          response.status === 404 || (response.status === 403 && !response.statusText.includes('disabled'));
-
-        if (!accessible) {
-          const error = await response.json().catch(() => ({}));
-          results.push({
-            api: api.name,
-            accessible: false,
-            message: (error as any).error?.message || 'API not enabled',
-          });
-          allPassed = false;
-        } else {
-          results.push({
-            api: api.name,
-            accessible: true,
-            message: 'API is enabled and accessible',
-          });
-        }
-      } catch (error: any) {
-        results.push({
-          api: api.name,
-          accessible: false,
-          message: error.message || 'Failed to test API',
-        });
-        allPassed = false;
-      }
-    }
-
-    return { allPassed, results };
-  }
-
-  /**
-   * Verify all required scopes are configured
-   */
-  private static verifyScopes(): {
-    allPresent: boolean;
-    details: string[];
-  } {
-    const requiredScopes = [
-      'https://www.googleapis.com/auth/drive.file',
-      'https://www.googleapis.com/auth/documents',
-      'https://www.googleapis.com/auth/spreadsheets',
-      'https://www.googleapis.com/auth/presentations',
-    ];
-
-    const manifest = chrome.runtime.getManifest();
-    const configuredScopes = (manifest as any).oauth2?.scopes || [];
-
-    const details: string[] = [];
-    let allPresent = true;
-
-    for (const scope of requiredScopes) {
-      const present = configuredScopes.includes(scope);
-      details.push(
-        `${present ? '✓' : '✗'} ${scope.split('/').pop()?.toUpperCase() || scope}`
-      );
-      if (!present) allPresent = false;
-    }
-
-    return { allPresent, details };
-  }
-
-  /**
-   * Estimate quota status (simplified check)
-   */
-  private static estimateQuotaStatus(): {
-    healthy: boolean;
-    message: string;
-    details: string;
-  } {
-    // In a real implementation, this would track actual API usage
-    // For now, we'll return a healthy status with monitoring recommendation
-    return {
-      healthy: true,
-      message: 'Quota status appears healthy',
-      details:
-        'Google Drive API has generous free tier limits. Monitor usage in Google Cloud Console if you have high traffic.',
-    };
-  }
-
-  /**
-   * Get health status for monitoring dashboard
-   */
-  static async getHealthStatus(): Promise<{
-    status: 'healthy' | 'warning' | 'error';
-    lastCheck: string;
-    issues: string[];
-    metrics: {
-      authentication: boolean;
-      apiAccess: boolean;
-      recentErrors: number;
-    };
-  }> {
-    const issues: string[] = [];
-    const metrics = {
-      authentication: false,
-      apiAccess: false,
-      recentErrors: 0,
-    };
-
-    try {
-      // Check authentication
-      metrics.authentication = this.accessToken !== null && Date.now() < this.tokenExpiry;
-      if (!metrics.authentication) {
-        issues.push('Not authenticated or token expired');
-      }
-
-      // Check API access (if authenticated)
-      if (metrics.authentication) {
-        try {
-          const response = await fetch(
-            'https://www.googleapis.com/drive/v3/about?fields=user',
-            {
-              headers: { Authorization: `Bearer ${this.accessToken}` },
-            }
-          );
-          metrics.apiAccess = response.ok;
-          if (!response.ok) {
-            issues.push('API access check failed');
-          }
-        } catch (error) {
-          metrics.apiAccess = false;
-          issues.push('Failed to test API access');
-        }
-      }
-
-      // Determine overall status
-      let status: 'healthy' | 'warning' | 'error' = 'healthy';
-      if (issues.length > 0) {
-        status = issues.length > 2 ? 'error' : 'warning';
-      }
-
-      return {
-        status,
-        lastCheck: new Date().toISOString(),
-        issues,
-        metrics,
-      };
-    } catch (error) {
-      return {
-        status: 'error',
-        lastCheck: new Date().toISOString(),
-        issues: ['Health check failed'],
-        metrics,
-      };
-    }
-  }
-=======
->>>>>>> 81c96626
 
   /**
    * Initialize Google API client and authenticate
    */
   static async authenticate(): Promise<boolean> {
     try {
-      // First, validate the OAuth2 configuration
-      const validation = await this.validateOAuth2Config();
-      if (!validation.valid) {
-        const errorMsg =
-          validation.error === 'SETUP_REQUIRED'
-            ? 'Google Drive integration requires setup. Please configure your Google Client ID in manifest.json. See GOOGLE_DRIVE_INTEGRATION.md for instructions.'
-            : validation.error;
-        throw new Error(errorMsg || 'OAuth2 configuration validation failed');
-      }
-
       // Use Chrome Identity API for OAuth2
       return new Promise((resolve, reject) => {
         chrome.identity.getAuthToken({ interactive: true }, (token) => {
           if (chrome.runtime.lastError) {
-            const error = chrome.runtime.lastError;
-            logger.error('Auth error:', error);
-
-            // Provide helpful error messages
-            let errorMessage = error.message || 'Authentication failed';
-
-            if (errorMessage.includes('bad client id')) {
-              errorMessage =
-                'Invalid Client ID. Please verify your Google Client ID in manifest.json matches the one from Google Cloud Console.';
-            } else if (errorMessage.includes('invalid_client')) {
-              errorMessage =
-                'Invalid OAuth2 client configuration. Make sure all required APIs are enabled in Google Cloud Console.';
-            } else if (errorMessage.includes('access_denied')) {
-              errorMessage = 'Access denied. Please grant the required permissions.';
-            }
-
-            reject(new Error(errorMessage));
+            console.error('Auth error:', chrome.runtime.lastError);
+            reject(chrome.runtime.lastError);
             return;
           }
-
+          
           if (token) {
             this.accessToken = token;
             this.tokenExpiry = Date.now() + 3600000; // 1 hour
             resolve(true);
           } else {
-            reject(new Error('No authentication token received from Google'));
+            reject(new Error('No token received'));
           }
         });
       });
-    } catch (error: any) {
-      logger.error('Authentication failed:', error);
-      throw error;
+    } catch (error) {
+      console.error('Authentication failed:', error);
+      return false;
     }
   }
 
@@ -530,17 +83,17 @@
     _templateId?: string
   ): Promise<GoogleDriveFile> {
     await this.ensureAuthenticated();
-
+    
     // Create a new Google Doc
     const createResponse = await fetch('https://docs.googleapis.com/v1/documents', {
       method: 'POST',
       headers: {
-        Authorization: `Bearer ${this.accessToken}`,
+        'Authorization': `Bearer ${this.accessToken}`,
         'Content-Type': 'application/json',
       },
       body: JSON.stringify({
-        title: `${cvData.personalInfo.firstName}_${cvData.personalInfo.lastName}_Resume_${new Date().toISOString().split('T')[0]}`,
-      }),
+        title: `${cvData.personalInfo.firstName}_${cvData.personalInfo.lastName}_Resume_${new Date().toISOString().split('T')[0]}`
+      })
     });
 
     const doc = await createResponse.json();
@@ -553,10 +106,10 @@
     await fetch(`https://docs.googleapis.com/v1/documents/${documentId}:batchUpdate`, {
       method: 'POST',
       headers: {
-        Authorization: `Bearer ${this.accessToken}`,
+        'Authorization': `Bearer ${this.accessToken}`,
         'Content-Type': 'application/json',
       },
-      body: JSON.stringify({ requests }),
+      body: JSON.stringify({ requests })
     });
 
     return {
@@ -564,7 +117,7 @@
       name: doc.title,
       mimeType: 'application/vnd.google-apps.document',
       webViewLink: `https://docs.google.com/document/d/${documentId}/edit`,
-      createdTime: new Date().toISOString(),
+      createdTime: new Date().toISOString()
     };
   }
 
@@ -580,32 +133,31 @@
       requests.push({
         insertText: {
           location: { index },
-          text: text,
-        },
-      });
-
+          text: text
+        }
+      });
+      
       if (style) {
         requests.push({
           updateTextStyle: {
             range: {
               startIndex: index,
-              endIndex: index + text.length,
+              endIndex: index + text.length
             },
             textStyle: style,
-            fields: Object.keys(style).join(','),
-          },
+            fields: Object.keys(style).join(',')
+          }
         });
       }
-
+      
       index += text.length;
     };
 
     // Header - Name
-    const fullName =
-      `${cvData.personalInfo.firstName} ${cvData.personalInfo.middleName} ${cvData.personalInfo.lastName}`.trim();
+    const fullName = `${cvData.personalInfo.firstName} ${cvData.personalInfo.middleName} ${cvData.personalInfo.lastName}`.trim();
     insertText(fullName + '\n', {
       bold: true,
-      fontSize: { magnitude: 20, unit: 'PT' },
+      fontSize: { magnitude: 20, unit: 'PT' }
     });
 
     // Contact Information
@@ -629,7 +181,7 @@
     if (cvData.personalInfo.summary) {
       insertText('SUMMARY\n', {
         bold: true,
-        fontSize: { magnitude: 14, unit: 'PT' },
+        fontSize: { magnitude: 14, unit: 'PT' }
       });
       insertText(cvData.personalInfo.summary + '\n\n');
     }
@@ -638,7 +190,7 @@
     if (cvData.skills.length > 0) {
       insertText('SKILLS\n', {
         bold: true,
-        fontSize: { magnitude: 14, unit: 'PT' },
+        fontSize: { magnitude: 14, unit: 'PT' }
       });
       insertText(cvData.skills.join(' • ') + '\n\n');
     }
@@ -647,15 +199,12 @@
     if (cvData.experience.length > 0) {
       insertText('EXPERIENCE\n', {
         bold: true,
-        fontSize: { magnitude: 14, unit: 'PT' },
-      });
-
-      cvData.experience.forEach((exp) => {
+        fontSize: { magnitude: 14, unit: 'PT' }
+      });
+      
+      cvData.experience.forEach(exp => {
         insertText(`${exp.title} | ${exp.company}\n`, { bold: true });
-        insertText(
-          `${exp.startDate} - ${exp.currentlyWorking ? 'Present' : exp.endDate || 'Present'} | ${exp.location}\n`,
-          { italic: true }
-        );
+        insertText(`${exp.startDate} - ${exp.endDate} | ${exp.location}\n`, { italic: true });
         if (exp.description) {
           insertText(exp.description + '\n');
         }
@@ -667,15 +216,13 @@
     if (cvData.education.length > 0) {
       insertText('EDUCATION\n', {
         bold: true,
-        fontSize: { magnitude: 14, unit: 'PT' },
-      });
-
-      cvData.education.forEach((edu) => {
+        fontSize: { magnitude: 14, unit: 'PT' }
+      });
+      
+      cvData.education.forEach(edu => {
         insertText(edu.school + '\n', { bold: true });
         insertText(`${edu.degree} in ${edu.fieldOfStudy}\n`);
-        insertText(`${edu.startDate} - ${edu.currentlyStudying ? 'Expected' : edu.endDate}\n`, {
-          italic: true,
-        });
+        insertText(`${edu.startDate} - ${edu.endDate}\n`, { italic: true });
         if (edu.description) {
           insertText(edu.description + '\n');
         }
@@ -687,10 +234,10 @@
     if (cvData.certifications.length > 0) {
       insertText('CERTIFICATIONS\n', {
         bold: true,
-        fontSize: { magnitude: 14, unit: 'PT' },
-      });
-
-      cvData.certifications.forEach((cert) => {
+        fontSize: { magnitude: 14, unit: 'PT' }
+      });
+      
+      cvData.certifications.forEach(cert => {
         insertText(`${cert.name}\n`, { bold: true });
         insertText(`${cert.issuingOrganization}`);
         if (cert.issueDate) {
@@ -704,10 +251,10 @@
     if (cvData.projects.length > 0) {
       insertText('PROJECTS\n', {
         bold: true,
-        fontSize: { magnitude: 14, unit: 'PT' },
-      });
-
-      cvData.projects.forEach((proj) => {
+        fontSize: { magnitude: 14, unit: 'PT' }
+      });
+      
+      cvData.projects.forEach(proj => {
         insertText(proj.name + '\n', { bold: true });
         if (proj.associatedWith) {
           insertText(proj.associatedWith + '\n', { italic: true });
@@ -730,151 +277,95 @@
 
     const spreadsheet = {
       properties: {
-        title: `${cvData.personalInfo.firstName}_${cvData.personalInfo.lastName}_CV_Data_${new Date().toISOString().split('T')[0]}`,
+        title: `${cvData.personalInfo.firstName}_${cvData.personalInfo.lastName}_CV_Data_${new Date().toISOString().split('T')[0]}`
       },
       sheets: [
         {
           properties: { title: 'Personal Info' },
-          data: [
-            {
-              rowData: [
-                {
-                  values: [
-                    { userEnteredValue: { stringValue: 'Field' } },
-                    { userEnteredValue: { stringValue: 'Value' } },
-                  ],
-                },
-                {
-                  values: [
-                    { userEnteredValue: { stringValue: 'First Name' } },
-                    { userEnteredValue: { stringValue: cvData.personalInfo.firstName } },
-                  ],
-                },
-                {
-                  values: [
-                    { userEnteredValue: { stringValue: 'Last Name' } },
-                    { userEnteredValue: { stringValue: cvData.personalInfo.lastName } },
-                  ],
-                },
-                {
-                  values: [
-                    { userEnteredValue: { stringValue: 'Email' } },
-                    { userEnteredValue: { stringValue: cvData.personalInfo.email } },
-                  ],
-                },
-                {
-                  values: [
-                    { userEnteredValue: { stringValue: 'Phone' } },
-                    {
-                      userEnteredValue: {
-                        stringValue: `${cvData.personalInfo.countryCode}${cvData.personalInfo.phoneNumber}`,
-                      },
-                    },
-                  ],
-                },
-                {
-                  values: [
-                    { userEnteredValue: { stringValue: 'LinkedIn' } },
-                    { userEnteredValue: { stringValue: cvData.personalInfo.linkedInUsername } },
-                  ],
-                },
-                {
-                  values: [
-                    { userEnteredValue: { stringValue: 'GitHub' } },
-                    { userEnteredValue: { stringValue: cvData.personalInfo.githubUsername } },
-                  ],
-                },
-                {
-                  values: [
-                    { userEnteredValue: { stringValue: 'Summary' } },
-                    { userEnteredValue: { stringValue: cvData.personalInfo.summary } },
-                  ],
-                },
-              ],
-            },
-          ],
+          data: [{
+            rowData: [
+              { values: [{ userEnteredValue: { stringValue: 'Field' }}, { userEnteredValue: { stringValue: 'Value' }}] },
+              { values: [{ userEnteredValue: { stringValue: 'First Name' }}, { userEnteredValue: { stringValue: cvData.personalInfo.firstName }}] },
+              { values: [{ userEnteredValue: { stringValue: 'Last Name' }}, { userEnteredValue: { stringValue: cvData.personalInfo.lastName }}] },
+              { values: [{ userEnteredValue: { stringValue: 'Email' }}, { userEnteredValue: { stringValue: cvData.personalInfo.email }}] },
+              { values: [{ userEnteredValue: { stringValue: 'Phone' }}, { userEnteredValue: { stringValue: `${cvData.personalInfo.countryCode}${cvData.personalInfo.phoneNumber}` }}] },
+              { values: [{ userEnteredValue: { stringValue: 'LinkedIn' }}, { userEnteredValue: { stringValue: cvData.personalInfo.linkedInUsername }}] },
+              { values: [{ userEnteredValue: { stringValue: 'GitHub' }}, { userEnteredValue: { stringValue: cvData.personalInfo.githubUsername }}] },
+              { values: [{ userEnteredValue: { stringValue: 'Summary' }}, { userEnteredValue: { stringValue: cvData.personalInfo.summary }}] }
+            ]
+          }]
         },
         {
           properties: { title: 'Skills' },
-          data: [
-            {
-              rowData: [
-                { values: [{ userEnteredValue: { stringValue: 'Skill' } }] },
-                ...cvData.skills.map((skill) => ({
-                  values: [{ userEnteredValue: { stringValue: skill } }],
-                })),
-              ],
-            },
-          ],
+          data: [{
+            rowData: [
+              { values: [{ userEnteredValue: { stringValue: 'Skill' }}] },
+              ...cvData.skills.map(skill => ({
+                values: [{ userEnteredValue: { stringValue: skill }}]
+              }))
+            ]
+          }]
         },
         {
           properties: { title: 'Experience' },
-          data: [
-            {
-              rowData: [
-                {
-                  values: [
-                    { userEnteredValue: { stringValue: 'Title' } },
-                    { userEnteredValue: { stringValue: 'Company' } },
-                    { userEnteredValue: { stringValue: 'Start Date' } },
-                    { userEnteredValue: { stringValue: 'End Date' } },
-                    { userEnteredValue: { stringValue: 'Location' } },
-                    { userEnteredValue: { stringValue: 'Description' } },
-                  ],
-                },
-                ...cvData.experience.map((exp) => ({
-                  values: [
-                    { userEnteredValue: { stringValue: exp.title } },
-                    { userEnteredValue: { stringValue: exp.company } },
-                    { userEnteredValue: { stringValue: exp.startDate } },
-                    { userEnteredValue: { stringValue: exp.endDate } },
-                    { userEnteredValue: { stringValue: exp.location } },
-                    { userEnteredValue: { stringValue: exp.description } },
-                  ],
-                })),
-              ],
-            },
-          ],
+          data: [{
+            rowData: [
+              { values: [
+                { userEnteredValue: { stringValue: 'Title' }},
+                { userEnteredValue: { stringValue: 'Company' }},
+                { userEnteredValue: { stringValue: 'Start Date' }},
+                { userEnteredValue: { stringValue: 'End Date' }},
+                { userEnteredValue: { stringValue: 'Location' }},
+                { userEnteredValue: { stringValue: 'Description' }}
+              ]},
+              ...cvData.experience.map(exp => ({
+                values: [
+                  { userEnteredValue: { stringValue: exp.title }},
+                  { userEnteredValue: { stringValue: exp.company }},
+                  { userEnteredValue: { stringValue: exp.startDate }},
+                  { userEnteredValue: { stringValue: exp.endDate }},
+                  { userEnteredValue: { stringValue: exp.location }},
+                  { userEnteredValue: { stringValue: exp.description }}
+                ]
+              }))
+            ]
+          }]
         },
         {
           properties: { title: 'Education' },
-          data: [
-            {
-              rowData: [
-                {
-                  values: [
-                    { userEnteredValue: { stringValue: 'School' } },
-                    { userEnteredValue: { stringValue: 'Degree' } },
-                    { userEnteredValue: { stringValue: 'Field of Study' } },
-                    { userEnteredValue: { stringValue: 'Start Date' } },
-                    { userEnteredValue: { stringValue: 'End Date' } },
-                    { userEnteredValue: { stringValue: 'Grade' } },
-                  ],
-                },
-                ...cvData.education.map((edu) => ({
-                  values: [
-                    { userEnteredValue: { stringValue: edu.school } },
-                    { userEnteredValue: { stringValue: edu.degree } },
-                    { userEnteredValue: { stringValue: edu.fieldOfStudy } },
-                    { userEnteredValue: { stringValue: edu.startDate } },
-                    { userEnteredValue: { stringValue: edu.endDate } },
-                    { userEnteredValue: { stringValue: edu.grade } },
-                  ],
-                })),
-              ],
-            },
-          ],
-        },
-      ],
+          data: [{
+            rowData: [
+              { values: [
+                { userEnteredValue: { stringValue: 'School' }},
+                { userEnteredValue: { stringValue: 'Degree' }},
+                { userEnteredValue: { stringValue: 'Field of Study' }},
+                { userEnteredValue: { stringValue: 'Start Date' }},
+                { userEnteredValue: { stringValue: 'End Date' }},
+                { userEnteredValue: { stringValue: 'Grade' }}
+              ]},
+              ...cvData.education.map(edu => ({
+                values: [
+                  { userEnteredValue: { stringValue: edu.school }},
+                  { userEnteredValue: { stringValue: edu.degree }},
+                  { userEnteredValue: { stringValue: edu.fieldOfStudy }},
+                  { userEnteredValue: { stringValue: edu.startDate }},
+                  { userEnteredValue: { stringValue: edu.endDate }},
+                  { userEnteredValue: { stringValue: edu.grade }}
+                ]
+              }))
+            ]
+          }]
+        }
+      ]
     };
 
     const response = await fetch('https://sheets.googleapis.com/v4/spreadsheets', {
       method: 'POST',
       headers: {
-        Authorization: `Bearer ${this.accessToken}`,
+        'Authorization': `Bearer ${this.accessToken}`,
         'Content-Type': 'application/json',
       },
-      body: JSON.stringify(spreadsheet),
+      body: JSON.stringify(spreadsheet)
     });
 
     const result = await response.json();
@@ -884,7 +375,7 @@
       name: spreadsheet.properties.title,
       mimeType: 'application/vnd.google-apps.spreadsheet',
       webViewLink: result.spreadsheetUrl,
-      createdTime: new Date().toISOString(),
+      createdTime: new Date().toISOString()
     };
   }
 
@@ -898,12 +389,12 @@
     const createResponse = await fetch('https://slides.googleapis.com/v1/presentations', {
       method: 'POST',
       headers: {
-        Authorization: `Bearer ${this.accessToken}`,
+        'Authorization': `Bearer ${this.accessToken}`,
         'Content-Type': 'application/json',
       },
       body: JSON.stringify({
-        title: `${cvData.personalInfo.firstName}_${cvData.personalInfo.lastName}_Resume_Presentation_${new Date().toISOString().split('T')[0]}`,
-      }),
+        title: `${cvData.personalInfo.firstName}_${cvData.personalInfo.lastName}_Resume_Presentation_${new Date().toISOString().split('T')[0]}`
+      })
     });
 
     const presentation = await createResponse.json();
@@ -916,10 +407,10 @@
     await fetch(`https://slides.googleapis.com/v1/presentations/${presentationId}:batchUpdate`, {
       method: 'POST',
       headers: {
-        Authorization: `Bearer ${this.accessToken}`,
+        'Authorization': `Bearer ${this.accessToken}`,
         'Content-Type': 'application/json',
       },
-      body: JSON.stringify({ requests }),
+      body: JSON.stringify({ requests })
     });
 
     return {
@@ -927,7 +418,7 @@
       name: presentation.title,
       mimeType: 'application/vnd.google-apps.presentation',
       webViewLink: `https://docs.google.com/presentation/d/${presentationId}/edit`,
-      createdTime: new Date().toISOString(),
+      createdTime: new Date().toISOString()
     };
   }
 
@@ -936,68 +427,49 @@
    */
   private static buildSlidesContent(cvData: CVData, firstSlideId: string): any[] {
     const requests: any[] = [];
-
+    
     // Update first slide with title
-    const fullName =
-      `${cvData.personalInfo.firstName} ${cvData.personalInfo.middleName} ${cvData.personalInfo.lastName}`.trim();
-
+    const fullName = `${cvData.personalInfo.firstName} ${cvData.personalInfo.middleName} ${cvData.personalInfo.lastName}`.trim();
+    
     requests.push({
       createShape: {
         objectId: 'titleTextBox',
         shapeType: 'TEXT_BOX',
         elementProperties: {
           pageObjectId: firstSlideId,
-          size: {
-            width: { magnitude: 6000000, unit: 'EMU' },
-            height: { magnitude: 1000000, unit: 'EMU' },
-          },
-          transform: {
-            scaleX: 1,
-            scaleY: 1,
-            translateX: 1000000,
-            translateY: 1000000,
-            unit: 'EMU',
-          },
-        },
-      },
+          size: { width: { magnitude: 6000000, unit: 'EMU' }, height: { magnitude: 1000000, unit: 'EMU' }},
+          transform: { scaleX: 1, scaleY: 1, translateX: 1000000, translateY: 1000000, unit: 'EMU' }
+        }
+      }
     });
 
     requests.push({
       insertText: {
         objectId: 'titleTextBox',
-        text: fullName,
-      },
+        text: fullName
+      }
     });
 
     // Add contact info
     const contactText = `${cvData.personalInfo.email} | ${cvData.personalInfo.countryCode}${cvData.personalInfo.phoneNumber}`;
-
+    
     requests.push({
       createShape: {
         objectId: 'contactTextBox',
         shapeType: 'TEXT_BOX',
         elementProperties: {
           pageObjectId: firstSlideId,
-          size: {
-            width: { magnitude: 6000000, unit: 'EMU' },
-            height: { magnitude: 500000, unit: 'EMU' },
-          },
-          transform: {
-            scaleX: 1,
-            scaleY: 1,
-            translateX: 1000000,
-            translateY: 2200000,
-            unit: 'EMU',
-          },
-        },
-      },
+          size: { width: { magnitude: 6000000, unit: 'EMU' }, height: { magnitude: 500000, unit: 'EMU' }},
+          transform: { scaleX: 1, scaleY: 1, translateX: 1000000, translateY: 2200000, unit: 'EMU' }
+        }
+      }
     });
 
     requests.push({
       insertText: {
         objectId: 'contactTextBox',
-        text: contactText,
-      },
+        text: contactText
+      }
     });
 
     // Create slides for each section
@@ -1009,15 +481,15 @@
       requests.push({
         createSlide: {
           objectId: slideId,
-          slideLayoutReference: { predefinedLayout: 'TITLE_AND_BODY' },
-        },
+          slideLayoutReference: { predefinedLayout: 'TITLE_AND_BODY' }
+        }
       });
 
       requests.push({
         insertText: {
           objectId: slideId,
-          text: 'Skills\n\n' + cvData.skills.join(' • '),
-        },
+          text: 'Skills\n\n' + cvData.skills.join(' • ')
+        }
       });
     }
 
@@ -1027,17 +499,17 @@
       requests.push({
         createSlide: {
           objectId: slideId,
-          slideLayoutReference: { predefinedLayout: 'TITLE_AND_BODY' },
-        },
-      });
-
-      const expText = `${exp.title} - ${exp.company}\n\n${exp.startDate} - ${exp.currentlyWorking ? 'Present' : exp.endDate || 'Present'}\n${exp.location}\n\n${exp.description}`;
-
+          slideLayoutReference: { predefinedLayout: 'TITLE_AND_BODY' }
+        }
+      });
+
+      const expText = `${exp.title} - ${exp.company}\n\n${exp.startDate} - ${exp.endDate}\n${exp.location}\n\n${exp.description}`;
+      
       requests.push({
         insertText: {
           objectId: slideId,
-          text: expText,
-        },
+          text: expText
+        }
       });
     });
 
@@ -1047,17 +519,17 @@
       requests.push({
         createSlide: {
           objectId: slideId,
-          slideLayoutReference: { predefinedLayout: 'TITLE_AND_BODY' },
-        },
-      });
-
-      const eduText = `${edu.school}\n\n${edu.degree} in ${edu.fieldOfStudy}\n${edu.startDate} - ${edu.currentlyStudying ? 'Expected' : edu.endDate}\n\n${edu.description}`;
-
+          slideLayoutReference: { predefinedLayout: 'TITLE_AND_BODY' }
+        }
+      });
+
+      const eduText = `${edu.school}\n\n${edu.degree} in ${edu.fieldOfStudy}\n${edu.startDate} - ${edu.endDate}\n\n${edu.description}`;
+      
       requests.push({
         insertText: {
           objectId: slideId,
-          text: eduText,
-        },
+          text: eduText
+        }
       });
     });
 
@@ -1070,16 +542,14 @@
   static async listFiles(query?: string): Promise<GoogleDriveFile[]> {
     await this.ensureAuthenticated();
 
-    const queryParam =
-      query ||
-      "mimeType='application/vnd.google-apps.document' or mimeType='application/vnd.google-apps.spreadsheet' or mimeType='application/vnd.google-apps.presentation'";
-
+    const queryParam = query || "mimeType='application/vnd.google-apps.document' or mimeType='application/vnd.google-apps.spreadsheet' or mimeType='application/vnd.google-apps.presentation'";
+    
     const response = await fetch(
       `https://www.googleapis.com/drive/v3/files?q=${encodeURIComponent(queryParam)}&fields=files(id,name,mimeType,webViewLink,createdTime)&orderBy=createdTime desc`,
       {
         headers: {
-          Authorization: `Bearer ${this.accessToken}`,
-        },
+          'Authorization': `Bearer ${this.accessToken}`,
+        }
       }
     );
 
@@ -1093,12 +563,15 @@
   static async deleteFile(fileId: string): Promise<boolean> {
     await this.ensureAuthenticated();
 
-    const response = await fetch(`https://www.googleapis.com/drive/v3/files/${fileId}`, {
-      method: 'DELETE',
-      headers: {
-        Authorization: `Bearer ${this.accessToken}`,
-      },
-    });
+    const response = await fetch(
+      `https://www.googleapis.com/drive/v3/files/${fileId}`,
+      {
+        method: 'DELETE',
+        headers: {
+          'Authorization': `Bearer ${this.accessToken}`,
+        }
+      }
+    );
 
     return response.ok;
   }
@@ -1106,11 +579,7 @@
   /**
    * Share a file with specific email
    */
-  static async shareFile(
-    fileId: string,
-    email: string,
-    role: 'reader' | 'writer' = 'reader'
-  ): Promise<boolean> {
+  static async shareFile(fileId: string, email: string, role: 'reader' | 'writer' = 'reader'): Promise<boolean> {
     await this.ensureAuthenticated();
 
     const response = await fetch(
@@ -1118,14 +587,14 @@
       {
         method: 'POST',
         headers: {
-          Authorization: `Bearer ${this.accessToken}`,
+          'Authorization': `Bearer ${this.accessToken}`,
           'Content-Type': 'application/json',
         },
         body: JSON.stringify({
           role: role,
           type: 'user',
-          emailAddress: email,
-        }),
+          emailAddress: email
+        })
       }
     );
 
@@ -1135,25 +604,19 @@
   /**
    * Create a folder in Google Drive
    */
-  static async createFolder(name: string, parentId?: string): Promise<GoogleDriveFile> {
+  static async createFolder(name: string): Promise<GoogleDriveFile> {
     await this.ensureAuthenticated();
-
-    const body: any = {
-      name: name,
-      mimeType: 'application/vnd.google-apps.folder',
-    };
-
-    if (parentId) {
-      body.parents = [parentId];
-    }
 
     const response = await fetch('https://www.googleapis.com/drive/v3/files', {
       method: 'POST',
       headers: {
-        Authorization: `Bearer ${this.accessToken}`,
+        'Authorization': `Bearer ${this.accessToken}`,
         'Content-Type': 'application/json',
       },
-      body: JSON.stringify(body),
+      body: JSON.stringify({
+        name: name,
+        mimeType: 'application/vnd.google-apps.folder'
+      })
     });
 
     const result = await response.json();
@@ -1162,179 +625,7 @@
       name: result.name,
       mimeType: result.mimeType,
       webViewLink: result.webViewLink,
-      createdTime: new Date().toISOString(),
+      createdTime: new Date().toISOString()
     };
   }
-
-  /**
-   * List folders in Google Drive
-   */
-  static async listFolders(parentId?: string): Promise<GoogleDriveFile[]> {
-    await this.ensureAuthenticated();
-
-    let query = "mimeType='application/vnd.google-apps.folder'";
-    if (parentId) {
-      query += ` and '${parentId}' in parents`;
-    }
-
-    const response = await fetch(
-      `https://www.googleapis.com/drive/v3/files?q=${encodeURIComponent(query)}&fields=files(id,name,mimeType,webViewLink,createdTime)&orderBy=name`,
-      {
-        headers: {
-          Authorization: `Bearer ${this.accessToken}`,
-        },
-      }
-    );
-
-    const result = await response.json();
-    return result.files || [];
-  }
-
-  /**
-   * Upload file to specific folder
-   */
-  static async uploadToFolder(
-    fileName: string,
-    content: string,
-    mimeType: string,
-    folderId?: string
-  ): Promise<GoogleDriveFile> {
-    await this.ensureAuthenticated();
-
-    const metadata: any = {
-      name: fileName,
-      mimeType: mimeType,
-    };
-
-    if (folderId) {
-      metadata.parents = [folderId];
-    }
-
-    // Create multipart upload
-    const boundary = '-------314159265358979323846';
-    const delimiter = `\r\n--${boundary}\r\n`;
-    const closeDelimiter = `\r\n--${boundary}--`;
-
-    const multipartRequestBody =
-      delimiter +
-      'Content-Type: application/json\r\n\r\n' +
-      JSON.stringify(metadata) +
-      delimiter +
-      `Content-Type: ${mimeType}\r\n\r\n` +
-      content +
-      closeDelimiter;
-
-    const response = await fetch(
-      'https://www.googleapis.com/upload/drive/v3/files?uploadType=multipart',
-      {
-        method: 'POST',
-        headers: {
-          Authorization: `Bearer ${this.accessToken}`,
-          'Content-Type': `multipart/related; boundary=${boundary}`,
-        },
-        body: multipartRequestBody,
-      }
-    );
-
-    const result = await response.json();
-    return {
-      id: result.id,
-      name: result.name,
-      mimeType: result.mimeType,
-      webViewLink: result.webViewLink || `https://drive.google.com/file/d/${result.id}/view`,
-      createdTime: result.createdTime || new Date().toISOString(),
-    };
-  }
-
-  /**
-   * Export CV with folder selection
-   */
-  static async exportToGoogleDocsWithFolder(
-    cvData: CVData,
-    optimizations: ATSOptimization[],
-    folderId?: string
-  ): Promise<GoogleDriveFile> {
-    await this.ensureAuthenticated();
-
-    const metadata: any = {
-      title: `${cvData.personalInfo.firstName}_${cvData.personalInfo.lastName}_Resume_${new Date().toISOString().split('T')[0]}`,
-    };
-
-    if (folderId) {
-      metadata.parents = [folderId];
-    }
-
-    // Create a new Google Doc
-    const createResponse = await fetch('https://docs.googleapis.com/v1/documents', {
-      method: 'POST',
-      headers: {
-        Authorization: `Bearer ${this.accessToken}`,
-        'Content-Type': 'application/json',
-      },
-      body: JSON.stringify(metadata),
-    });
-
-    const doc = await createResponse.json();
-    const documentId = doc.documentId;
-
-    // Build content for the document
-    const requests = this.buildDocumentContent(cvData, optimizations);
-
-    // Update the document with content
-    await fetch(`https://docs.googleapis.com/v1/documents/${documentId}:batchUpdate`, {
-      method: 'POST',
-      headers: {
-        Authorization: `Bearer ${this.accessToken}`,
-        'Content-Type': 'application/json',
-      },
-      body: JSON.stringify({ requests }),
-    });
-
-    // If folder specified, move the file
-    if (folderId) {
-      await fetch(
-        `https://www.googleapis.com/drive/v3/files/${documentId}?addParents=${folderId}&fields=id,parents`,
-        {
-          method: 'PATCH',
-          headers: {
-            Authorization: `Bearer ${this.accessToken}`,
-          },
-        }
-      );
-    }
-
-    return {
-      id: documentId,
-      name: doc.title,
-      mimeType: 'application/vnd.google-apps.document',
-      webViewLink: `https://docs.google.com/document/d/${documentId}/edit`,
-      createdTime: new Date().toISOString(),
-    };
-  }
-
-  /**
-   * Bulk export multiple CVs to a folder
-   */
-  static async bulkExportToFolder(
-    cvDataList: Array<{ cvData: CVData; optimizations: ATSOptimization[] }>,
-    folderName: string
-  ): Promise<{ folder: GoogleDriveFile; files: GoogleDriveFile[] }> {
-    await this.ensureAuthenticated();
-
-    // Create folder for bulk export
-    const folder = await this.createFolder(folderName);
-
-    // Export all CVs to the folder
-    const files: GoogleDriveFile[] = [];
-    for (const { cvData, optimizations } of cvDataList) {
-      try {
-        const file = await this.exportToGoogleDocsWithFolder(cvData, optimizations, folder.id);
-        files.push(file);
-      } catch (error) {
-        logger.error(`Failed to export CV for ${cvData.personalInfo.firstName}:`, error);
-      }
-    }
-
-    return { folder, files };
-  }
 }