import { CVProfile, CVTemplate, SavedPrompt } from '../types';

export class StorageService {
  // Draft autosave/load for preserving work-in-progress across sessions
  static async saveDraft(draft: unknown): Promise<void> {
    await chrome.storage.local.set({ draft });
  }

  static async getDraft<T = unknown>(): Promise<T | null> {
    const { draft = null } = await chrome.storage.local.get('draft');
    return draft as T | null;
  }

  static async clearDraft(): Promise<void> {
    await chrome.storage.local.remove('draft');
  }

  // UI settings: theme, language, template selection, etc.
  static async saveSettings(settings: Record<string, unknown>): Promise<void> {
    await chrome.storage.local.set({ settings });
  }

  static async getSettings<T = Record<string, unknown>>(): Promise<T | null> {
    const { settings = null } = await chrome.storage.local.get('settings');
    return settings as T | null;
  }
  static async saveProfile(profile: CVProfile): Promise<void> {
    const { profiles = [] } = await chrome.storage.local.get('profiles');
    const existingIndex = profiles.findIndex((p: CVProfile) => p.id === profile.id);

    if (existingIndex >= 0) {
      profiles[existingIndex] = profile;
    } else {
      profiles.push(profile);
    }

    await chrome.storage.local.set({ profiles });
  }

  static async getProfiles(): Promise<CVProfile[]> {
    const { profiles = [] } = await chrome.storage.local.get('profiles');
    return profiles;
  }

  static async deleteProfile(profileId: string): Promise<void> {
    const { profiles = [] } = await chrome.storage.local.get('profiles');
    const filtered = profiles.filter((p: CVProfile) => p.id !== profileId);
    await chrome.storage.local.set({ profiles: filtered });
  }

  static async saveTemplate(template: CVTemplate): Promise<void> {
    const { templates = [] } = await chrome.storage.local.get('templates');
    const existingIndex = templates.findIndex((t: CVTemplate) => t.id === template.id);

    if (existingIndex >= 0) {
      templates[existingIndex] = template;
    } else {
      templates.push(template);
    }

    await chrome.storage.local.set({ templates });
  }

  static async getTemplates(): Promise<CVTemplate[]> {
    const { templates = [] } = await chrome.storage.local.get('templates');
    return templates;
  }

  static async savePrompt(prompt: SavedPrompt): Promise<void> {
    const { prompts = [] } = await chrome.storage.local.get('prompts');
    const existingIndex = prompts.findIndex((p: SavedPrompt) => p.id === prompt.id);

    if (existingIndex >= 0) {
      prompts[existingIndex] = prompt;
    } else {
      prompts.push(prompt);
    }

    await chrome.storage.local.set({ prompts });
  }

  static async getPrompts(): Promise<SavedPrompt[]> {
    const { prompts = [] } = await chrome.storage.local.get('prompts');
    return prompts;
  }

  static async deletePrompt(promptId: string): Promise<void> {
    const { prompts = [] } = await chrome.storage.local.get('prompts');
    const filtered = prompts.filter((p: SavedPrompt) => p.id !== promptId);
    await chrome.storage.local.set({ prompts: filtered });
  }

  /**
   * Saves an API key to storage
   * 
   * @param {string} apiKey - The API key to save
   * @returns {Promise<void>}
   * @public
   * @static
   * @async
   */
  static async saveAPIKey(apiKey: string): Promise<void> {
    await chrome.storage.local.set({ apiKey });
  }

  static async getAPIKey(): Promise<string | null> {
    const { apiKey = null } = await chrome.storage.local.get('apiKey');
    return apiKey;
  }

  // Multi-AI Provider API Keys
  static async saveAPIKeys(apiKeys: import('../types/storage').AIApiKeys): Promise<void> {
    await chrome.storage.local.set({ aiApiKeys: apiKeys });
  }

  static async getAPIKeys(): Promise<import('../types/storage').AIApiKeys> {
    const { aiApiKeys = {} } = await chrome.storage.local.get('aiApiKeys');
    return aiApiKeys;
  }

  static async saveAIProvider(provider: 'openai' | 'gemini' | 'claude'): Promise<void> {
    const settings = (await this.getSettings()) || {};
    settings.aiProvider = provider;
    await this.saveSettings(settings);
  }

  static async getAIProvider(): Promise<'openai' | 'gemini' | 'claude'> {
    const settings = (await this.getSettings()) as any;
    return settings?.aiProvider || 'openai';
  }

  static async saveAIModel(model: string): Promise<void> {
    const settings = (await this.getSettings()) || {};
    (settings as any).aiModel = model;
    await this.saveSettings(settings);
  }

  static async getAIModel(): Promise<string | undefined> {
    const settings = (await this.getSettings()) as any;
    return settings?.aiModel;
  }

  // Profile Version History
  static async saveProfileVersion(version: import('../types').ProfileVersion): Promise<void> {
    const { profileVersions = [] } = await chrome.storage.local.get('profileVersions');
    profileVersions.push(version);
    // Keep only last 20 versions per profile
    const filteredVersions = profileVersions
      .filter((v: any) => v.profileId === version.profileId)
      .sort((a: any, b: any) => b.versionNumber - a.versionNumber)
      .slice(0, 20);
    
    const otherVersions = profileVersions.filter((v: any) => v.profileId !== version.profileId);
    await chrome.storage.local.set({ profileVersions: [...otherVersions, ...filteredVersions] });
  }

  static async getProfileVersions(profileId: string): Promise<import('../types').ProfileVersion[]> {
    const { profileVersions = [] } = await chrome.storage.local.get('profileVersions');
    return profileVersions
      .filter((v: import('../types').ProfileVersion) => v.profileId === profileId)
      .sort((a: import('../types').ProfileVersion, b: import('../types').ProfileVersion) => 
        b.versionNumber - a.versionNumber
      );
  }

  static async deleteProfileVersions(profileId: string): Promise<void> {
    const { profileVersions = [] } = await chrome.storage.local.get('profileVersions');
    const filtered = profileVersions.filter((v: import('../types').ProfileVersion) => v.profileId !== profileId);
    await chrome.storage.local.set({ profileVersions: filtered });
  }

  // Optimization Analytics
  static async saveAnalytics(analytics: import('../types').OptimizationAnalytics): Promise<void> {
    const { analyticsData = [] } = await chrome.storage.local.get('analyticsData');
    analyticsData.push(analytics);
    // Keep only last 100 analytics entries
    const trimmed = analyticsData.slice(-100);
    await chrome.storage.local.set({ analyticsData: trimmed });
  }

  static async getAnalytics(): Promise<import('../types').OptimizationAnalytics[]> {
    const { analyticsData = [] } = await chrome.storage.local.get('analyticsData');
    return analyticsData.sort((a: import('../types').OptimizationAnalytics, b: import('../types').OptimizationAnalytics) => 
      new Date(b.timestamp).getTime() - new Date(a.timestamp).getTime()
    );
  }

  static async clearAnalytics(): Promise<void> {
    await chrome.storage.local.set({ analyticsData: [] });
  }

  // Job Description Library
  static async saveJobDescription(jobDesc: import('../types').SavedJobDescription): Promise<void> {
    const { jobDescriptions = [] } = await chrome.storage.local.get('jobDescriptions');
    const existingIndex = jobDescriptions.findIndex((j: import('../types').SavedJobDescription) => j.id === jobDesc.id);

    if (existingIndex >= 0) {
      jobDescriptions[existingIndex] = { ...jobDesc, updatedAt: new Date().toISOString() };
    } else {
      jobDescriptions.push(jobDesc);
    }

    await chrome.storage.local.set({ jobDescriptions });
  }

  static async getJobDescriptions(): Promise<import('../types').SavedJobDescription[]> {
    const { jobDescriptions = [] } = await chrome.storage.local.get('jobDescriptions');
    return jobDescriptions.sort((a: import('../types').SavedJobDescription, b: import('../types').SavedJobDescription) => 
      new Date(b.updatedAt).getTime() - new Date(a.updatedAt).getTime()
    );
  }

  static async deleteJobDescription(jobDescId: string): Promise<void> {
    const { jobDescriptions = [] } = await chrome.storage.local.get('jobDescriptions');
    const filtered = jobDescriptions.filter((j: import('../types').SavedJobDescription) => j.id !== jobDescId);
    await chrome.storage.local.set({ jobDescriptions: filtered });
  }

  static async incrementJobDescriptionUsage(jobDescId: string): Promise<void> {
    const { jobDescriptions = [] } = await chrome.storage.local.get('jobDescriptions');
    const jobDesc = jobDescriptions.find((j: import('../types').SavedJobDescription) => j.id === jobDescId);
    
    if (jobDesc) {
      jobDesc.usageCount = (jobDesc.usageCount || 0) + 1;
      jobDesc.updatedAt = new Date().toISOString();
      await chrome.storage.local.set({ jobDescriptions });
    }
  }

<<<<<<< HEAD
  // Job Description Templates
  static async saveJobTemplate(template: any): Promise<void> {
    const { jobTemplates = [] } = await chrome.storage.local.get('jobTemplates');
    const existingIndex = jobTemplates.findIndex((t: any) => t.id === template.id);

    if (existingIndex >= 0) {
      jobTemplates[existingIndex] = { ...template, updatedAt: new Date().toISOString() };
    } else {
      jobTemplates.push(template);
    }

    await chrome.storage.local.set({ jobTemplates });
  }

  static async getJobTemplates(): Promise<any[]> {
    const { jobTemplates = [] } = await chrome.storage.local.get('jobTemplates');
    return jobTemplates.sort((a: any, b: any) => 
      new Date(b.updatedAt).getTime() - new Date(a.updatedAt).getTime()
    );
  }

  static async updateJobTemplate(template: any): Promise<void> {
    const { jobTemplates = [] } = await chrome.storage.local.get('jobTemplates');
    const index = jobTemplates.findIndex((t: any) => t.id === template.id);
    
    if (index >= 0) {
      jobTemplates[index] = { ...template, updatedAt: new Date().toISOString() };
      await chrome.storage.local.set({ jobTemplates });
    }
  }

  static async deleteJobTemplate(templateId: string): Promise<void> {
    const { jobTemplates = [] } = await chrome.storage.local.get('jobTemplates');
    const filtered = jobTemplates.filter((t: any) => t.id !== templateId);
    await chrome.storage.local.set({ jobTemplates: filtered });
  }

  static async incrementTemplateUsage(templateId: string): Promise<void> {
    const { jobTemplates = [] } = await chrome.storage.local.get('jobTemplates');
    const template = jobTemplates.find((t: any) => t.id === templateId);
    
    if (template) {
      template.usageCount = (template.usageCount || 0) + 1;
      template.updatedAt = new Date().toISOString();
      await chrome.storage.local.set({ jobTemplates });
    }
=======
  // Cloud Sync for Job Descriptions
  static async syncJobDescriptionsToCloud(): Promise<boolean> {
    try {
      const descriptions = await this.getJobDescriptions();
      const syncData = {
        descriptions,
        lastSyncAt: new Date().toISOString(),
        version: '1.0.0'
      };
      
      await chrome.storage.sync.set({ 
        jobDescriptionsSync: syncData 
      });
      
      return true;
    } catch (error) {
      console.error('Failed to sync to cloud:', error);
      return false;
    }
  }

  static async syncJobDescriptionsFromCloud(): Promise<boolean> {
    try {
      const { jobDescriptionsSync } = await chrome.storage.sync.get('jobDescriptionsSync');
      
      if (jobDescriptionsSync && jobDescriptionsSync.descriptions) {
        // Merge with local descriptions (cloud takes precedence for conflicts)
        const localDescriptions = await this.getJobDescriptions();
        const cloudDescriptions = jobDescriptionsSync.descriptions;
        
        const mergedDescriptions = this.mergeJobDescriptions(localDescriptions, cloudDescriptions);
        await chrome.storage.local.set({ jobDescriptions: mergedDescriptions });
        
        return true;
      }
      
      return false;
    } catch (error) {
      console.error('Failed to sync from cloud:', error);
      return false;
    }
  }

  static async getLastSyncTime(): Promise<string | null> {
    try {
      const { jobDescriptionsSync } = await chrome.storage.sync.get('jobDescriptionsSync');
      return jobDescriptionsSync?.lastSyncAt || null;
    } catch (error) {
      console.error('Failed to get last sync time:', error);
      return null;
    }
  }

  private static mergeJobDescriptions(
    local: import('../types').SavedJobDescription[],
    cloud: import('../types').SavedJobDescription[]
  ): import('../types').SavedJobDescription[] {
    const merged = new Map<string, import('../types').SavedJobDescription>();
    
    // Add local descriptions
    local.forEach(desc => merged.set(desc.id, desc));
    
    // Merge cloud descriptions (take cloud if newer)
    cloud.forEach(cloudDesc => {
      const localDesc = merged.get(cloudDesc.id);
      if (!localDesc || new Date(cloudDesc.updatedAt) > new Date(localDesc.updatedAt)) {
        merged.set(cloudDesc.id, cloudDesc);
      }
    });
    
    return Array.from(merged.values());
  }

  // Bulk operations
  static async bulkDeleteJobDescriptions(ids: string[]): Promise<void> {
    const { jobDescriptions = [] } = await chrome.storage.local.get('jobDescriptions');
    const filtered = jobDescriptions.filter((j: import('../types').SavedJobDescription) => !ids.includes(j.id));
    await chrome.storage.local.set({ jobDescriptions: filtered });
  }

  static async bulkDuplicateJobDescriptions(ids: string[]): Promise<import('../types').SavedJobDescription[]> {
    const { jobDescriptions = [] } = await chrome.storage.local.get('jobDescriptions');
    const duplicates: import('../types').SavedJobDescription[] = [];
    
    ids.forEach(id => {
      const original = jobDescriptions.find((j: import('../types').SavedJobDescription) => j.id === id);
      if (original) {
        const duplicate = {
          ...original,
          id: crypto.randomUUID(),
          name: `${original.name} (Copy)`,
          createdAt: new Date().toISOString(),
          updatedAt: new Date().toISOString(),
          usageCount: 0
        };
        duplicates.push(duplicate);
        jobDescriptions.push(duplicate);
      }
    });
    
    await chrome.storage.local.set({ jobDescriptions });
    return duplicates;
>>>>>>> 3dc6f887
  }
}<|MERGE_RESOLUTION|>--- conflicted
+++ resolved
@@ -227,54 +227,6 @@
     }
   }
 
-<<<<<<< HEAD
-  // Job Description Templates
-  static async saveJobTemplate(template: any): Promise<void> {
-    const { jobTemplates = [] } = await chrome.storage.local.get('jobTemplates');
-    const existingIndex = jobTemplates.findIndex((t: any) => t.id === template.id);
-
-    if (existingIndex >= 0) {
-      jobTemplates[existingIndex] = { ...template, updatedAt: new Date().toISOString() };
-    } else {
-      jobTemplates.push(template);
-    }
-
-    await chrome.storage.local.set({ jobTemplates });
-  }
-
-  static async getJobTemplates(): Promise<any[]> {
-    const { jobTemplates = [] } = await chrome.storage.local.get('jobTemplates');
-    return jobTemplates.sort((a: any, b: any) => 
-      new Date(b.updatedAt).getTime() - new Date(a.updatedAt).getTime()
-    );
-  }
-
-  static async updateJobTemplate(template: any): Promise<void> {
-    const { jobTemplates = [] } = await chrome.storage.local.get('jobTemplates');
-    const index = jobTemplates.findIndex((t: any) => t.id === template.id);
-    
-    if (index >= 0) {
-      jobTemplates[index] = { ...template, updatedAt: new Date().toISOString() };
-      await chrome.storage.local.set({ jobTemplates });
-    }
-  }
-
-  static async deleteJobTemplate(templateId: string): Promise<void> {
-    const { jobTemplates = [] } = await chrome.storage.local.get('jobTemplates');
-    const filtered = jobTemplates.filter((t: any) => t.id !== templateId);
-    await chrome.storage.local.set({ jobTemplates: filtered });
-  }
-
-  static async incrementTemplateUsage(templateId: string): Promise<void> {
-    const { jobTemplates = [] } = await chrome.storage.local.get('jobTemplates');
-    const template = jobTemplates.find((t: any) => t.id === templateId);
-    
-    if (template) {
-      template.usageCount = (template.usageCount || 0) + 1;
-      template.updatedAt = new Date().toISOString();
-      await chrome.storage.local.set({ jobTemplates });
-    }
-=======
   // Cloud Sync for Job Descriptions
   static async syncJobDescriptionsToCloud(): Promise<boolean> {
     try {
@@ -377,6 +329,5 @@
     
     await chrome.storage.local.set({ jobDescriptions });
     return duplicates;
->>>>>>> 3dc6f887
   }
 }