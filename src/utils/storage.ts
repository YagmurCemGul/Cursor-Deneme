--- conflicted
+++ resolved
@@ -227,349 +227,6 @@
     }
   }
 
-<<<<<<< HEAD
-  // Template Enhancement Features
-  static async saveTemplateMetadata(templateId: string, metadata: import('../types').TemplateMetadata): Promise<void> {
-    const { templatesMetadata = {} } = await chrome.storage.local.get('templatesMetadata');
-    templatesMetadata[templateId] = metadata;
-    await chrome.storage.local.set({ templatesMetadata });
-  }
-
-  static async getTemplateMetadata(templateId: string): Promise<import('../types').TemplateMetadata | null> {
-    const { templatesMetadata = {} } = await chrome.storage.local.get('templatesMetadata');
-    return templatesMetadata[templateId] || null;
-  }
-
-  static async getAllTemplatesMetadata(): Promise<Record<string, import('../types').TemplateMetadata>> {
-    const { templatesMetadata = {} } = await chrome.storage.local.get('templatesMetadata');
-    return templatesMetadata;
-  }
-
-  static async toggleTemplateFavorite(templateId: string): Promise<void> {
-    const metadata = await this.getTemplateMetadata(templateId) || {
-      id: templateId,
-      isFavorite: false,
-      usageCount: 0,
-    };
-    metadata.isFavorite = !metadata.isFavorite;
-    await this.saveTemplateMetadata(templateId, metadata);
-  }
-
-  static async recordTemplateUsage(analytics: import('../types').TemplateUsageAnalytics): Promise<void> {
-    const { templateUsageAnalytics = [] } = await chrome.storage.local.get('templateUsageAnalytics');
-    templateUsageAnalytics.push(analytics);
-    
-    // Keep only last 500 analytics entries
-    const trimmed = templateUsageAnalytics.slice(-500);
-    await chrome.storage.local.set({ templateUsageAnalytics: trimmed });
-
-    // Update template metadata usage count
-    const metadata = await this.getTemplateMetadata(analytics.templateId) || {
-      id: analytics.templateId,
-      isFavorite: false,
-      usageCount: 0,
-    };
-    metadata.usageCount = (metadata.usageCount || 0) + 1;
-    metadata.lastUsed = analytics.timestamp;
-    metadata.industry = analytics.context?.industry;
-    await this.saveTemplateMetadata(analytics.templateId, metadata);
-  }
-
-  static async getTemplateUsageAnalytics(): Promise<import('../types').TemplateUsageAnalytics[]> {
-    const { templateUsageAnalytics = [] } = await chrome.storage.local.get('templateUsageAnalytics');
-    return templateUsageAnalytics.sort((a: import('../types').TemplateUsageAnalytics, b: import('../types').TemplateUsageAnalytics) => 
-      new Date(b.timestamp).getTime() - new Date(a.timestamp).getTime()
-    );
-  }
-
-  static async saveCustomTemplate(template: import('../types').CustomTemplate): Promise<void> {
-    const { customTemplates = [] } = await chrome.storage.local.get('customTemplates');
-    const existingIndex = customTemplates.findIndex((t: import('../types').CustomTemplate) => t.id === template.id);
-
-    if (existingIndex >= 0) {
-      customTemplates[existingIndex] = { ...template, updatedAt: new Date().toISOString() };
-    } else {
-      customTemplates.push(template);
-    }
-
-    await chrome.storage.local.set({ customTemplates });
-  }
-
-  static async getCustomTemplates(type?: 'cv' | 'cover-letter' | 'description'): Promise<import('../types').CustomTemplate[]> {
-    const { customTemplates = [] } = await chrome.storage.local.get('customTemplates');
-    return type 
-      ? customTemplates.filter((t: import('../types').CustomTemplate) => t.type === type)
-      : customTemplates;
-  }
-
-  static async deleteCustomTemplate(templateId: string): Promise<void> {
-    const { customTemplates = [] } = await chrome.storage.local.get('customTemplates');
-    const filtered = customTemplates.filter((t: import('../types').CustomTemplate) => t.id !== templateId);
-    await chrome.storage.local.set({ customTemplates: filtered });
-  }
-
-  // Template Ratings and Reviews
-  static async saveTemplateRating(rating: import('../types').TemplateRating): Promise<void> {
-    const { templateRatings = [] } = await chrome.storage.local.get('templateRatings');
-    const existingIndex = templateRatings.findIndex((r: import('../types').TemplateRating) => r.id === rating.id);
-
-    if (existingIndex >= 0) {
-      templateRatings[existingIndex] = { ...rating, updatedAt: new Date().toISOString() };
-    } else {
-      templateRatings.push(rating);
-    }
-
-    await chrome.storage.local.set({ templateRatings });
-  }
-
-  static async getTemplateRatings(templateId?: string): Promise<import('../types').TemplateRating[]> {
-    const { templateRatings = [] } = await chrome.storage.local.get('templateRatings');
-    return templateId 
-      ? templateRatings.filter((r: import('../types').TemplateRating) => r.templateId === templateId)
-      : templateRatings;
-  }
-
-  static async getAverageRating(templateId: string): Promise<{ average: number; count: number }> {
-    const ratings = await this.getTemplateRatings(templateId);
-    if (ratings.length === 0) return { average: 0, count: 0 };
-    
-    const sum = ratings.reduce((acc, r) => acc + r.rating, 0);
-    return {
-      average: sum / ratings.length,
-      count: ratings.length
-    };
-  }
-
-  static async saveTemplateReview(review: import('../types').TemplateReview): Promise<void> {
-    const { templateReviews = [] } = await chrome.storage.local.get('templateReviews');
-    const existingIndex = templateReviews.findIndex((r: import('../types').TemplateReview) => r.id === review.id);
-
-    if (existingIndex >= 0) {
-      templateReviews[existingIndex] = { ...review, updatedAt: new Date().toISOString() };
-    } else {
-      templateReviews.push(review);
-    }
-
-    await chrome.storage.local.set({ templateReviews });
-  }
-
-  static async getTemplateReviews(templateId?: string): Promise<import('../types').TemplateReview[]> {
-    const { templateReviews = [] } = await chrome.storage.local.get('templateReviews');
-    const filtered = templateId 
-      ? templateReviews.filter((r: import('../types').TemplateReview) => r.templateId === templateId)
-      : templateReviews;
-    
-    // Sort by helpful votes and date
-    return filtered.sort((a: import('../types').TemplateReview, b: import('../types').TemplateReview) => {
-      if (b.helpful !== a.helpful) return b.helpful - a.helpful;
-      return new Date(b.createdAt).getTime() - new Date(a.createdAt).getTime();
-    });
-  }
-
-  static async voteReviewHelpful(reviewId: string, helpful: boolean): Promise<void> {
-    const { templateReviews = [] } = await chrome.storage.local.get('templateReviews');
-    const review = templateReviews.find((r: import('../types').TemplateReview) => r.id === reviewId);
-    
-    if (review) {
-      if (helpful) {
-        review.helpful = (review.helpful || 0) + 1;
-      } else {
-        review.notHelpful = (review.notHelpful || 0) + 1;
-      }
-      await chrome.storage.local.set({ templateReviews });
-    }
-  }
-
-  // Job Application Tracking
-  static async saveJobApplication(application: import('../types').JobApplication): Promise<void> {
-    const { jobApplications = [] } = await chrome.storage.local.get('jobApplications');
-    const existingIndex = jobApplications.findIndex((a: import('../types').JobApplication) => a.id === application.id);
-
-    if (existingIndex >= 0) {
-      jobApplications[existingIndex] = application;
-    } else {
-      jobApplications.push(application);
-    }
-
-    await chrome.storage.local.set({ jobApplications });
-    
-    // Update success metrics
-    await this.updateTemplateSuccessMetrics(application.templateId);
-  }
-
-  static async getJobApplications(templateId?: string): Promise<import('../types').JobApplication[]> {
-    const { jobApplications = [] } = await chrome.storage.local.get('jobApplications');
-    return templateId 
-      ? jobApplications.filter((a: import('../types').JobApplication) => a.templateId === templateId)
-      : jobApplications;
-  }
-
-  static async updateJobApplicationStatus(
-    applicationId: string, 
-    status: import('../types').JobApplication['status']
-  ): Promise<void> {
-    const { jobApplications = [] } = await chrome.storage.local.get('jobApplications');
-    const application = jobApplications.find((a: import('../types').JobApplication) => a.id === applicationId);
-    
-    if (application) {
-      application.status = status;
-      application.statusDate = new Date().toISOString();
-      await chrome.storage.local.set({ jobApplications });
-      await this.updateTemplateSuccessMetrics(application.templateId);
-    }
-  }
-
-  static async updateTemplateSuccessMetrics(templateId: string): Promise<void> {
-    const applications = await this.getJobApplications(templateId);
-    
-    if (applications.length === 0) return;
-
-    const interviews = applications.filter(a => 
-      ['interview', 'offer', 'accepted'].includes(a.status)
-    ).length;
-    
-    const offers = applications.filter(a => 
-      ['offer', 'accepted'].includes(a.status)
-    ).length;
-    
-    const accepted = applications.filter(a => a.status === 'accepted').length;
-
-    const industries = applications.reduce((acc, app) => {
-      acc[app.industry] = (acc[app.industry] || 0) + 1;
-      return acc;
-    }, {} as Record<string, number>);
-
-    const companies = applications.reduce((acc, app) => {
-      acc[app.company] = (acc[app.company] || 0) + 1;
-      return acc;
-    }, {} as Record<string, number>);
-
-    const metrics: import('../types').TemplateSuccessMetrics = {
-      templateId,
-      totalApplications: applications.length,
-      interviewRate: (interviews / applications.length) * 100,
-      offerRate: (offers / applications.length) * 100,
-      acceptanceRate: (accepted / applications.length) * 100,
-      averageResponseTime: 0, // Calculate if needed
-      topIndustries: Object.entries(industries)
-        .sort(([, a], [, b]) => b - a)
-        .slice(0, 5)
-        .map(([ind]) => ind),
-      topCompanies: Object.entries(companies)
-        .sort(([, a], [, b]) => b - a)
-        .slice(0, 5)
-        .map(([comp]) => comp),
-      lastUpdated: new Date().toISOString()
-    };
-
-    const { templateSuccessMetrics = {} } = await chrome.storage.local.get('templateSuccessMetrics');
-    templateSuccessMetrics[templateId] = metrics;
-    await chrome.storage.local.set({ templateSuccessMetrics });
-  }
-
-  static async getTemplateSuccessMetrics(templateId: string): Promise<import('../types').TemplateSuccessMetrics | null> {
-    const { templateSuccessMetrics = {} } = await chrome.storage.local.get('templateSuccessMetrics');
-    return templateSuccessMetrics[templateId] || null;
-  }
-
-  // Template Export/Import
-  static async exportCustomTemplates(templateIds?: string[]): Promise<string> {
-    const templates = await this.getCustomTemplates();
-    const toExport = templateIds 
-      ? templates.filter(t => templateIds.includes(t.id))
-      : templates;
-
-    const exportData = {
-      version: '1.0',
-      exportDate: new Date().toISOString(),
-      templates: toExport,
-      metadata: {
-        count: toExport.length,
-        types: [...new Set(toExport.map(t => t.type))]
-      }
-    };
-
-    return JSON.stringify(exportData, null, 2);
-  }
-
-  static async importCustomTemplates(jsonData: string): Promise<{ success: number; failed: number; errors: string[] }> {
-    try {
-      const importData = JSON.parse(jsonData);
-      
-      if (!importData.templates || !Array.isArray(importData.templates)) {
-        throw new Error('Invalid template data format');
-      }
-
-      const results = { success: 0, failed: 0, errors: [] as string[] };
-      
-      for (const template of importData.templates) {
-        try {
-          // Validate required fields
-          if (!template.name || !template.type || !template.content) {
-            throw new Error(`Invalid template: ${template.name || 'unnamed'}`);
-          }
-
-          // Generate new ID to avoid conflicts
-          const newTemplate = {
-            ...template,
-            id: Date.now().toString() + Math.random().toString(36).substr(2, 9),
-            createdAt: new Date().toISOString(),
-            updatedAt: new Date().toISOString()
-          };
-
-          await this.saveCustomTemplate(newTemplate);
-          results.success++;
-        } catch (error) {
-          results.failed++;
-          results.errors.push(`${template.name}: ${error instanceof Error ? error.message : 'Unknown error'}`);
-        }
-      }
-
-      return results;
-    } catch (error) {
-      return {
-        success: 0,
-        failed: 1,
-        errors: [error instanceof Error ? error.message : 'Failed to parse import data']
-      };
-    }
-  }
-
-  // Template Folders
-  static async saveTemplateFolder(folder: import('../types').TemplateFolder): Promise<void> {
-    const { templateFolders = [] } = await chrome.storage.local.get('templateFolders');
-    const existingIndex = templateFolders.findIndex((f: import('../types').TemplateFolder) => f.id === folder.id);
-
-    if (existingIndex >= 0) {
-      templateFolders[existingIndex] = { ...folder, updatedAt: new Date().toISOString() };
-    } else {
-      templateFolders.push(folder);
-    }
-
-    await chrome.storage.local.set({ templateFolders });
-  }
-
-  static async getTemplateFolders(): Promise<import('../types').TemplateFolder[]> {
-    const { templateFolders = [] } = await chrome.storage.local.get('templateFolders');
-    return templateFolders.sort((a: import('../types').TemplateFolder, b: import('../types').TemplateFolder) => a.order - b.order);
-  }
-
-  static async deleteTemplateFolder(folderId: string): Promise<void> {
-    const { templateFolders = [] } = await chrome.storage.local.get('templateFolders');
-    const filtered = templateFolders.filter((f: import('../types').TemplateFolder) => f.id !== folderId);
-    await chrome.storage.local.set({ templateFolders: filtered });
-
-    // Remove folder reference from templates
-    const templates = await this.getCustomTemplates();
-    const updated = templates.map(t => {
-      if (t.folderId === folderId) {
-        return { ...t, folderId: undefined };
-      }
-      return t;
-    });
-    
-    await chrome.storage.local.set({ customTemplates: updated });
-=======
   // Custom CV Templates
   static async saveCustomCVTemplate(template: import('../types').CustomCVTemplate): Promise<void> {
     const { customCVTemplates = [] } = await chrome.storage.local.get('customCVTemplates');
@@ -618,7 +275,6 @@
     const { customCoverLetterTemplates = [] } = await chrome.storage.local.get('customCoverLetterTemplates');
     const filtered = customCoverLetterTemplates.filter((t: import('../types').CustomCoverLetterTemplate) => t.id !== templateId);
     await chrome.storage.local.set({ customCoverLetterTemplates: filtered });
->>>>>>> edf62df6
   }
 
   // Template Categories
@@ -627,11 +283,7 @@
     const existingIndex = templateCategories.findIndex((c: import('../types').TemplateCategory) => c.id === category.id);
 
     if (existingIndex >= 0) {
-<<<<<<< HEAD
-      templateCategories[existingIndex] = { ...category, updatedAt: new Date().toISOString() };
-=======
       templateCategories[existingIndex] = category;
->>>>>>> edf62df6
     } else {
       templateCategories.push(category);
     }
@@ -644,59 +296,6 @@
     return templateCategories;
   }
 
-<<<<<<< HEAD
-  static async deleteTemplateCategory(categoryId: string): Promise<void> {
-    const { templateCategories = [] } = await chrome.storage.local.get('templateCategories');
-    const filtered = templateCategories.filter((c: import('../types').TemplateCategory) => c.id !== categoryId);
-    await chrome.storage.local.set({ templateCategories: filtered });
-  }
-
-  // Enhanced Analytics
-  static async getAnalyticsByDateRange(
-    dateRange: import('../types').AnalyticsDateRange
-  ): Promise<import('../types').TemplateUsageAnalytics[]> {
-    const allAnalytics = await this.getTemplateUsageAnalytics();
-    const start = new Date(dateRange.start).getTime();
-    const end = new Date(dateRange.end).getTime();
-
-    return allAnalytics.filter(a => {
-      const timestamp = new Date(a.timestamp).getTime();
-      return timestamp >= start && timestamp <= end;
-    });
-  }
-
-  static async exportAnalytics(options: import('../types').AnalyticsExportOptions): Promise<string> {
-    const analytics = await this.getAnalyticsByDateRange(options.dateRange);
-    const metadata = await this.getAllTemplatesMetadata();
-    
-    if (options.format === 'json') {
-      return JSON.stringify({
-        dateRange: options.dateRange,
-        exportDate: new Date().toISOString(),
-        analytics,
-        metadata,
-        summary: {
-          totalUsage: analytics.length,
-          uniqueTemplates: new Set(analytics.map(a => a.templateId)).size,
-          dateRange: options.dateRange
-        }
-      }, null, 2);
-    } else if (options.format === 'csv') {
-      const headers = ['Date', 'Template ID', 'Template Type', 'Industry', 'Job Title', 'Section'];
-      const rows = analytics.map(a => [
-        new Date(a.timestamp).toLocaleString(),
-        a.templateId,
-        a.templateType,
-        a.context?.industry || '',
-        a.context?.jobTitle || '',
-        a.context?.section || ''
-      ]);
-      
-      return [headers, ...rows].map(row => row.join(',')).join('\n');
-    }
-    
-    return JSON.stringify(analytics);
-=======
   // Template Ratings
   static async saveTemplateRating(rating: import('../types').TemplateRating): Promise<void> {
     const { templateRatings = [] } = await chrome.storage.local.get('templateRatings');
@@ -726,6 +325,5 @@
     }
     const sum = ratings.reduce((acc: number, r: import('../types').TemplateRating) => acc + r.rating, 0);
     return { average: sum / ratings.length, total: ratings.length };
->>>>>>> edf62df6
   }
 }