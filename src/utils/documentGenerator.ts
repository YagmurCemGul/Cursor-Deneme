--- conflicted
+++ resolved
@@ -1,27 +1,9 @@
-import {
-  Document,
-  Packer,
-  Paragraph,
-  TextRun,
-  HeadingLevel,
-  AlignmentType,
-  ImageRun,
-  Table,
-  TableRow,
-  TableCell,
-  WidthType,
-  VerticalAlign,
-  BorderStyle,
-} from 'docx';
+import { Document, Packer, Paragraph, TextRun, HeadingLevel, AlignmentType, ImageRun, Table, TableRow, TableCell, WidthType, VerticalAlign, BorderStyle } from 'docx';
 import { saveAs } from 'file-saver';
 import jsPDF from 'jspdf';
 import { CVData, ATSOptimization } from '../types';
-import { logger } from './logger';
 import { getTemplateById, getDefaultTemplate } from '../data/cvTemplates';
-import {
-  getCoverLetterTemplateById,
-  getDefaultCoverLetterTemplate,
-} from '../data/coverLetterTemplates';
+import { getCoverLetterTemplateById, getDefaultCoverLetterTemplate } from '../data/coverLetterTemplates';
 
 export class DocumentGenerator {
   static base64ToBuffer(base64: string): Uint8Array {
@@ -35,22 +17,17 @@
     return bytes;
   }
 
-  static async generateDOCX(
-    cvData: CVData,
-    _optimizations: ATSOptimization[],
-    fileName: string,
-    _templateId?: string
-  ): Promise<void> {
+  static async generateDOCX(cvData: CVData, _optimizations: ATSOptimization[], fileName: string, _templateId?: string): Promise<void> {
     // const template = templateId ? getTemplateById(templateId) || getDefaultTemplate() : getDefaultTemplate();
     // const _appliedOptimizations = optimizations.filter(o => o.applied);
-
+    
     const headerChildren: (Paragraph | Table)[] = [];
-
+    
     // If photo exists, create a header table with photo on the right
     if (cvData.personalInfo.photoDataUrl) {
       try {
         const photoBuffer = this.base64ToBuffer(cvData.personalInfo.photoDataUrl);
-
+        
         headerChildren.push(
           new Table({
             width: { size: 100, type: WidthType.PERCENTAGE },
@@ -77,21 +54,19 @@
                         children: [
                           new TextRun({
                             text: `${cvData.personalInfo.email} | ${cvData.personalInfo.countryCode}${cvData.personalInfo.phoneNumber}`,
-                          }),
+                          })
                         ],
                       }),
                       new Paragraph({
                         children: [
                           new TextRun({
-                            text: cvData.personalInfo.linkedInUsername
-                              ? `https://www.linkedin.com/in/${cvData.personalInfo.linkedInUsername}`
+                            text: cvData.personalInfo.linkedInUsername 
+                              ? `https://www.linkedin.com/in/${cvData.personalInfo.linkedInUsername}` 
                               : '',
                           }),
-                          cvData.personalInfo.githubUsername
-                            ? new TextRun({
-                                text: ` | https://github.com/${cvData.personalInfo.githubUsername}`,
-                              })
-                            : new TextRun({ text: '' }),
+                          cvData.personalInfo.githubUsername ? new TextRun({
+                            text: ` | https://github.com/${cvData.personalInfo.githubUsername}`,
+                          }) : new TextRun({ text: '' }),
                         ],
                       }),
                     ],
@@ -104,7 +79,6 @@
                         alignment: AlignmentType.CENTER,
                         children: [
                           new ImageRun({
-                            type: 'png',
                             data: photoBuffer,
                             transformation: {
                               width: 100,
@@ -121,7 +95,7 @@
           })
         );
       } catch (error) {
-        logger.error('Error adding photo to DOCX:', error);
+        console.error('Error adding photo to DOCX:', error);
         // Fallback to header without photo
         headerChildren.push(
           new Paragraph({
@@ -133,22 +107,20 @@
             children: [
               new TextRun({
                 text: `${cvData.personalInfo.email} | ${cvData.personalInfo.countryCode}${cvData.personalInfo.phoneNumber}`,
-              }),
+              })
             ],
             alignment: AlignmentType.CENTER,
           }),
           new Paragraph({
             children: [
               new TextRun({
-                text: cvData.personalInfo.linkedInUsername
-                  ? `https://www.linkedin.com/in/${cvData.personalInfo.linkedInUsername}`
+                text: cvData.personalInfo.linkedInUsername 
+                  ? `https://www.linkedin.com/in/${cvData.personalInfo.linkedInUsername}` 
                   : '',
               }),
-              cvData.personalInfo.githubUsername
-                ? new TextRun({
-                    text: ` | https://github.com/${cvData.personalInfo.githubUsername}`,
-                  })
-                : new TextRun({ text: '' }),
+              cvData.personalInfo.githubUsername ? new TextRun({
+                text: ` | https://github.com/${cvData.personalInfo.githubUsername}`,
+              }) : new TextRun({ text: '' }),
             ],
             alignment: AlignmentType.CENTER,
           })
@@ -166,179 +138,150 @@
           children: [
             new TextRun({
               text: `${cvData.personalInfo.email} | ${cvData.personalInfo.countryCode}${cvData.personalInfo.phoneNumber}`,
-            }),
+            })
           ],
           alignment: AlignmentType.CENTER,
         }),
         new Paragraph({
           children: [
             new TextRun({
-              text: cvData.personalInfo.linkedInUsername
-                ? `https://www.linkedin.com/in/${cvData.personalInfo.linkedInUsername}`
+              text: cvData.personalInfo.linkedInUsername 
+                ? `https://www.linkedin.com/in/${cvData.personalInfo.linkedInUsername}` 
                 : '',
             }),
-            cvData.personalInfo.githubUsername
-              ? new TextRun({
-                  text: ` | https://github.com/${cvData.personalInfo.githubUsername}`,
-                })
-              : new TextRun({ text: '' }),
+            cvData.personalInfo.githubUsername ? new TextRun({
+              text: ` | https://github.com/${cvData.personalInfo.githubUsername}`,
+            }) : new TextRun({ text: '' }),
           ],
           alignment: AlignmentType.CENTER,
         })
       );
     }
-
+    
     const doc = new Document({
-      sections: [
-        {
-          properties: {},
-          children: [
-            ...headerChildren,
-
-            // Summary
-            new Paragraph({ text: '' }),
+      sections: [{
+        properties: {},
+        children: [
+          ...headerChildren,
+          
+          // Summary
+          new Paragraph({ text: '' }),
+          new Paragraph({
+            text: 'SUMMARY',
+            heading: HeadingLevel.HEADING_2,
+          }),
+          new Paragraph({
+            text: cvData.personalInfo.summary,
+          }),
+          
+          // Skills
+          new Paragraph({ text: '' }),
+          new Paragraph({
+            text: 'SKILLS',
+            heading: HeadingLevel.HEADING_2,
+          }),
+          new Paragraph({
+            text: cvData.skills.join(' • '),
+          }),
+          
+          // Experience
+          new Paragraph({ text: '' }),
+          new Paragraph({
+            text: 'EXPERIENCE',
+            heading: HeadingLevel.HEADING_2,
+          }),
+          
+          ...cvData.experience.flatMap(exp => [
             new Paragraph({
-              text: 'SUMMARY',
-              heading: HeadingLevel.HEADING_2,
+              children: [
+                new TextRun({ text: exp.title, bold: true }),
+                new TextRun({ text: ` | ${exp.company}` }),
+              ],
             }),
             new Paragraph({
-              text: cvData.personalInfo.summary,
+              children: [
+                new TextRun({ 
+                  text: `${exp.startDate} - ${exp.endDate} | ${exp.location}`,
+                  italics: true 
+                }),
+              ],
             }),
-
-            // Skills
+            ...exp.description.split('\n').filter(Boolean).map(line => new Paragraph({ text: line })),
             new Paragraph({ text: '' }),
+          ]),
+          
+          // Education
+          new Paragraph({
+            text: 'EDUCATION',
+            heading: HeadingLevel.HEADING_2,
+          }),
+          
+          ...cvData.education.flatMap(edu => [
             new Paragraph({
-              text: 'SKILLS',
-              heading: HeadingLevel.HEADING_2,
+              children: [
+                new TextRun({ text: edu.school, bold: true }),
+              ],
             }),
             new Paragraph({
-              text: cvData.skills.join(' • '),
+              text: `${edu.degree} in ${edu.fieldOfStudy}`,
             }),
-
-            // Experience
+            new Paragraph({
+              children: [
+                new TextRun({ 
+                  text: `${edu.startDate} - ${edu.endDate}`,
+                  italics: true 
+                }),
+              ],
+            }),
+            ...edu.description.split('\n').filter(Boolean).map(line => new Paragraph({ text: line })),
             new Paragraph({ text: '' }),
-            new Paragraph({
-              text: 'EXPERIENCE',
-              heading: HeadingLevel.HEADING_2,
-            }),
-
-            ...cvData.experience.flatMap((exp) => [
-              new Paragraph({
-                children: [
-                  new TextRun({ text: exp.title, bold: true }),
-                  new TextRun({ text: ` | ${exp.company}` }),
-                ],
-              }),
-              new Paragraph({
-                children: [
-                  new TextRun({
-                    text: `${exp.startDate} - ${exp.currentlyWorking ? 'Present' : exp.endDate || 'Present'} | ${exp.location}`,
-                    italics: true,
-                  }),
-                ],
-              }),
-              ...exp.description
-                .split('\n')
-                .filter(Boolean)
-                .map((line) => new Paragraph({ text: line })),
-              new Paragraph({ text: '' }),
-            ]),
-
-            // Education
-            new Paragraph({
-              text: 'EDUCATION',
-              heading: HeadingLevel.HEADING_2,
-            }),
-
-            ...cvData.education.flatMap((edu) => [
-              new Paragraph({
-                children: [new TextRun({ text: edu.school, bold: true })],
-              }),
-              new Paragraph({
-                text: `${edu.degree} in ${edu.fieldOfStudy}`,
-              }),
-              new Paragraph({
-                children: [
-                  new TextRun({
-                    text: `${edu.startDate} - ${edu.currentlyStudying ? 'Expected' : edu.endDate}`,
-                    italics: true,
-                  }),
-                ],
-              }),
-              ...edu.description
-                .split('\n')
-                .filter(Boolean)
-                .map((line) => new Paragraph({ text: line })),
-              new Paragraph({ text: '' }),
-            ]),
-          ],
-        },
-      ],
+          ]),
+        ],
+      }],
     });
 
     const blob = await Packer.toBlob(doc);
     saveAs(blob, fileName);
   }
 
-  static async generatePDF(
-    cvData: CVData,
-    _optimizations: ATSOptimization[],
-    fileName: string,
-    templateId?: string
-  ): Promise<void> {
+  static async generatePDF(cvData: CVData, _optimizations: ATSOptimization[], fileName: string, templateId?: string): Promise<void> {
     const template = templateId ? getTemplateById(templateId) : getDefaultTemplate();
     const doc = new jsPDF();
     let yPosition = 20;
-
+    
     // Add profile photo if available
     if (cvData.personalInfo.photoDataUrl) {
       try {
         const photoSize = 30; // 30mm photo
         doc.addImage(cvData.personalInfo.photoDataUrl, 'JPEG', 180, 10, photoSize, photoSize);
       } catch (error) {
-        logger.error('Error adding photo to PDF:', error);
-      }
-    }
-
+        console.error('Error adding photo to PDF:', error);
+      }
+    }
+    
     // Apply template colors (jsPDF uses RGB values)
     const hexToRgb = (hex: string): [number, number, number] => {
       const result = /^#?([a-f\d]{2})([a-f\d]{2})([a-f\d]{2})$/i.exec(hex);
-<<<<<<< HEAD
-      return result
-=======
       return result 
->>>>>>> 81c96626
         ? [parseInt(result[1]!, 16), parseInt(result[2]!, 16), parseInt(result[3]!, 16)]
         : [0, 0, 0];
     };
-
+    
     // Name with template color
     doc.setFontSize(20);
     doc.setFont('helvetica', 'bold');
     const primaryColor = hexToRgb(template.colors.primary);
     doc.setTextColor(primaryColor[0], primaryColor[1], primaryColor[2]);
-    const fullName =
-      `${cvData.personalInfo.firstName} ${cvData.personalInfo.middleName} ${cvData.personalInfo.lastName}`.trim();
-    const headerAlign =
-      template.layout.headerAlign === 'center'
-        ? 'center'
-        : template.layout.headerAlign === 'right'
-          ? 'right'
-          : 'left';
+    const fullName = `${cvData.personalInfo.firstName} ${cvData.personalInfo.middleName} ${cvData.personalInfo.lastName}`.trim();
+    const headerAlign = template.layout.headerAlign === 'center' ? 'center' : template.layout.headerAlign === 'right' ? 'right' : 'left';
     // Adjust x position if photo is present
     const hasPhoto = cvData.personalInfo.photoDataUrl;
-    const xPosition = hasPhoto
-      ? 20
-      : headerAlign === 'center'
-        ? 105
-        : headerAlign === 'right'
-          ? 190
-          : 20;
+    const xPosition = hasPhoto ? 20 : (headerAlign === 'center' ? 105 : headerAlign === 'right' ? 190 : 20);
     const textAlign = hasPhoto ? 'left' : headerAlign;
     doc.text(fullName, xPosition, yPosition, { align: textAlign });
-
+    
     yPosition += 10;
-
+    
     // Contact Info - reset to text color
     doc.setFontSize(10);
     doc.setFont('helvetica', 'normal');
@@ -346,18 +289,13 @@
     doc.setTextColor(textColor[0], textColor[1], textColor[2]);
     const contactLine1 = `${cvData.personalInfo.email} | ${cvData.personalInfo.countryCode}${cvData.personalInfo.phoneNumber}`;
     doc.text(contactLine1, xPosition, yPosition, { align: textAlign });
-
+    
     yPosition += 5;
-
+    
     if (cvData.personalInfo.linkedInUsername) {
       const contactLine2 = `linkedin.com/in/${cvData.personalInfo.linkedInUsername}`;
       if (cvData.personalInfo.githubUsername) {
-        doc.text(
-          `${contactLine2} | github.com/${cvData.personalInfo.githubUsername}`,
-          xPosition,
-          yPosition,
-          { align: textAlign }
-        );
+        doc.text(`${contactLine2} | github.com/${cvData.personalInfo.githubUsername}`, xPosition, yPosition, { align: textAlign });
       } else {
         doc.text(contactLine2, xPosition, yPosition, { align: textAlign });
       }
@@ -365,15 +303,15 @@
     } else {
       yPosition += 5;
     }
-
+    
     // Add extra space if photo is present to avoid overlap
     if (hasPhoto && yPosition < 50) {
       yPosition = 50;
     }
-
+    
     // Apply section spacing from template
     const sectionSpacing = template?.layout?.sectionSpacing || 16;
-
+    
     // Summary - section headings use accent color
     if (cvData.personalInfo.summary) {
       doc.setFontSize(12);
@@ -382,7 +320,7 @@
       doc.setTextColor(accentColor[0], accentColor[1], accentColor[2]);
       doc.text('SUMMARY', 20, yPosition);
       yPosition += 7;
-
+      
       doc.setFontSize(10);
       doc.setFont('helvetica', 'normal');
       doc.setTextColor(textColor[0], textColor[1], textColor[2]);
@@ -390,7 +328,7 @@
       doc.text(summaryLines, 20, yPosition);
       yPosition += summaryLines.length * 5 + sectionSpacing;
     }
-
+    
     // Skills
     if (cvData.skills.length > 0) {
       doc.setFontSize(12);
@@ -399,7 +337,7 @@
       doc.setTextColor(accentColor[0], accentColor[1], accentColor[2]);
       doc.text('SKILLS', 20, yPosition);
       yPosition += 7;
-
+      
       doc.setFontSize(10);
       doc.setFont('helvetica', 'normal');
       doc.setTextColor(textColor[0], textColor[1], textColor[2]);
@@ -408,7 +346,7 @@
       doc.text(skillsLines, 20, yPosition);
       yPosition += skillsLines.length * 5 + sectionSpacing;
     }
-
+    
     // Experience
     if (cvData.experience.length > 0) {
       doc.setFontSize(12);
@@ -417,30 +355,26 @@
       doc.setTextColor(accentColor[0], accentColor[1], accentColor[2]);
       doc.text('EXPERIENCE', 20, yPosition);
       yPosition += 7;
-
+      
       cvData.experience.forEach((exp) => {
         if (yPosition > 250) {
           doc.addPage();
           yPosition = 20;
         }
-
+        
         doc.setFontSize(11);
         doc.setFont('helvetica', 'bold');
         const secondaryColor = hexToRgb(template.colors.secondary);
         doc.setTextColor(secondaryColor[0], secondaryColor[1], secondaryColor[2]);
         doc.text(`${exp.title} | ${exp.company}`, 20, yPosition);
         yPosition += 5;
-
+        
         doc.setFontSize(9);
         doc.setFont('helvetica', 'italic');
         doc.setTextColor(textColor[0], textColor[1], textColor[2]);
-        doc.text(
-          `${exp.startDate} - ${exp.currentlyWorking ? 'Present' : exp.endDate || 'Present'} | ${exp.location}`,
-          20,
-          yPosition
-        );
+        doc.text(`${exp.startDate} - ${exp.endDate} | ${exp.location}`, 20, yPosition);
         yPosition += 6;
-
+        
         doc.setFontSize(10);
         doc.setFont('helvetica', 'normal');
         const descLines = doc.splitTextToSize(exp.description, 170);
@@ -448,212 +382,162 @@
         yPosition += descLines.length * 5 + sectionSpacing;
       });
     }
-
+    
     // Education
     if (cvData.education.length > 0) {
       if (yPosition > 230) {
         doc.addPage();
         yPosition = 20;
       }
-
+      
       doc.setFontSize(12);
       doc.setFont('helvetica', 'bold');
       const accentColor = hexToRgb(template.colors.accent);
       doc.setTextColor(accentColor[0], accentColor[1], accentColor[2]);
       doc.text('EDUCATION', 20, yPosition);
       yPosition += 7;
-
+      
       cvData.education.forEach((edu) => {
         if (yPosition > 250) {
           doc.addPage();
           yPosition = 20;
         }
-
+        
         doc.setFontSize(11);
         doc.setFont('helvetica', 'bold');
         const secondaryColor = hexToRgb(template.colors.secondary);
         doc.setTextColor(secondaryColor[0], secondaryColor[1], secondaryColor[2]);
         doc.text(edu.school, 20, yPosition);
         yPosition += 5;
-
+        
         doc.setFontSize(10);
         doc.setFont('helvetica', 'normal');
         doc.setTextColor(textColor[0], textColor[1], textColor[2]);
         doc.text(`${edu.degree} in ${edu.fieldOfStudy}`, 20, yPosition);
         yPosition += 5;
-
+        
         doc.setFontSize(9);
         doc.setFont('helvetica', 'italic');
-        doc.text(
-          `${edu.startDate} - ${edu.currentlyStudying ? 'Expected' : edu.endDate}`,
-          20,
-          yPosition
-        );
+        doc.text(`${edu.startDate} - ${edu.endDate}`, 20, yPosition);
         yPosition += 8;
       });
     }
-
+    
     doc.save(fileName);
   }
 
-  static async generateCoverLetterDOCX(
-    coverLetter: string,
-    name: string,
-    fileName: string,
-    templateId?: string
-  ): Promise<void> {
-    const template = templateId
-      ? getCoverLetterTemplateById(templateId)
-      : getDefaultCoverLetterTemplate();
-
+  static async generateCoverLetterDOCX(coverLetter: string, name: string, fileName: string, templateId?: string): Promise<void> {
+    const template = templateId ? getCoverLetterTemplateById(templateId) : getDefaultCoverLetterTemplate();
+    
     // Split into lines and paragraphs
     const lines = coverLetter.split('\n');
     const paragraphs: Paragraph[] = [];
-
+    
     // Add date if template includes it
     if (template.style.includeDate && lines[0]) {
-      paragraphs.push(
-        new Paragraph({
-          text: lines[0],
-          alignment:
-            template.style.headerFormat === 'center'
-              ? AlignmentType.CENTER
-              : template.style.headerFormat === 'right'
-                ? AlignmentType.RIGHT
-                : AlignmentType.LEFT,
-          spacing: { after: 200 },
-        })
-      );
+      paragraphs.push(new Paragraph({
+        text: lines[0],
+        alignment: template.style.headerFormat === 'center' ? AlignmentType.CENTER : 
+                   template.style.headerFormat === 'right' ? AlignmentType.RIGHT : 
+                   AlignmentType.LEFT,
+        spacing: { after: 200 },
+      }));
       lines.shift();
     }
-
+    
     // Process rest of the content
     let currentParagraph = '';
     for (let i = 0; i < lines.length; i++) {
       const line = lines[i]?.trim() || '';
-<<<<<<< HEAD
-
-=======
-      
->>>>>>> 81c96626
+      
       if (line === '') {
         if (currentParagraph) {
           // Check if it's a closing or signature
           const isClosing = currentParagraph.match(/^(Sincerely|Best regards|Regards|Thank you)/i);
           const isSignature = currentParagraph === name;
-
-          const alignment =
-            template.style.headerFormat === 'center' && (isClosing || isSignature)
-              ? AlignmentType.CENTER
-              : AlignmentType.LEFT;
-
-          paragraphs.push(
-            new Paragraph({
-              text: currentParagraph,
-              spacing: { after: template.style.paragraphSpacing * 20 },
-              alignment: alignment,
-            })
-          );
+          
+          const alignment = template.style.headerFormat === 'center' && (isClosing || isSignature) ? 
+            AlignmentType.CENTER : AlignmentType.LEFT;
+          
+          paragraphs.push(new Paragraph({
+            text: currentParagraph,
+            spacing: { after: template.style.paragraphSpacing * 20 },
+            alignment: alignment,
+          }));
           currentParagraph = '';
         }
       } else {
         currentParagraph += (currentParagraph ? ' ' : '') + line;
       }
     }
-
+    
     // Add last paragraph if exists
     if (currentParagraph) {
       const isClosing = currentParagraph.match(/^(Sincerely|Best regards|Regards|Thank you)/i);
       const isSignature = currentParagraph === name;
-
-      const alignment =
-        template.style.headerFormat === 'center' && (isClosing || isSignature)
-          ? AlignmentType.CENTER
-          : AlignmentType.LEFT;
-
-      paragraphs.push(
-        new Paragraph({
-          text: currentParagraph,
-          spacing: { after: template.style.paragraphSpacing * 20 },
-          alignment: alignment,
-        })
-      );
+      
+      const alignment = template.style.headerFormat === 'center' && (isClosing || isSignature) ? 
+        AlignmentType.CENTER : AlignmentType.LEFT;
+      
+      paragraphs.push(new Paragraph({
+        text: currentParagraph,
+        spacing: { after: template.style.paragraphSpacing * 20 },
+        alignment: alignment,
+      }));
     }
 
     const doc = new Document({
-      sections: [
-        {
-          properties: {
-            page: {
-              margin: {
-                top: 1440, // 1 inch
-                right: 1440,
-                bottom: 1440,
-                left: 1440,
-              },
+      sections: [{
+        properties: {
+          page: {
+            margin: {
+              top: 1440, // 1 inch
+              right: 1440,
+              bottom: 1440,
+              left: 1440,
             },
           },
-          children: paragraphs,
         },
-      ],
+        children: paragraphs,
+      }],
     });
 
     const blob = await Packer.toBlob(doc);
     saveAs(blob, fileName);
   }
 
-  static async generateCoverLetterPDF(
-    coverLetter: string,
-    name: string,
-    fileName: string,
-    templateId?: string
-  ): Promise<void> {
-    const template = templateId
-      ? getCoverLetterTemplateById(templateId)
-      : getDefaultCoverLetterTemplate();
+  static async generateCoverLetterPDF(coverLetter: string, name: string, fileName: string, templateId?: string): Promise<void> {
+    const template = templateId ? getCoverLetterTemplateById(templateId) : getDefaultCoverLetterTemplate();
     const doc = new jsPDF();
     let yPosition = 20;
-
+    
     // Helper to convert hex to RGB
     const hexToRgb = (hex: string): [number, number, number] => {
       const result = /^#?([a-f\d]{2})([a-f\d]{2})([a-f\d]{2})$/i.exec(hex);
-<<<<<<< HEAD
-      return result
-=======
       return result 
->>>>>>> 81c96626
         ? [parseInt(result[1]!, 16), parseInt(result[2]!, 16), parseInt(result[3]!, 16)]
         : [0, 0, 0];
     };
-
+    
     // Set font based on template
-    const fontFamily = (template.style.fontFamily || 'Arial').includes('Times')
-      ? 'times'
-      : (template.style.fontFamily || 'Arial').includes('Georgia')
-        ? 'times'
-        : (template.style.fontFamily || 'Arial').includes('Courier') ||
-            (template.style.fontFamily || 'Arial').includes('monospace')
-          ? 'courier'
-          : 'helvetica';
-
+    const fontFamily = (template.style.fontFamily || 'Arial').includes('Times') ? 'times' : 
+                       (template.style.fontFamily || 'Arial').includes('Georgia') ? 'times' : 
+                       (template.style.fontFamily || 'Arial').includes('Courier') || (template.style.fontFamily || 'Arial').includes('monospace') ? 'courier' :
+                       'helvetica';
+    
     doc.setFont(fontFamily, 'normal');
     doc.setFontSize(template.style.fontSize);
-
+    
     const textColor = hexToRgb(template.colors.text);
     doc.setTextColor(textColor[0], textColor[1], textColor[2]);
-
+    
     // Parse and render content
     const lines = coverLetter.split('\n');
     let currentParagraph = '';
-
-    const renderParagraph = (
-      text: string,
-      isDate = false,
-      isClosing = false,
-      isSignature = false
-    ) => {
+    
+    const renderParagraph = (text: string, isDate = false, isClosing = false, isSignature = false) => {
       if (!text.trim()) return;
-
+      
       // Determine alignment
       let align: 'left' | 'center' | 'right' = 'left';
       if (template.style.headerFormat === 'center' && (isDate || isClosing || isSignature)) {
@@ -661,51 +545,44 @@
       } else if (template.style.headerFormat === 'right' && isDate) {
         align = 'right';
       }
-
+      
       // Apply special formatting for signature
       if (isSignature || isClosing) {
         doc.setFont(fontFamily, isSignature ? 'bold' : 'italic');
       }
-
+      
       const maxWidth = 170;
       const textLines = doc.splitTextToSize(text.trim(), maxWidth);
-
+      
       // Check for page break
       if (yPosition + textLines.length * (template.style.fontSize * 0.5) > 280) {
         doc.addPage();
         yPosition = 20;
       }
-
+      
       // Render lines
       const xPosition = align === 'center' ? 105 : align === 'right' ? 190 : 20;
       doc.text(textLines, xPosition, yPosition, { align });
-
-      yPosition +=
-        textLines.length * (template.style.fontSize * 0.5) + template.style.paragraphSpacing;
-
+      
+      yPosition += textLines.length * (template.style.fontSize * 0.5) + template.style.paragraphSpacing;
+      
       // Reset font
       if (isSignature || isClosing) {
         doc.setFont(fontFamily, 'normal');
       }
     };
-
+    
     // Process content
     for (let i = 0; i < lines.length; i++) {
       const line = lines[i]?.trim() || '';
-<<<<<<< HEAD
-
-=======
-      
->>>>>>> 81c96626
+      
       if (line === '') {
         if (currentParagraph) {
           // Determine paragraph type
           const isDate = i < 3 && !!currentParagraph.match(/\d{4}/);
-          const isClosing = !!currentParagraph.match(
-            /^(Sincerely|Best regards|Regards|Thank you)/i
-          );
+          const isClosing = !!currentParagraph.match(/^(Sincerely|Best regards|Regards|Thank you)/i);
           const isSignature = currentParagraph === name;
-
+          
           renderParagraph(currentParagraph, isDate, isClosing, isSignature);
           currentParagraph = '';
         }
@@ -713,26 +590,22 @@
         currentParagraph += (currentParagraph ? ' ' : '') + line;
       }
     }
-
+    
     // Render last paragraph
     if (currentParagraph) {
       const isClosing = !!currentParagraph.match(/^(Sincerely|Best regards|Regards|Thank you)/i);
       const isSignature = currentParagraph === name;
       renderParagraph(currentParagraph, false, isClosing, isSignature);
     }
-
+    
     doc.save(fileName);
   }
 
-  static generateProfessionalFileName(
-    cvData: CVData,
-    type: 'cv' | 'cover-letter',
-    extension: string
-  ): string {
+  static generateProfessionalFileName(cvData: CVData, type: 'cv' | 'cover-letter', extension: string): string {
     const firstName = cvData.personalInfo.firstName.replace(/\s+/g, '_');
     const lastName = cvData.personalInfo.lastName.replace(/\s+/g, '_');
     const date = new Date().toISOString().split('T')[0];
-
+    
     if (type === 'cv') {
       return `${firstName}_${lastName}_Resume_${date}.${extension}`;
     } else {
