--- conflicted
+++ resolved
@@ -3,12 +3,9 @@
 import jsPDF from 'jspdf';
 import { CVData, ATSOptimization } from '../types';
 import { getTemplateById, getDefaultTemplate } from '../data/cvTemplates';
+import { getCoverLetterTemplateById, getDefaultCoverLetterTemplate } from '../data/coverLetterTemplates';
 
 export class DocumentGenerator {
-<<<<<<< HEAD
-  static async generateDOCX(cvData: CVData, _optimizations: ATSOptimization[], fileName: string, templateId?: string): Promise<void> {
-    const template = templateId ? getTemplateById(templateId) || getDefaultTemplate() : getDefaultTemplate();
-=======
   static base64ToBuffer(base64: string): Uint8Array {
     // Remove data URL prefix if present
     const base64Data = base64.includes(',') ? base64.split(',')[1] : base64;
@@ -22,7 +19,6 @@
 
   static async generateDOCX(cvData: CVData, _optimizations: ATSOptimization[], fileName: string, _templateId?: string): Promise<void> {
     // const template = templateId ? getTemplateById(templateId) || getDefaultTemplate() : getDefaultTemplate();
->>>>>>> ea072b4e
     // const _appliedOptimizations = optimizations.filter(o => o.applied);
     
     const headerChildren: (Paragraph | Table)[] = [];
@@ -249,7 +245,7 @@
   }
 
   static async generatePDF(cvData: CVData, _optimizations: ATSOptimization[], fileName: string, templateId?: string): Promise<void> {
-    const template = templateId ? getTemplateById(templateId) || getDefaultTemplate() : getDefaultTemplate();
+    const template = templateId ? getTemplateById(templateId) : getDefaultTemplate();
     const doc = new jsPDF();
     let yPosition = 20;
     
@@ -314,7 +310,7 @@
     }
     
     // Apply section spacing from template
-    const sectionSpacing = template.layout.sectionSpacing || 16;
+    const sectionSpacing = template?.layout?.sectionSpacing || 16;
     
     // Summary - section headings use accent color
     if (cvData.personalInfo.summary) {
@@ -430,17 +426,78 @@
     doc.save(fileName);
   }
 
-  static async generateCoverLetterDOCX(coverLetter: string, _name: string, fileName: string): Promise<void> {
-    const paragraphs = coverLetter.split('\n\n').map(para => 
-      new Paragraph({
-        text: para.trim(),
+  static async generateCoverLetterDOCX(coverLetter: string, name: string, fileName: string, templateId?: string): Promise<void> {
+    const template = templateId ? getCoverLetterTemplateById(templateId) : getDefaultCoverLetterTemplate();
+    
+    // Split into lines and paragraphs
+    const lines = coverLetter.split('\n');
+    const paragraphs: Paragraph[] = [];
+    
+    // Add date if template includes it
+    if (template.style.includeDate && lines[0]) {
+      paragraphs.push(new Paragraph({
+        text: lines[0],
+        alignment: template.style.headerFormat === 'center' ? AlignmentType.CENTER : 
+                   template.style.headerFormat === 'right' ? AlignmentType.RIGHT : 
+                   AlignmentType.LEFT,
         spacing: { after: 200 },
-      })
-    );
+      }));
+      lines.shift();
+    }
+    
+    // Process rest of the content
+    let currentParagraph = '';
+    for (let i = 0; i < lines.length; i++) {
+      const line = lines[i].trim();
+      
+      if (line === '') {
+        if (currentParagraph) {
+          // Check if it's a closing or signature
+          const isClosing = currentParagraph.match(/^(Sincerely|Best regards|Regards|Thank you)/i);
+          const isSignature = currentParagraph === name;
+          
+          const alignment = template.style.headerFormat === 'center' && (isClosing || isSignature) ? 
+            AlignmentType.CENTER : AlignmentType.LEFT;
+          
+          paragraphs.push(new Paragraph({
+            text: currentParagraph,
+            spacing: { after: template.style.paragraphSpacing * 20 },
+            alignment: alignment,
+          }));
+          currentParagraph = '';
+        }
+      } else {
+        currentParagraph += (currentParagraph ? ' ' : '') + line;
+      }
+    }
+    
+    // Add last paragraph if exists
+    if (currentParagraph) {
+      const isClosing = currentParagraph.match(/^(Sincerely|Best regards|Regards|Thank you)/i);
+      const isSignature = currentParagraph === name;
+      
+      const alignment = template.style.headerFormat === 'center' && (isClosing || isSignature) ? 
+        AlignmentType.CENTER : AlignmentType.LEFT;
+      
+      paragraphs.push(new Paragraph({
+        text: currentParagraph,
+        spacing: { after: template.style.paragraphSpacing * 20 },
+        alignment: alignment,
+      }));
+    }
 
     const doc = new Document({
       sections: [{
-        properties: {},
+        properties: {
+          page: {
+            margin: {
+              top: 1440, // 1 inch
+              right: 1440,
+              bottom: 1440,
+              left: 1440,
+            },
+          },
+        },
         children: paragraphs,
       }],
     });
@@ -449,26 +506,97 @@
     saveAs(blob, fileName);
   }
 
-  static async generateCoverLetterPDF(coverLetter: string, _name: string, fileName: string): Promise<void> {
+  static async generateCoverLetterPDF(coverLetter: string, name: string, fileName: string, templateId?: string): Promise<void> {
+    const template = templateId ? getCoverLetterTemplateById(templateId) : getDefaultCoverLetterTemplate();
     const doc = new jsPDF();
     let yPosition = 20;
     
-    doc.setFontSize(10);
-    doc.setFont('helvetica', 'normal');
-    
-    const paragraphs = coverLetter.split('\n\n');
-    
-    paragraphs.forEach((para) => {
-      const lines = doc.splitTextToSize(para.trim(), 170);
-      
-      if (yPosition + lines.length * 5 > 280) {
+    // Helper to convert hex to RGB
+    const hexToRgb = (hex: string): [number, number, number] => {
+      const result = /^#?([a-f\d]{2})([a-f\d]{2})([a-f\d]{2})$/i.exec(hex);
+      return result 
+        ? [parseInt(result[1], 16), parseInt(result[2], 16), parseInt(result[3], 16)]
+        : [0, 0, 0];
+    };
+    
+    // Set font based on template
+    const fontFamily = (template.style.fontFamily || 'Arial').includes('Times') ? 'times' : 
+                       (template.style.fontFamily || 'Arial').includes('Georgia') ? 'times' : 
+                       (template.style.fontFamily || 'Arial').includes('Courier') || (template.style.fontFamily || 'Arial').includes('monospace') ? 'courier' :
+                       'helvetica';
+    
+    doc.setFont(fontFamily, 'normal');
+    doc.setFontSize(template.style.fontSize);
+    
+    const textColor = hexToRgb(template.colors.text);
+    doc.setTextColor(textColor[0], textColor[1], textColor[2]);
+    
+    // Parse and render content
+    const lines = coverLetter.split('\n');
+    let currentParagraph = '';
+    
+    const renderParagraph = (text: string, isDate = false, isClosing = false, isSignature = false) => {
+      if (!text.trim()) return;
+      
+      // Determine alignment
+      let align: 'left' | 'center' | 'right' = 'left';
+      if (template.style.headerFormat === 'center' && (isDate || isClosing || isSignature)) {
+        align = 'center';
+      } else if (template.style.headerFormat === 'right' && isDate) {
+        align = 'right';
+      }
+      
+      // Apply special formatting for signature
+      if (isSignature || isClosing) {
+        doc.setFont(fontFamily, isSignature ? 'bold' : 'italic');
+      }
+      
+      const maxWidth = 170;
+      const textLines = doc.splitTextToSize(text.trim(), maxWidth);
+      
+      // Check for page break
+      if (yPosition + textLines.length * (template.style.fontSize * 0.5) > 280) {
         doc.addPage();
         yPosition = 20;
       }
       
-      doc.text(lines, 20, yPosition);
-      yPosition += lines.length * 5 + 8;
-    });
+      // Render lines
+      const xPosition = align === 'center' ? 105 : align === 'right' ? 190 : 20;
+      doc.text(textLines, xPosition, yPosition, { align });
+      
+      yPosition += textLines.length * (template.style.fontSize * 0.5) + template.style.paragraphSpacing;
+      
+      // Reset font
+      if (isSignature || isClosing) {
+        doc.setFont(fontFamily, 'normal');
+      }
+    };
+    
+    // Process content
+    for (let i = 0; i < lines.length; i++) {
+      const line = lines[i].trim();
+      
+      if (line === '') {
+        if (currentParagraph) {
+          // Determine paragraph type
+          const isDate = i < 3 && !!currentParagraph.match(/\d{4}/);
+          const isClosing = !!currentParagraph.match(/^(Sincerely|Best regards|Regards|Thank you)/i);
+          const isSignature = currentParagraph === name;
+          
+          renderParagraph(currentParagraph, isDate, isClosing, isSignature);
+          currentParagraph = '';
+        }
+      } else {
+        currentParagraph += (currentParagraph ? ' ' : '') + line;
+      }
+    }
+    
+    // Render last paragraph
+    if (currentParagraph) {
+      const isClosing = !!currentParagraph.match(/^(Sincerely|Best regards|Regards|Thank you)/i);
+      const isSignature = currentParagraph === name;
+      renderParagraph(currentParagraph, false, isClosing, isSignature);
+    }
     
     doc.save(fileName);
   }
