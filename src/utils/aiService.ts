--- conflicted
+++ resolved
@@ -54,16 +54,11 @@
         category: 'Keywords',
         change: 'Add relevant technical keywords from job description',
         originalText: cvData.personalInfo.summary,
-<<<<<<< HEAD
-        optimizedText: cvData.personalInfo.summary + ' with experience in React, TypeScript, and modern web development.',
-        applied: false
-=======
         optimizedText:
           cvData.personalInfo.summary +
           ' with experience in React, TypeScript, and modern web development.',
         applied: false,
         section: 'summary',
->>>>>>> e522ff19
       },
       {
         id: '2',
@@ -71,12 +66,8 @@
         change: 'Replace passive language with action verbs',
         originalText: 'Responsible for developing applications',
         optimizedText: 'Developed and deployed scalable web applications',
-<<<<<<< HEAD
-        applied: false
-=======
         applied: false,
         section: 'experience',
->>>>>>> e522ff19
       },
       {
         id: '3',
@@ -84,14 +75,9 @@
         change: 'Add specific metrics and numbers',
         originalText: 'Improved system performance',
         optimizedText: 'Improved system performance by 40% through code optimization',
-<<<<<<< HEAD
-        applied: false
-      }
-=======
         applied: false,
         section: 'experience',
       },
->>>>>>> e522ff19
     ];
 
     return {
