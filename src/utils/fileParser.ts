--- conflicted
+++ resolved
@@ -8,13 +8,8 @@
 
 // Ensure the worker script is correctly referenced for pdf.js
 // This avoids "Setting up fake worker failed" errors.
-<<<<<<< HEAD
-(pdfjsLib.GlobalWorkerOptions as any).workerSrc = pdfjsWorker as unknown as string;
-import { CVData } from '../types';
-=======
 pdfjsLib.GlobalWorkerOptions.workerSrc = pdfjsWorker as unknown as string;
 import { CVData, Experience, Education, Certification, Project } from '../types';
->>>>>>> e64b0239
 
 export class FileParser {
   // Ensure pdf.js worker is resolved from bundled assets, not a CDN
@@ -23,12 +18,7 @@
     try {
       // Prefer explicit worker script URL (UMD build) for broad compatibility
       const workerUrl = new URL('pdfjs-dist/build/pdf.worker.min.js', import.meta.url).toString();
-<<<<<<< HEAD
-      // eslint-disable-next-line @typescript-eslint/no-explicit-any
-      (pdfjsLib.GlobalWorkerOptions as any).workerSrc = workerUrl;
-=======
       pdfjsLib.GlobalWorkerOptions.workerSrc = workerUrl;
->>>>>>> e64b0239
     } catch (error) {
       // If the above fails (unlikely in modern bundlers), silently continue; parsing may still work
       // eslint-disable-next-line no-console
@@ -58,14 +48,10 @@
       for (let i = 1; i <= pdf.numPages; i++) {
         const page = await pdf.getPage(i);
         const textContent = await page.getTextContent();
-<<<<<<< HEAD
-        const pageText = textContent.items.map((item: { str: string }) => item.str).join(' ');
-=======
         const pageText = textContent.items
           .filter((item): item is TextItem => 'str' in item)
           .map((item: TextItem) => item.str)
           .join(' ');
->>>>>>> e64b0239
         fullText += pageText + '\n';
       }
 
