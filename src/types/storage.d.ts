// Chrome storage types and constants

export const STORAGE_KEYS = {
  PROFILE_DATA: 'profileData',
  API_KEYS: 'apiKeys',
  SETTINGS: 'settings',
  TEMPLATES: 'templates',
  APPLICATIONS: 'applications',
  SAVED_PROMPTS: 'savedPrompts',
  CV_PROFILES: 'cvProfiles',
<<<<<<< HEAD
  API_USAGE_STATS: 'apiUsageStats',
  CUSTOM_PROMPTS: 'customPrompts',
  AB_TEST_RESULTS: 'abTestResults',
=======
>>>>>>> e522ff19
} as const;

export type StorageKey = (typeof STORAGE_KEYS)[keyof typeof STORAGE_KEYS];

export interface ChromeStorageData {
  [STORAGE_KEYS.PROFILE_DATA]?: import('../types').CVData;
  [STORAGE_KEYS.API_KEYS]?: AIApiKeys;
  [STORAGE_KEYS.SETTINGS]?: AppSettings;
  [STORAGE_KEYS.TEMPLATES]?: import('../types').CVTemplate[];
  [STORAGE_KEYS.APPLICATIONS]?: JobApplication[];
  [STORAGE_KEYS.SAVED_PROMPTS]?: import('../types').SavedPrompt[];
  [STORAGE_KEYS.CV_PROFILES]?: import('../types').CVProfile[];
  [STORAGE_KEYS.API_USAGE_STATS]?: APIUsageStats[];
  [STORAGE_KEYS.CUSTOM_PROMPTS]?: CustomPromptTemplate[];
  [STORAGE_KEYS.AB_TEST_RESULTS]?: ABTestResult[];
}

export interface AppSettings {
  language: 'en' | 'tr';
  theme: 'light' | 'dark';
  autoSave: boolean;
  defaultTemplate: string;
  aiProvider: 'openai' | 'gemini' | 'claude' | 'azure-openai' | 'ollama';
  aiModel?: string; // Optional model selection for the provider
  aiTemperature?: number; // Temperature setting for AI responses (0-1)
  azureEndpoint?: string; // Azure OpenAI endpoint
  azureDeployment?: string; // Azure OpenAI deployment name
  ollamaEndpoint?: string; // Ollama endpoint (default: http://localhost:11434)
}

export interface AIApiKeys {
  openai?: string;
  gemini?: string;
  claude?: string;
  azureOpenai?: string;
  ollama?: string; // Optional API key for secured Ollama instances
}

export interface ProviderUsageAnalytics {
  id: string;
  provider: 'openai' | 'gemini' | 'claude';
  operation: 'optimizeCV' | 'generateCoverLetter';
  timestamp: string;
  success: boolean;
  duration: number; // in milliseconds
  errorMessage?: string;
}

export interface PerformanceMetrics {
  id: string;
  provider: 'openai' | 'gemini' | 'claude';
  operation: 'optimizeCV' | 'generateCoverLetter';
  timestamp: string;
  duration: number; // in milliseconds
  success: boolean;
  errorMessage?: string;
  tokensUsed?: number;
  costEstimate?: number;
}

export interface JobApplication {
  id: string;
  company: string;
  position: string;
  appliedDate: string;
  status: 'applied' | 'interview' | 'offer' | 'rejected';
  cvVersion: string;
  coverLetter?: string;
  notes?: string;
  followUpDate?: string;
}

// Chrome storage API wrapper types
export interface StorageResult<T> {
  [key: string]: T;
}

export interface StorageChangeEvent {
  [key: string]: {
    oldValue?: any;
    newValue?: any;
  };
}

export type StorageArea = 'sync' | 'local' | 'managed';

// API Usage Statistics
export interface APIUsageStats {
  id: string;
  provider: 'openai' | 'gemini' | 'claude' | 'azure-openai' | 'ollama';
  model: string;
  operation: 'optimize-cv' | 'generate-cover-letter' | 'batch-process' | 'ab-test';
  timestamp: string;
  tokensUsed: {
    prompt: number;
    completion: number;
    total: number;
  };
  cost: number; // in USD
  duration: number; // in milliseconds
  success: boolean;
  errorMessage?: string;
}

// Custom Prompt Templates
export interface CustomPromptTemplate {
  id: string;
  name: string;
  description: string;
  category: 'cv-optimization' | 'cover-letter' | 'general';
  systemPrompt: string;
  userPromptTemplate: string;
  variables: string[]; // Variables that can be replaced (e.g., {{jobDescription}}, {{cvData}})
  createdAt: string;
  updatedAt: string;
  usageCount: number;
}

// A/B Testing Results
export interface ABTestResult {
  id: string;
  testName: string;
  cvData: any; // Reference to CV data
  jobDescription: string;
  timestamp: string;
  providers: {
    provider: string;
    model: string;
    result: string;
    tokensUsed: number;
    cost: number;
    duration: number;
    rating?: number; // User rating 1-5
  }[];
  selectedProvider?: string; // Which provider user chose as best
  notes?: string;
}

// Batch Processing Job
export interface BatchProcessingJob {
  id: string;
  name: string;
  status: 'pending' | 'processing' | 'completed' | 'failed';
  createdAt: string;
  completedAt?: string;
  items: {
    cvId: string;
    jobDescription: string;
    status: 'pending' | 'processing' | 'completed' | 'failed';
    result?: any;
    error?: string;
  }[];
  progress: {
    total: number;
    completed: number;
    failed: number;
  };
}<|MERGE_RESOLUTION|>--- conflicted
+++ resolved
@@ -8,12 +8,6 @@
   APPLICATIONS: 'applications',
   SAVED_PROMPTS: 'savedPrompts',
   CV_PROFILES: 'cvProfiles',
-<<<<<<< HEAD
-  API_USAGE_STATS: 'apiUsageStats',
-  CUSTOM_PROMPTS: 'customPrompts',
-  AB_TEST_RESULTS: 'abTestResults',
-=======
->>>>>>> e522ff19
 } as const;
 
 export type StorageKey = (typeof STORAGE_KEYS)[keyof typeof STORAGE_KEYS];
@@ -26,9 +20,6 @@
   [STORAGE_KEYS.APPLICATIONS]?: JobApplication[];
   [STORAGE_KEYS.SAVED_PROMPTS]?: import('../types').SavedPrompt[];
   [STORAGE_KEYS.CV_PROFILES]?: import('../types').CVProfile[];
-  [STORAGE_KEYS.API_USAGE_STATS]?: APIUsageStats[];
-  [STORAGE_KEYS.CUSTOM_PROMPTS]?: CustomPromptTemplate[];
-  [STORAGE_KEYS.AB_TEST_RESULTS]?: ABTestResult[];
 }
 
 export interface AppSettings {
@@ -36,42 +27,15 @@
   theme: 'light' | 'dark';
   autoSave: boolean;
   defaultTemplate: string;
-  aiProvider: 'openai' | 'gemini' | 'claude' | 'azure-openai' | 'ollama';
+  aiProvider: 'openai' | 'gemini' | 'claude';
   aiModel?: string; // Optional model selection for the provider
   aiTemperature?: number; // Temperature setting for AI responses (0-1)
-  azureEndpoint?: string; // Azure OpenAI endpoint
-  azureDeployment?: string; // Azure OpenAI deployment name
-  ollamaEndpoint?: string; // Ollama endpoint (default: http://localhost:11434)
 }
 
 export interface AIApiKeys {
   openai?: string;
   gemini?: string;
   claude?: string;
-  azureOpenai?: string;
-  ollama?: string; // Optional API key for secured Ollama instances
-}
-
-export interface ProviderUsageAnalytics {
-  id: string;
-  provider: 'openai' | 'gemini' | 'claude';
-  operation: 'optimizeCV' | 'generateCoverLetter';
-  timestamp: string;
-  success: boolean;
-  duration: number; // in milliseconds
-  errorMessage?: string;
-}
-
-export interface PerformanceMetrics {
-  id: string;
-  provider: 'openai' | 'gemini' | 'claude';
-  operation: 'optimizeCV' | 'generateCoverLetter';
-  timestamp: string;
-  duration: number; // in milliseconds
-  success: boolean;
-  errorMessage?: string;
-  tokensUsed?: number;
-  costEstimate?: number;
 }
 
 export interface JobApplication {
@@ -98,77 +62,4 @@
   };
 }
 
-export type StorageArea = 'sync' | 'local' | 'managed';
-
-// API Usage Statistics
-export interface APIUsageStats {
-  id: string;
-  provider: 'openai' | 'gemini' | 'claude' | 'azure-openai' | 'ollama';
-  model: string;
-  operation: 'optimize-cv' | 'generate-cover-letter' | 'batch-process' | 'ab-test';
-  timestamp: string;
-  tokensUsed: {
-    prompt: number;
-    completion: number;
-    total: number;
-  };
-  cost: number; // in USD
-  duration: number; // in milliseconds
-  success: boolean;
-  errorMessage?: string;
-}
-
-// Custom Prompt Templates
-export interface CustomPromptTemplate {
-  id: string;
-  name: string;
-  description: string;
-  category: 'cv-optimization' | 'cover-letter' | 'general';
-  systemPrompt: string;
-  userPromptTemplate: string;
-  variables: string[]; // Variables that can be replaced (e.g., {{jobDescription}}, {{cvData}})
-  createdAt: string;
-  updatedAt: string;
-  usageCount: number;
-}
-
-// A/B Testing Results
-export interface ABTestResult {
-  id: string;
-  testName: string;
-  cvData: any; // Reference to CV data
-  jobDescription: string;
-  timestamp: string;
-  providers: {
-    provider: string;
-    model: string;
-    result: string;
-    tokensUsed: number;
-    cost: number;
-    duration: number;
-    rating?: number; // User rating 1-5
-  }[];
-  selectedProvider?: string; // Which provider user chose as best
-  notes?: string;
-}
-
-// Batch Processing Job
-export interface BatchProcessingJob {
-  id: string;
-  name: string;
-  status: 'pending' | 'processing' | 'completed' | 'failed';
-  createdAt: string;
-  completedAt?: string;
-  items: {
-    cvId: string;
-    jobDescription: string;
-    status: 'pending' | 'processing' | 'completed' | 'failed';
-    result?: any;
-    error?: string;
-  }[];
-  progress: {
-    total: number;
-    completed: number;
-    failed: number;
-  };
-}+export type StorageArea = 'sync' | 'local' | 'managed';