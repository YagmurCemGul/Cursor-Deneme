--- conflicted
+++ resolved
@@ -4,8 +4,4 @@
 import { degreeOptions } from './degreesI18n';
 
 // Export English degree names for backward compatibility
-<<<<<<< HEAD
-export const degrees: string[] = degreeOptions.map((option) => option.en);
-=======
-export const degrees: string[] = degreeOptions.map(option => option.en);
->>>>>>> c0216c7f
+export const degrees: string[] = degreeOptions.map(option => option.en);