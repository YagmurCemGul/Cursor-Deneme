--- conflicted
+++ resolved
@@ -20,8 +20,6 @@
     columnLayout: 'single' | 'two-column';
   };
   features: string[];
-  industry?: string[];
-  tags?: string[];
 }
 
 export const defaultCVTemplates: CVTemplateStyle[] = [
@@ -47,11 +45,6 @@
       columnLayout: 'single',
     },
     features: ['ATS-Optimized', 'Clean Layout', 'Professional Typography', 'Easy to Read'],
-<<<<<<< HEAD
-    industry: ['Finance', 'Healthcare', 'Education', 'Government', 'Corporate'],
-    tags: ['traditional', 'ats-friendly', 'professional'],
-=======
->>>>>>> e522ff19
   },
   {
     id: 'modern',
@@ -75,11 +68,6 @@
       columnLayout: 'single',
     },
     features: ['Modern Design', 'Left-Aligned Header', 'Generous Spacing', 'Tech-Friendly'],
-<<<<<<< HEAD
-    industry: ['Technology', 'Software', 'IT', 'Digital Marketing', 'Startups'],
-    tags: ['modern', 'minimalist', 'tech'],
-=======
->>>>>>> e522ff19
   },
   {
     id: 'executive',
@@ -103,11 +91,6 @@
       columnLayout: 'single',
     },
     features: ['Executive Style', 'Serif Headings', 'Bold Sections', 'Leadership Focus'],
-<<<<<<< HEAD
-    industry: ['Executive', 'C-Level', 'Management', 'Consulting', 'Finance'],
-    tags: ['executive', 'leadership', 'premium'],
-=======
->>>>>>> e522ff19
   },
   {
     id: 'creative',
@@ -131,11 +114,6 @@
       columnLayout: 'two-column',
     },
     features: ['Creative Layout', 'Two-Column Design', 'Colorful Accents', 'Portfolio Ready'],
-<<<<<<< HEAD
-    industry: ['Design', 'Creative Arts', 'Marketing', 'Media', 'Advertising'],
-    tags: ['creative', 'portfolio', 'colorful'],
-=======
->>>>>>> e522ff19
   },
   {
     id: 'compact',
@@ -159,11 +137,6 @@
       columnLayout: 'single',
     },
     features: ['Space Efficient', 'Tight Spacing', 'More Content', 'Single Page Focus'],
-<<<<<<< HEAD
-    industry: ['Engineering', 'Research', 'Science', 'Technical', 'Academic'],
-    tags: ['compact', 'efficient', 'technical'],
-=======
->>>>>>> e522ff19
   },
   {
     id: 'academic',
@@ -187,11 +160,6 @@
       columnLayout: 'single',
     },
     features: ['Academic Format', 'Publication Ready', 'Traditional Style', 'Research Focused'],
-<<<<<<< HEAD
-    industry: ['Academia', 'Research', 'Education', 'Science', 'Publishing'],
-    tags: ['academic', 'research', 'scholarly'],
-=======
->>>>>>> e522ff19
   },
   {
     id: 'tech',
@@ -215,11 +183,6 @@
       columnLayout: 'single',
     },
     features: ['Developer Focused', 'GitHub Style', 'Monospace Headings', 'Project Emphasis'],
-<<<<<<< HEAD
-    industry: ['Software Development', 'Technology', 'Web Development', 'DevOps', 'IT'],
-    tags: ['developer', 'tech', 'github'],
-=======
->>>>>>> e522ff19
   },
   {
     id: 'startup',
@@ -232,7 +195,6 @@
       text: '#292524',
       background: '#ffffff',
       accent: '#06b6d4',
-<<<<<<< HEAD
     },
     fonts: {
       heading: 'Arial, sans-serif',
@@ -244,327 +206,6 @@
       columnLayout: 'single',
     },
     features: ['Dynamic Layout', 'Startup Culture', 'Bold Colors', 'Action Oriented'],
-    industry: ['Startups', 'Entrepreneurship', 'Innovation', 'Technology', 'Venture'],
-    tags: ['startup', 'dynamic', 'innovative'],
-  },
-  // New Industry-Specific Templates
-  {
-    id: 'healthcare',
-    name: 'Healthcare Professional',
-    description: 'Clean, trustworthy design for medical and healthcare professionals',
-    preview: '🏥',
-    colors: {
-      primary: '#0369a1',
-      secondary: '#0284c7',
-      text: '#1e293b',
-      background: '#ffffff',
-      accent: '#0ea5e9',
-    },
-    fonts: {
-      heading: 'Arial, sans-serif',
-      body: 'Arial, sans-serif',
-    },
-    layout: {
-      headerAlign: 'center',
-      sectionSpacing: 16,
-      columnLayout: 'single',
-    },
-    features: ['Medical Format', 'Certification Focus', 'Clean Layout', 'Professional Trust'],
-    industry: ['Healthcare', 'Medical', 'Nursing', 'Pharmacy', 'Clinical'],
-    tags: ['healthcare', 'medical', 'clinical'],
-  },
-  {
-    id: 'legal',
-    name: 'Legal Professional',
-    description: 'Formal, authoritative design for legal professionals',
-    preview: '⚖️',
-    colors: {
-      primary: '#18181b',
-      secondary: '#27272a',
-      text: '#3f3f46',
-      background: '#ffffff',
-      accent: '#71717a',
-    },
-    fonts: {
-      heading: 'Times New Roman, serif',
-      body: 'Times New Roman, serif',
-    },
-    layout: {
-      headerAlign: 'center',
-      sectionSpacing: 16,
-      columnLayout: 'single',
-    },
-    features: ['Legal Format', 'Authoritative Style', 'Traditional Typography', 'Bar-Friendly'],
-    industry: ['Legal', 'Law', 'Attorney', 'Paralegal', 'Compliance'],
-    tags: ['legal', 'law', 'formal'],
-  },
-  {
-    id: 'sales',
-    name: 'Sales Professional',
-    description: 'Results-focused design highlighting achievements and metrics',
-    preview: '📊',
-    colors: {
-      primary: '#047857',
-      secondary: '#059669',
-      text: '#1f2937',
-      background: '#ffffff',
-      accent: '#10b981',
-=======
->>>>>>> e522ff19
-    },
-    fonts: {
-      heading: 'Arial, sans-serif',
-      body: 'Arial, sans-serif',
-<<<<<<< HEAD
-    },
-    layout: {
-      headerAlign: 'left',
-      sectionSpacing: 18,
-      columnLayout: 'single',
-    },
-    features: ['Results Oriented', 'Metrics Emphasis', 'Achievement Focus', 'Dynamic Layout'],
-    industry: ['Sales', 'Business Development', 'Account Management', 'Revenue', 'Commerce'],
-    tags: ['sales', 'results', 'metrics'],
-  },
-  {
-    id: 'education',
-    name: 'Education Professional',
-    description: 'Warm, approachable design for teachers and educators',
-    preview: '📚',
-    colors: {
-      primary: '#7c2d12',
-      secondary: '#9a3412',
-      text: '#292524',
-      background: '#ffffff',
-      accent: '#ea580c',
-    },
-    fonts: {
-      heading: 'Georgia, serif',
-      body: 'Arial, sans-serif',
-    },
-    layout: {
-      headerAlign: 'center',
-      sectionSpacing: 16,
-      columnLayout: 'single',
-    },
-    features: ['Education Format', 'Curriculum Focus', 'Warm Design', 'Teaching Emphasis'],
-    industry: ['Education', 'Teaching', 'Training', 'Curriculum', 'Instruction'],
-    tags: ['education', 'teaching', 'academic'],
-  },
-  {
-    id: 'finance',
-    name: 'Finance Professional',
-    description: 'Conservative and trustworthy design for banking and finance roles',
-    preview: '💼',
-    colors: {
-      primary: '#1e3a5f',
-      secondary: '#2c5282',
-      text: '#2d3748',
-      background: '#ffffff',
-      accent: '#2b6cb0',
-    },
-    fonts: {
-      heading: 'Georgia, serif',
-      body: 'Times New Roman, serif',
-    },
-    layout: {
-      headerAlign: 'center',
-      sectionSpacing: 16,
-      columnLayout: 'single',
-    },
-    features: ['Conservative Design', 'Trust Building', 'Finance Focused', 'Professional Tone'],
-  },
-  {
-    id: 'marketing',
-    name: 'Marketing Maven',
-    description: 'Vibrant and creative design for marketing and brand professionals',
-    preview: '📣',
-    colors: {
-      primary: '#d53f8c',
-      secondary: '#ed64a6',
-      text: '#2d3748',
-      background: '#ffffff',
-      accent: '#38b2ac',
-    },
-    fonts: {
-      heading: 'Helvetica, sans-serif',
-      body: 'Arial, sans-serif',
-=======
->>>>>>> e522ff19
-    },
-    layout: {
-      headerAlign: 'left',
-      sectionSpacing: 20,
-<<<<<<< HEAD
-      columnLayout: 'two-column',
-    },
-    features: ['Creative Layout', 'Brand Focused', 'Marketing Metrics', 'Campaign Highlights'],
-  },
-  {
-    id: 'healthcare',
-    name: 'Healthcare Professional',
-    description: 'Clean and caring design for medical and healthcare roles',
-    preview: '⚕️',
-    colors: {
-      primary: '#2f855a',
-      secondary: '#38a169',
-      text: '#2d3748',
-      background: '#ffffff',
-      accent: '#48bb78',
-    },
-    fonts: {
-      heading: 'Arial, sans-serif',
-      body: 'Arial, sans-serif',
-    },
-    layout: {
-      headerAlign: 'center',
-      sectionSpacing: 18,
-      columnLayout: 'single',
-    },
-    features: ['Professional Medical', 'Care Focused', 'Certification Ready', 'Patient-Centric'],
-  },
-  {
-    id: 'legal',
-    name: 'Legal Professional',
-    description: 'Formal and authoritative design for legal and compliance roles',
-    preview: '⚖️',
-    colors: {
-      primary: '#1a202c',
-      secondary: '#2d3748',
-      text: '#1a202c',
-      background: '#ffffff',
-      accent: '#744210',
-    },
-    fonts: {
-      heading: 'Times New Roman, serif',
-      body: 'Times New Roman, serif',
-    },
-    layout: {
-      headerAlign: 'center',
-      sectionSpacing: 16,
-      columnLayout: 'single',
-    },
-    features: ['Formal Layout', 'Legal Standard', 'Detail Oriented', 'Compliance Ready'],
-  },
-  {
-    id: 'education',
-    name: 'Education & Teaching',
-    description: 'Friendly and professional design for educators and trainers',
-    preview: '📚',
-    colors: {
-      primary: '#4c51bf',
-      secondary: '#5a67d8',
-      text: '#2d3748',
-      background: '#ffffff',
-      accent: '#ed8936',
-    },
-    fonts: {
-      heading: 'Helvetica, sans-serif',
-      body: 'Arial, sans-serif',
-    },
-    layout: {
-      headerAlign: 'center',
-      sectionSpacing: 18,
-      columnLayout: 'single',
-    },
-    features: ['Educational Focus', 'Teaching Experience', 'Curriculum Ready', 'Student Centered'],
-  },
-  {
-    id: 'engineering',
-    name: 'Engineering Expert',
-    description: 'Technical and precise design for engineers and technical roles',
-    preview: '⚙️',
-    colors: {
-      primary: '#2c5282',
-      secondary: '#2b6cb0',
-      text: '#2d3748',
-      background: '#ffffff',
-      accent: '#4299e1',
-    },
-    fonts: {
-      heading: 'Calibri, sans-serif',
-      body: 'Calibri, sans-serif',
-    },
-    layout: {
-      headerAlign: 'left',
-      sectionSpacing: 16,
-      columnLayout: 'single',
-    },
-    features: ['Technical Focus', 'Project Emphasis', 'Engineering Standards', 'Detail Oriented'],
-  },
-  {
-    id: 'sales',
-    name: 'Sales Champion',
-    description: 'Results-driven design for sales and business development roles',
-    preview: '📈',
-    colors: {
-      primary: '#c05621',
-      secondary: '#dd6b20',
-      text: '#2d3748',
-      background: '#ffffff',
-      accent: '#38b2ac',
-    },
-    fonts: {
-      heading: 'Arial, sans-serif',
-      body: 'Arial, sans-serif',
-    },
-    layout: {
-      headerAlign: 'left',
-      sectionSpacing: 18,
-      columnLayout: 'single',
-    },
-    features: ['Results Focused', 'Metrics Driven', 'Achievement Highlights', 'Revenue Growth'],
-  },
-  {
-    id: 'consulting',
-    name: 'Management Consulting',
-    description: 'Strategic and polished design for consulting professionals',
-    preview: '🎯',
-    colors: {
-      primary: '#2c5282',
-      secondary: '#2b6cb0',
-      text: '#2d3748',
-      background: '#ffffff',
-      accent: '#805ad5',
-    },
-    fonts: {
-      heading: 'Arial, sans-serif',
-      body: 'Arial, sans-serif',
-    },
-    layout: {
-      headerAlign: 'center',
-      sectionSpacing: 18,
-      columnLayout: 'single',
-    },
-    features: ['Strategic Focus', 'Case Studies', 'Impact Driven', 'Client Success'],
-  },
-  {
-    id: 'data-science',
-    name: 'Data Science & Analytics',
-    description: 'Data-focused design for data scientists and analysts',
-    preview: '📊',
-    colors: {
-      primary: '#2d3748',
-      secondary: '#4a5568',
-      text: '#1a202c',
-      background: '#ffffff',
-      accent: '#00b4d8',
-    },
-    fonts: {
-      heading: 'Consolas, monospace',
-      body: 'Arial, sans-serif',
-    },
-    layout: {
-      headerAlign: 'left',
-      sectionSpacing: 18,
-      columnLayout: 'single',
-    },
-    features: ['Data Focused', 'Analytics Emphasis', 'Model Highlights', 'Python/R Skills'],
-=======
-      columnLayout: 'single',
-    },
-    features: ['Dynamic Layout', 'Startup Culture', 'Bold Colors', 'Action Oriented'],
->>>>>>> e522ff19
   },
 ];
 
