--- conflicted
+++ resolved
@@ -2,10 +2,6 @@
 import { Project } from '../types';
 import { t, Lang } from '../i18n';
 import { RichTextEditor } from './RichTextEditor';
-<<<<<<< HEAD
-import { LocationSelector } from './LocationSelector';
-=======
->>>>>>> b595bb97
 
 interface ProjectsFormProps {
   projects: Project[];
@@ -23,10 +19,7 @@
       startDate: '',
       endDate: '',
       currentlyWorking: false,
-      associatedWith: '',
-      country: '',
-      city: '',
-      location: ''
+      associatedWith: ''
     };
     onChange([...projects, newProject]);
   };
@@ -157,20 +150,6 @@
                   placeholder={t(language, 'projects.associatedPlaceholder')}
                 />
               </div>
-
-              <LocationSelector
-                country={proj.country || ''}
-                city={proj.city || ''}
-                onCountryChange={(country) => {
-                  handleUpdate(proj.id, 'country', country);
-                  handleUpdate(proj.id, 'location', country && proj.city ? `${proj.city}, ${country}` : country || '');
-                }}
-                onCityChange={(city) => {
-                  handleUpdate(proj.id, 'city', city);
-                  handleUpdate(proj.id, 'location', proj.country && city ? `${city}, ${proj.country}` : proj.country || '');
-                }}
-                language={language}
-              />
               
               <div className="form-group">
                 <label className="form-label">{t(language, 'projects.skills')}</label>
