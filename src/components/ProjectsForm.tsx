import React from 'react';
import { Project } from '../types';
import { t, Lang } from '../i18n';
import { RichTextEditor } from './RichTextEditor';

interface ProjectsFormProps {
  projects: Project[];
  onChange: (projects: Project[]) => void;
  language: Lang;
}

export const ProjectsForm: React.FC<ProjectsFormProps> = ({ projects, onChange, language }) => {
  const handleAdd = () => {
    const newProject: Project = {
      id: Date.now().toString(),
      name: '',
      description: '',
      skills: [],
      startDate: '',
      endDate: '',
      currentlyWorking: false,
<<<<<<< HEAD
      associatedWith: ''
=======
      associatedWith: '',
      country: '',
      city: '',
      location: '',
>>>>>>> e522ff19
    };
    onChange([...projects, newProject]);
  };

  const handleUpdate = (id: string, field: keyof Project, value: string | string[] | boolean) => {
    onChange(projects.map((proj) => (proj.id === id ? { ...proj, [field]: value } : proj)));
  };

  const handleRemove = (id: string) => {
    onChange(projects.filter((proj) => proj.id !== id));
  };

  const handleAddSkill = (id: string, skill: string) => {
    if (!skill.trim()) return;
    const project = projects.find((p) => p.id === id);
    if (project && !project.skills.includes(skill.trim())) {
      handleUpdate(id, 'skills', [...project.skills, skill.trim()]);
    }
  };

  const handleRemoveSkill = (id: string, skillToRemove: string) => {
    const project = projects.find((p) => p.id === id);
    if (project) {
      handleUpdate(
        id,
        'skills',
        project.skills.filter((s) => s !== skillToRemove)
      );
    }
  };

  return (
    <div className="section">
      <h2 className="section-title">
        🚀 {t(language, 'projects.section')}
        <button className="btn btn-primary btn-icon" onClick={handleAdd}>
          + {t(language, 'projects.add')}
        </button>
      </h2>

      {projects.length === 0 ? (
        <div className="empty-state">
          <div className="empty-state-icon">🚀</div>
          <div className="empty-state-text">{t(language, 'projects.emptyState')}</div>
        </div>
      ) : (
        <div className="card-list">
          {projects.map((proj, index) => (
            <div key={proj.id} className="experience-item">
              <div className="experience-item-header">
                <span style={{ fontWeight: 600, color: '#64748b' }}>
                  {t(language, 'projects.number')} #{index + 1}
                </span>
                <button className="btn btn-danger btn-icon" onClick={() => handleRemove(proj.id)}>
                  🗑️ {t(language, 'common.remove')}
                </button>
              </div>

              <div className="form-group">
                <label className="form-label">{t(language, 'projects.name')} *</label>
                <input
                  type="text"
                  className="form-input"
                  value={proj.name}
                  onChange={(e) => handleUpdate(proj.id, 'name', e.target.value)}
                  placeholder="E-Commerce Platform"
                />
              </div>

              <div className="form-group">
                <label className="form-label">{t(language, 'projects.description')}</label>
                <RichTextEditor
                  value={proj.description}
                  onChange={(value) => handleUpdate(proj.id, 'description', value)}
                  placeholder={t(language, 'projects.descriptionPlaceholder')}
                  language={language}
                  maxLength={2000}
                  showWordCount={true}
                  templateType="project"
                />
              </div>

              <div className="form-row">
<<<<<<< HEAD
                <div className="form-group">
                  <label className="form-label">{t(language, 'projects.start')}</label>
                  <input
                    type="month"
                    className="form-input"
                    value={proj.startDate}
                    onChange={(e) => handleUpdate(proj.id, 'startDate', e.target.value)}
                  />
                </div>
                
                <div className="form-group">
                  <label className="form-label">{t(language, 'projects.end')}</label>
                  <input
                    type="month"
                    className="form-input"
                    value={proj.endDate}
                    onChange={(e) => handleUpdate(proj.id, 'endDate', e.target.value)}
                    disabled={proj.currentlyWorking}
                  />
                </div>
              </div>
              
              <div className="form-group">
=======
                <DateInput
                  label={t(language, 'projects.start')}
                  value={proj.startDate}
                  onChange={(value) => handleUpdate(proj.id, 'startDate', value)}
                  language={language}
                />

                <DateInput
                  label={t(language, 'projects.end')}
                  value={proj.endDate}
                  onChange={(value) => handleUpdate(proj.id, 'endDate', value)}
                  disabled={proj.currentlyWorking}
                  language={language}
                  startDate={proj.startDate}
                />
              </div>

              <div className="form-group current-work-checkbox">
>>>>>>> e522ff19
                <div className="checkbox-item">
                  <input
                    type="checkbox"
                    id={`currently-working-${proj.id}`}
                    checked={proj.currentlyWorking}
                    onChange={(e) => handleUpdate(proj.id, 'currentlyWorking', e.target.checked)}
                  />
                  <label htmlFor={`currently-working-${proj.id}`}>
                    {t(language, 'projects.currently')}
                  </label>
                </div>
              </div>

              <div className="form-group">
                <label className="form-label">{t(language, 'projects.associated')}</label>
                <input
                  type="text"
                  className="form-input"
                  value={proj.associatedWith}
                  onChange={(e) => handleUpdate(proj.id, 'associatedWith', e.target.value)}
                  placeholder={t(language, 'projects.associatedPlaceholder')}
                />
              </div>
<<<<<<< HEAD
              
=======

              <LocationSelector
                country={proj.country || ''}
                city={proj.city || ''}
                onCountryChange={(country) => {
                  handleUpdate(proj.id, 'country', country);
                  handleUpdate(
                    proj.id,
                    'location',
                    country && proj.city ? `${proj.city}, ${country}` : country || ''
                  );
                }}
                onCityChange={(city) => {
                  handleUpdate(proj.id, 'city', city);
                  handleUpdate(
                    proj.id,
                    'location',
                    proj.country && city ? `${city}, ${proj.country}` : proj.country || ''
                  );
                }}
                language={language}
              />

>>>>>>> e522ff19
              <div className="form-group">
                <label className="form-label">{t(language, 'projects.skills')}</label>
                <div className="skills-input-container">
                  <input
                    type="text"
                    className="form-input"
                    placeholder={t(language, 'experience.skillsPlaceholder')}
                    onKeyPress={(e) => {
                      if (e.key === 'Enter') {
                        e.preventDefault();
                        handleAddSkill(proj.id, (e.target as HTMLInputElement).value);
                        (e.target as HTMLInputElement).value = '';
                      }
                    }}
                    onPaste={(e) => {
                      const text = e.clipboardData.getData('text');
                      if (text.includes(',') || text.includes(';') || text.includes('|')) {
                        e.preventDefault();
                        text
                          .split(/[,;|]/)
                          .map((s) => s.trim())
                          .filter(Boolean)
                          .forEach((s) => handleAddSkill(proj.id, s));
                        (e.target as HTMLInputElement).value = '';
                      }
                    }}
                    style={{ flex: 1 }}
                  />
                </div>
                {proj.skills.length > 0 && (
                  <div className="skills-tags">
                    {proj.skills.map((skill, idx) => (
                      <div key={idx} className="skill-tag">
                        {skill}
                        <span
                          className="skill-tag-remove"
                          onClick={() => handleRemoveSkill(proj.id, skill)}
                        >
                          ✕
                        </span>
                      </div>
                    ))}
                  </div>
                )}
              </div>
            </div>
          ))}
          {/* Add button at the bottom of all projects */}
          <div style={{ display: 'flex', justifyContent: 'flex-end', marginTop: '1rem' }}>
            <button className="btn btn-primary btn-icon" onClick={handleAdd}>
              + {t(language, 'projects.add')}
            </button>
          </div>
        </div>
      )}
    </div>
  );
};<|MERGE_RESOLUTION|>--- conflicted
+++ resolved
@@ -2,6 +2,8 @@
 import { Project } from '../types';
 import { t, Lang } from '../i18n';
 import { RichTextEditor } from './RichTextEditor';
+import { LocationSelector } from './LocationSelector';
+import { DateInput } from './DateInput';
 
 interface ProjectsFormProps {
   projects: Project[];
@@ -19,14 +21,10 @@
       startDate: '',
       endDate: '',
       currentlyWorking: false,
-<<<<<<< HEAD
-      associatedWith: ''
-=======
       associatedWith: '',
       country: '',
       city: '',
       location: '',
->>>>>>> e522ff19
     };
     onChange([...projects, newProject]);
   };
@@ -110,31 +108,6 @@
               </div>
 
               <div className="form-row">
-<<<<<<< HEAD
-                <div className="form-group">
-                  <label className="form-label">{t(language, 'projects.start')}</label>
-                  <input
-                    type="month"
-                    className="form-input"
-                    value={proj.startDate}
-                    onChange={(e) => handleUpdate(proj.id, 'startDate', e.target.value)}
-                  />
-                </div>
-                
-                <div className="form-group">
-                  <label className="form-label">{t(language, 'projects.end')}</label>
-                  <input
-                    type="month"
-                    className="form-input"
-                    value={proj.endDate}
-                    onChange={(e) => handleUpdate(proj.id, 'endDate', e.target.value)}
-                    disabled={proj.currentlyWorking}
-                  />
-                </div>
-              </div>
-              
-              <div className="form-group">
-=======
                 <DateInput
                   label={t(language, 'projects.start')}
                   value={proj.startDate}
@@ -153,13 +126,17 @@
               </div>
 
               <div className="form-group current-work-checkbox">
->>>>>>> e522ff19
                 <div className="checkbox-item">
                   <input
                     type="checkbox"
                     id={`currently-working-${proj.id}`}
                     checked={proj.currentlyWorking}
-                    onChange={(e) => handleUpdate(proj.id, 'currentlyWorking', e.target.checked)}
+                    onChange={(e) => {
+                      handleUpdate(proj.id, 'currentlyWorking', e.target.checked);
+                      if (e.target.checked) {
+                        handleUpdate(proj.id, 'endDate', '');
+                      }
+                    }}
                   />
                   <label htmlFor={`currently-working-${proj.id}`}>
                     {t(language, 'projects.currently')}
@@ -177,9 +154,6 @@
                   placeholder={t(language, 'projects.associatedPlaceholder')}
                 />
               </div>
-<<<<<<< HEAD
-              
-=======
 
               <LocationSelector
                 country={proj.country || ''}
@@ -203,7 +177,6 @@
                 language={language}
               />
 
->>>>>>> e522ff19
               <div className="form-group">
                 <label className="form-label">{t(language, 'projects.skills')}</label>
                 <div className="skills-input-container">
