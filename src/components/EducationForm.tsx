--- conflicted
+++ resolved
@@ -3,10 +3,6 @@
 import { degrees } from '../data/degrees';
 import { t, Lang } from '../i18n';
 import { RichTextEditor } from './RichTextEditor';
-<<<<<<< HEAD
-import { LocationSelector } from './LocationSelector';
-=======
->>>>>>> b595bb97
 
 interface EducationFormProps {
   education: Education[];
@@ -27,10 +23,7 @@
       grade: '',
       activities: '',
       description: '',
-      skills: [],
-      country: '',
-      city: '',
-      location: ''
+      skills: []
     };
     onChange([...education, newEducation]);
   };
@@ -163,20 +156,6 @@
                 </div>
               </div>
               
-              <LocationSelector
-                country={edu.country || ''}
-                city={edu.city || ''}
-                onCountryChange={(country) => {
-                  handleUpdate(edu.id, 'country', country);
-                  handleUpdate(edu.id, 'location', country && edu.city ? `${edu.city}, ${country}` : country || '');
-                }}
-                onCityChange={(city) => {
-                  handleUpdate(edu.id, 'city', city);
-                  handleUpdate(edu.id, 'location', edu.country && city ? `${city}, ${edu.country}` : edu.country || '');
-                }}
-                language={language}
-              />
-              
               <div className="form-row">
                 <div className="form-group">
                   <label className="form-label">{t(language, 'education.gradeLabel')}</label>
