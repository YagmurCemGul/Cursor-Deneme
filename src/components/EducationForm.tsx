--- conflicted
+++ resolved
@@ -1,14 +1,10 @@
 import React from 'react';
 import { Education } from '../types';
-<<<<<<< HEAD
-=======
 import { getDegrees } from '../data/degreesI18n';
->>>>>>> c0216c7f
 import { t, Lang } from '../i18n';
 import { RichTextEditor } from './RichTextEditor';
 import { LocationSelector } from './LocationSelector';
 import { DateInput } from './DateInput';
-import { DegreeSelector } from './DegreeSelector';
 
 interface EducationFormProps {
   education: Education[];
@@ -17,12 +13,8 @@
 }
 
 export const EducationForm: React.FC<EducationFormProps> = ({ education, onChange, language }) => {
-<<<<<<< HEAD
-
-=======
   const degrees = getDegrees(language);
   
->>>>>>> c0216c7f
   const handleAdd = () => {
     const newEducation: Education = {
       id: Date.now().toString(),
@@ -38,35 +30,33 @@
       skills: [],
       country: '',
       city: '',
-      location: '',
+      location: ''
     };
     onChange([...education, newEducation]);
   };
 
   const handleUpdate = (id: string, field: keyof Education, value: string | string[] | boolean) => {
-    onChange(education.map((edu) => (edu.id === id ? { ...edu, [field]: value } : edu)));
+    onChange(education.map(edu => 
+      edu.id === id ? { ...edu, [field]: value } : edu
+    ));
   };
 
   const handleRemove = (id: string) => {
-    onChange(education.filter((edu) => edu.id !== id));
+    onChange(education.filter(edu => edu.id !== id));
   };
 
   const handleAddSkill = (id: string, skill: string) => {
     if (!skill.trim()) return;
-    const edu = education.find((e) => e.id === id);
+    const edu = education.find(e => e.id === id);
     if (edu && !edu.skills.includes(skill.trim())) {
       handleUpdate(id, 'skills', [...edu.skills, skill.trim()]);
     }
   };
 
   const handleRemoveSkill = (id: string, skillToRemove: string) => {
-    const edu = education.find((e) => e.id === id);
+    const edu = education.find(e => e.id === id);
     if (edu) {
-      handleUpdate(
-        id,
-        'skills',
-        edu.skills.filter((s) => s !== skillToRemove)
-      );
+      handleUpdate(id, 'skills', edu.skills.filter(s => s !== skillToRemove));
     }
   };
 
@@ -78,7 +68,7 @@
           + {t(language, 'education.add')}
         </button>
       </h2>
-
+      
       {education.length === 0 ? (
         <div className="empty-state">
           <div className="empty-state-icon">🎓</div>
@@ -92,11 +82,14 @@
                 <span style={{ fontWeight: 600, color: '#64748b' }}>
                   {t(language, 'education.number')} #{index + 1}
                 </span>
-                <button className="btn btn-danger btn-icon" onClick={() => handleRemove(edu.id)}>
+                <button 
+                  className="btn btn-danger btn-icon"
+                  onClick={() => handleRemove(edu.id)}
+                >
                   🗑️ {t(language, 'common.remove')}
                 </button>
               </div>
-
+              
               <div className="form-group">
                 <label className="form-label">{t(language, 'education.school')} *</label>
                 <input
@@ -107,8 +100,22 @@
                   placeholder="University of Technology"
                 />
               </div>
-
+              
               <div className="form-row">
+                <div className="form-group">
+                  <label className="form-label">{t(language, 'education.degree')} *</label>
+                  <select
+                    className="form-select"
+                    value={edu.degree}
+                    onChange={(e) => handleUpdate(edu.id, 'degree', e.target.value)}
+                  >
+                    <option value="">{t(language, 'education.selectDegree')}</option>
+                    {degrees.map((d) => (
+                      <option key={d} value={d}>{d}</option>
+                    ))}
+                  </select>
+                </div>
+                
                 <div className="form-group">
                   <label className="form-label">{t(language, 'education.field')} *</label>
                   <input
@@ -120,18 +127,7 @@
                   />
                 </div>
               </div>
-
-              <div className="form-group">
-                <label className="form-label">{t(language, 'education.degree')} *</label>
-                <DegreeSelector
-                  value={edu.degree}
-                  onChange={(value) => handleUpdate(edu.id, 'degree', value)}
-                  language={language}
-                  fieldOfStudy={edu.fieldOfStudy}
-                  placeholder={t(language, 'education.selectDegree')}
-                />
-              </div>
-
+              
               <div className="form-row">
                 <DateInput
                   label={t(language, 'education.start')}
@@ -139,12 +135,12 @@
                   onChange={(value) => handleUpdate(edu.id, 'startDate', value)}
                   language={language}
                 />
-
+                
                 <DateInput
                   label={t(language, 'education.end')}
                   value={edu.endDate}
                   onChange={(value) => handleUpdate(edu.id, 'endDate', value)}
-                  disabled={!!edu.currentlyStudying}
+                  disabled={edu.currentlyStudying}
                   language={language}
                   startDate={edu.startDate}
                 />
@@ -163,34 +159,24 @@
                       }
                     }}
                   />
-                  <label htmlFor={`current-${edu.id}`}>
-                    {t(language, 'education.currentlyStudying')}
-                  </label>
-                </div>
-              </div>
-
+                  <label htmlFor={`current-${edu.id}`}>{t(language, 'education.currentlyStudying')}</label>
+                </div>
+              </div>
+              
               <LocationSelector
                 country={edu.country || ''}
                 city={edu.city || ''}
                 onCountryChange={(country) => {
                   handleUpdate(edu.id, 'country', country);
-                  handleUpdate(
-                    edu.id,
-                    'location',
-                    country && edu.city ? `${edu.city}, ${country}` : country || ''
-                  );
+                  handleUpdate(edu.id, 'location', country && edu.city ? `${edu.city}, ${country}` : country || '');
                 }}
                 onCityChange={(city) => {
                   handleUpdate(edu.id, 'city', city);
-                  handleUpdate(
-                    edu.id,
-                    'location',
-                    edu.country && city ? `${city}, ${edu.country}` : edu.country || ''
-                  );
+                  handleUpdate(edu.id, 'location', edu.country && city ? `${city}, ${edu.country}` : edu.country || '');
                 }}
                 language={language}
               />
-
+              
               <div className="form-row">
                 <div className="form-group">
                   <label className="form-label">{t(language, 'education.gradeLabel')}</label>
@@ -202,7 +188,7 @@
                     placeholder="3.8 / 4.0"
                   />
                 </div>
-
+                
                 <div className="form-group">
                   <label className="form-label">{t(language, 'education.activitiesLabel')}</label>
                   <input
@@ -214,7 +200,7 @@
                   />
                 </div>
               </div>
-
+              
               <div className="form-group">
                 <label className="form-label">{t(language, 'education.description')}</label>
                 <RichTextEditor
@@ -227,7 +213,7 @@
                   templateType="education"
                 />
               </div>
-
+              
               <div className="form-group">
                 <label className="form-label">{t(language, 'education.skills')}</label>
                 <div className="skills-input-container">
@@ -246,11 +232,7 @@
                       const text = e.clipboardData.getData('text');
                       if (text.includes(',') || text.includes(';') || text.includes('|')) {
                         e.preventDefault();
-                        text
-                          .split(/[,;|]/)
-                          .map((s) => s.trim())
-                          .filter(Boolean)
-                          .forEach((s) => handleAddSkill(edu.id, s));
+                        text.split(/[,;|]/).map(s => s.trim()).filter(Boolean).forEach(s => handleAddSkill(edu.id, s));
                         (e.target as HTMLInputElement).value = '';
                       }
                     }}
@@ -262,7 +244,7 @@
                     {edu.skills.map((skill, idx) => (
                       <div key={idx} className="skill-tag">
                         {skill}
-                        <span
+                        <span 
                           className="skill-tag-remove"
                           onClick={() => handleRemoveSkill(edu.id, skill)}
                         >
@@ -277,9 +259,7 @@
           ))}
           {/* Add button at the bottom of all education */}
           <div style={{ display: 'flex', justifyContent: 'flex-end', marginTop: '1rem' }}>
-            <button className="btn btn-primary btn-icon" onClick={handleAdd}>
-              + {t(language, 'education.add')}
-            </button>
+            <button className="btn btn-primary btn-icon" onClick={handleAdd}>+ {t(language, 'education.add')}</button>
           </div>
         </div>
       )}
