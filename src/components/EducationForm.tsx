import React from 'react';
import { Education } from '../types';
import { degrees } from '../data/degrees';
import { t, Lang } from '../i18n';
import { RichTextEditor } from './RichTextEditor';

interface EducationFormProps {
  education: Education[];
  onChange: (education: Education[]) => void;
  language: Lang;
}

export const EducationForm: React.FC<EducationFormProps> = ({ education, onChange, language }) => {
<<<<<<< HEAD
=======
  const degrees = getDegrees(language);

>>>>>>> e522ff19
  const handleAdd = () => {
    const newEducation: Education = {
      id: Date.now().toString(),
      school: '',
      degree: '',
      fieldOfStudy: '',
      startDate: '',
      endDate: '',
      currentlyStudying: false,
      grade: '',
      activities: '',
      description: '',
<<<<<<< HEAD
      skills: []
=======
      skills: [],
      country: '',
      city: '',
      location: '',
>>>>>>> e522ff19
    };
    onChange([...education, newEducation]);
  };

  const handleUpdate = (id: string, field: keyof Education, value: string | string[] | boolean) => {
    onChange(education.map((edu) => (edu.id === id ? { ...edu, [field]: value } : edu)));
  };

  const handleRemove = (id: string) => {
    onChange(education.filter((edu) => edu.id !== id));
  };

  const handleAddSkill = (id: string, skill: string) => {
    if (!skill.trim()) return;
    const edu = education.find((e) => e.id === id);
    if (edu && !edu.skills.includes(skill.trim())) {
      handleUpdate(id, 'skills', [...edu.skills, skill.trim()]);
    }
  };

  const handleRemoveSkill = (id: string, skillToRemove: string) => {
    const edu = education.find((e) => e.id === id);
    if (edu) {
      handleUpdate(
        id,
        'skills',
        edu.skills.filter((s) => s !== skillToRemove)
      );
    }
  };

  return (
    <div className="section">
      <h2 className="section-title">
        🎓 {t(language, 'education.section')}
        <button className="btn btn-primary btn-icon" onClick={handleAdd}>
          + {t(language, 'education.add')}
        </button>
      </h2>

      {education.length === 0 ? (
        <div className="empty-state">
          <div className="empty-state-icon">🎓</div>
          <div className="empty-state-text">{t(language, 'education.emptyState')}</div>
        </div>
      ) : (
        <div className="card-list">
          {education.map((edu, index) => (
            <div key={edu.id} className="experience-item">
              <div className="experience-item-header">
                <span style={{ fontWeight: 600, color: '#64748b' }}>
                  {t(language, 'education.number')} #{index + 1}
                </span>
                <button className="btn btn-danger btn-icon" onClick={() => handleRemove(edu.id)}>
                  🗑️ {t(language, 'common.remove')}
                </button>
              </div>

              <div className="form-group">
                <label className="form-label">{t(language, 'education.school')} *</label>
                <input
                  type="text"
                  className="form-input"
                  value={edu.school}
                  onChange={(e) => handleUpdate(edu.id, 'school', e.target.value)}
                  placeholder="University of Technology"
                />
              </div>

              <div className="form-row">
                <div className="form-group">
                  <label className="form-label">{t(language, 'education.degree')} *</label>
                  <select
                    className="form-select"
                    value={edu.degree}
                    onChange={(e) => handleUpdate(edu.id, 'degree', e.target.value)}
                  >
                    <option value="">{t(language, 'education.selectDegree')}</option>
                    {degrees.map((d) => (
                      <option key={d} value={d}>
                        {d}
                      </option>
                    ))}
                  </select>
                </div>

                <div className="form-group">
                  <label className="form-label">{t(language, 'education.field')} *</label>
                  <input
                    type="text"
                    className="form-input"
                    value={edu.fieldOfStudy}
                    onChange={(e) => handleUpdate(edu.id, 'fieldOfStudy', e.target.value)}
                    placeholder="Computer Science"
                  />
                </div>
              </div>

              <div className="form-row">
<<<<<<< HEAD
                <div className="form-group">
                  <label className="form-label">{t(language, 'education.start')}</label>
                  <input
                    type="month"
                    className="form-input"
                    value={edu.startDate}
                    onChange={(e) => handleUpdate(edu.id, 'startDate', e.target.value)}
                  />
                </div>
                
                <div className="form-group">
                  <label className="form-label">{t(language, 'education.end')}</label>
                  <input
                    type="month"
                    className="form-input"
                    value={edu.endDate}
                    onChange={(e) => handleUpdate(edu.id, 'endDate', e.target.value)}
                    disabled={edu.currentlyStudying}
                  />
                </div>
=======
                <DateInput
                  label={t(language, 'education.start')}
                  value={edu.startDate}
                  onChange={(value) => handleUpdate(edu.id, 'startDate', value)}
                  language={language}
                />

                <DateInput
                  label={t(language, 'education.end')}
                  value={edu.endDate}
                  onChange={(value) => handleUpdate(edu.id, 'endDate', value)}
                  disabled={!!edu.currentlyStudying}
                  language={language}
                  startDate={edu.startDate}
                />
>>>>>>> e522ff19
              </div>

              <div className="form-group">
                <div className="checkbox-item">
                  <input
                    type="checkbox"
                    id={`current-${edu.id}`}
                    checked={!!edu.currentlyStudying}
                    onChange={(e) => handleUpdate(edu.id, 'currentlyStudying', e.target.checked)}
                  />
                  <label htmlFor={`current-${edu.id}`}>
                    {t(language, 'education.currentlyStudying')}
                  </label>
                </div>
              </div>
<<<<<<< HEAD
              
=======

              <LocationSelector
                country={edu.country || ''}
                city={edu.city || ''}
                onCountryChange={(country) => {
                  handleUpdate(edu.id, 'country', country);
                  handleUpdate(
                    edu.id,
                    'location',
                    country && edu.city ? `${edu.city}, ${country}` : country || ''
                  );
                }}
                onCityChange={(city) => {
                  handleUpdate(edu.id, 'city', city);
                  handleUpdate(
                    edu.id,
                    'location',
                    edu.country && city ? `${city}, ${edu.country}` : edu.country || ''
                  );
                }}
                language={language}
              />

>>>>>>> e522ff19
              <div className="form-row">
                <div className="form-group">
                  <label className="form-label">{t(language, 'education.gradeLabel')}</label>
                  <input
                    type="text"
                    className="form-input"
                    value={edu.grade}
                    onChange={(e) => handleUpdate(edu.id, 'grade', e.target.value)}
                    placeholder="3.8 / 4.0"
                  />
                </div>

                <div className="form-group">
                  <label className="form-label">{t(language, 'education.activitiesLabel')}</label>
                  <input
                    type="text"
                    className="form-input"
                    value={edu.activities}
                    onChange={(e) => handleUpdate(edu.id, 'activities', e.target.value)}
                    placeholder="Student Government, Tech Club"
                  />
                </div>
              </div>

              <div className="form-group">
                <label className="form-label">{t(language, 'education.description')}</label>
                <RichTextEditor
                  value={edu.description}
                  onChange={(value) => handleUpdate(edu.id, 'description', value)}
                  placeholder={t(language, 'education.descriptionPlaceholder')}
                  language={language}
                  maxLength={2000}
                  showWordCount={true}
                  templateType="education"
                />
              </div>

              <div className="form-group">
                <label className="form-label">{t(language, 'education.skills')}</label>
                <div className="skills-input-container">
                  <input
                    type="text"
                    className="form-input"
                    placeholder={t(language, 'experience.skillsPlaceholder')}
                    onKeyPress={(e) => {
                      if (e.key === 'Enter') {
                        e.preventDefault();
                        handleAddSkill(edu.id, (e.target as HTMLInputElement).value);
                        (e.target as HTMLInputElement).value = '';
                      }
                    }}
                    onPaste={(e) => {
                      const text = e.clipboardData.getData('text');
                      if (text.includes(',') || text.includes(';') || text.includes('|')) {
                        e.preventDefault();
                        text
                          .split(/[,;|]/)
                          .map((s) => s.trim())
                          .filter(Boolean)
                          .forEach((s) => handleAddSkill(edu.id, s));
                        (e.target as HTMLInputElement).value = '';
                      }
                    }}
                    style={{ flex: 1 }}
                  />
                </div>
                {edu.skills.length > 0 && (
                  <div className="skills-tags">
                    {edu.skills.map((skill, idx) => (
                      <div key={idx} className="skill-tag">
                        {skill}
                        <span
                          className="skill-tag-remove"
                          onClick={() => handleRemoveSkill(edu.id, skill)}
                        >
                          ✕
                        </span>
                      </div>
                    ))}
                  </div>
                )}
              </div>
            </div>
          ))}
          {/* Add button at the bottom of all education */}
          <div style={{ display: 'flex', justifyContent: 'flex-end', marginTop: '1rem' }}>
            <button className="btn btn-primary btn-icon" onClick={handleAdd}>
              + {t(language, 'education.add')}
            </button>
          </div>
        </div>
      )}
    </div>
  );
};<|MERGE_RESOLUTION|>--- conflicted
+++ resolved
@@ -1,8 +1,10 @@
 import React from 'react';
 import { Education } from '../types';
-import { degrees } from '../data/degrees';
+import { getDegrees } from '../data/degreesI18n';
 import { t, Lang } from '../i18n';
 import { RichTextEditor } from './RichTextEditor';
+import { LocationSelector } from './LocationSelector';
+import { DateInput } from './DateInput';
 
 interface EducationFormProps {
   education: Education[];
@@ -11,11 +13,8 @@
 }
 
 export const EducationForm: React.FC<EducationFormProps> = ({ education, onChange, language }) => {
-<<<<<<< HEAD
-=======
   const degrees = getDegrees(language);
 
->>>>>>> e522ff19
   const handleAdd = () => {
     const newEducation: Education = {
       id: Date.now().toString(),
@@ -28,14 +27,10 @@
       grade: '',
       activities: '',
       description: '',
-<<<<<<< HEAD
-      skills: []
-=======
       skills: [],
       country: '',
       city: '',
       location: '',
->>>>>>> e522ff19
     };
     onChange([...education, newEducation]);
   };
@@ -135,28 +130,6 @@
               </div>
 
               <div className="form-row">
-<<<<<<< HEAD
-                <div className="form-group">
-                  <label className="form-label">{t(language, 'education.start')}</label>
-                  <input
-                    type="month"
-                    className="form-input"
-                    value={edu.startDate}
-                    onChange={(e) => handleUpdate(edu.id, 'startDate', e.target.value)}
-                  />
-                </div>
-                
-                <div className="form-group">
-                  <label className="form-label">{t(language, 'education.end')}</label>
-                  <input
-                    type="month"
-                    className="form-input"
-                    value={edu.endDate}
-                    onChange={(e) => handleUpdate(edu.id, 'endDate', e.target.value)}
-                    disabled={edu.currentlyStudying}
-                  />
-                </div>
-=======
                 <DateInput
                   label={t(language, 'education.start')}
                   value={edu.startDate}
@@ -172,25 +145,26 @@
                   language={language}
                   startDate={edu.startDate}
                 />
->>>>>>> e522ff19
-              </div>
-
-              <div className="form-group">
+              </div>
+
+              <div className="form-group current-work-checkbox">
                 <div className="checkbox-item">
                   <input
                     type="checkbox"
                     id={`current-${edu.id}`}
                     checked={!!edu.currentlyStudying}
-                    onChange={(e) => handleUpdate(edu.id, 'currentlyStudying', e.target.checked)}
+                    onChange={(e) => {
+                      handleUpdate(edu.id, 'currentlyStudying', e.target.checked);
+                      if (e.target.checked) {
+                        handleUpdate(edu.id, 'endDate', '');
+                      }
+                    }}
                   />
                   <label htmlFor={`current-${edu.id}`}>
                     {t(language, 'education.currentlyStudying')}
                   </label>
                 </div>
               </div>
-<<<<<<< HEAD
-              
-=======
 
               <LocationSelector
                 country={edu.country || ''}
@@ -214,7 +188,6 @@
                 language={language}
               />
 
->>>>>>> e522ff19
               <div className="form-row">
                 <div className="form-group">
                   <label className="form-label">{t(language, 'education.gradeLabel')}</label>
