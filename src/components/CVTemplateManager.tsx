--- conflicted
+++ resolved
@@ -2,7 +2,6 @@
 import { CVTemplateStyle, defaultCVTemplates } from '../data/cvTemplates';
 import { StorageService } from '../utils/storage';
 import { t, Lang } from '../i18n';
-import { CustomTemplateCreator } from './CustomTemplateCreator';
 
 interface CVTemplateManagerProps {
   language: Lang;
@@ -13,12 +12,11 @@
 export const CVTemplateManager: React.FC<CVTemplateManagerProps> = ({
   language,
   onSelectTemplate,
-  currentTemplateId,
+  currentTemplateId
 }) => {
   const [selectedTemplate, setSelectedTemplate] = useState<string>(currentTemplateId || 'classic');
   const [customTemplates, setCustomTemplates] = useState<CVTemplateStyle[]>([]);
   const [previewTemplate, setPreviewTemplate] = useState<CVTemplateStyle | null>(null);
-  const [showTemplateCreator, setShowTemplateCreator] = useState(false);
 
   useEffect(() => {
     loadCustomTemplates();
@@ -26,23 +24,9 @@
 
   const loadCustomTemplates = async () => {
     // Load custom templates from storage
-<<<<<<< HEAD
-    const templates = await StorageService.getTemplates();
-    const customTemplateStyles = templates
-      .map((t) => {
-        try {
-          return JSON.parse(t.content) as CVTemplateStyle;
-        } catch {
-          return null;
-        }
-      })
-      .filter((t): t is CVTemplateStyle => t !== null);
-    setCustomTemplates(customTemplateStyles);
-=======
     await StorageService.getTemplates();
     // For now, we'll work with default templates
     setCustomTemplates([]);
->>>>>>> 81c96626
   };
 
   const handleSelectTemplate = (templateId: string) => {
@@ -58,81 +42,27 @@
     setPreviewTemplate(null);
   };
 
-  const handleTemplateCreated = (template: CVTemplateStyle) => {
-    setCustomTemplates([...customTemplates, template]);
-    setShowTemplateCreator(false);
-  };
-
-  // const allTemplates = [...defaultCVTemplates, ...customTemplates];
+  const allTemplates = [...defaultCVTemplates, ...customTemplates];
 
   return (
     <div className="section">
-      <h2 className="section-title">🎨 {t(language, 'templates.title')}</h2>
-      <p className="section-description">{t(language, 'templates.description')}</p>
+      <h2 className="section-title">
+        🎨 {t(language, 'templates.title')}
+      </h2>
+      <p className="section-description">
+        {t(language, 'templates.description')}
+      </p>
 
-      {/* Create Custom Template Button */}
-      <div style={{ marginBottom: '20px' }}>
-        <button className="btn btn-primary" onClick={() => setShowTemplateCreator(true)}>
-          ➕ {language === 'en' ? 'Create Custom Template' : 'Özel Şablon Oluştur'}
-        </button>
-      </div>
-
-      {/* Custom Templates Section */}
-      {customTemplates.length > 0 && (
-        <div style={{ marginBottom: '30px' }}>
-          <h3 className="subsection-title">
-            {language === 'en' ? 'Your Custom Templates' : 'Özel Şablonlarınız'}
-          </h3>
-          <div className="template-grid">
-            {customTemplates.map((template) => (
-              <div
-                key={template.id}
-                className={`template-card ${selectedTemplate === template.id ? 'selected' : ''}`}
-                onClick={() => handleSelectTemplate(template.id)}
-              >
-                <div className="template-preview-icon">{template.preview}</div>
-                <div className="template-info">
-                  <h3 className="template-name">{template.name}</h3>
-                  <p className="template-description">{template.description}</p>
-                  <div className="template-features">
-                    {template.features.slice(0, 3).map((feature, idx) => (
-                      <span key={idx} className="feature-tag">
-                        {feature}
-                      </span>
-                    ))}
-                  </div>
-                  <div className="template-actions">
-                    <button
-                      className="btn btn-sm btn-secondary"
-                      onClick={(e) => {
-                        e.stopPropagation();
-                        handlePreview(template);
-                      }}
-                    >
-                      👁️ {t(language, 'templates.preview')}
-                    </button>
-                    {selectedTemplate === template.id && (
-                      <span className="selected-badge">✓ {t(language, 'templates.selected')}</span>
-                    )}
-                  </div>
-                </div>
-              </div>
-            ))}
-          </div>
-        </div>
-      )}
-
-      <h3 className="subsection-title">
-        {language === 'en' ? 'Built-in Templates' : 'Yerleşik Şablonlar'}
-      </h3>
       <div className="template-grid">
-        {defaultCVTemplates.map((template) => (
+        {allTemplates.map((template) => (
           <div
             key={template.id}
             className={`template-card ${selectedTemplate === template.id ? 'selected' : ''}`}
             onClick={() => handleSelectTemplate(template.id)}
           >
-            <div className="template-preview-icon">{template.preview}</div>
+            <div className="template-preview-icon">
+              {template.preview}
+            </div>
             <div className="template-info">
               <h3 className="template-name">{template.name}</h3>
               <p className="template-description">{template.description}</p>
@@ -165,37 +95,23 @@
       {/* Preview Modal */}
       {previewTemplate && (
         <div className="modal-overlay" onClick={closePreview}>
-          <div
-            className="modal-content template-preview-modal"
-            onClick={(e) => e.stopPropagation()}
-          >
+          <div className="modal-content template-preview-modal" onClick={(e) => e.stopPropagation()}>
             <div className="modal-header">
               <h3>{previewTemplate.name}</h3>
-              <button className="modal-close" onClick={closePreview}>
-                ✕
-              </button>
+              <button className="modal-close" onClick={closePreview}>✕</button>
             </div>
             <div className="modal-body">
               <div className="template-preview-details">
                 <div className="preview-section">
                   <h4>{t(language, 'templates.colors')}</h4>
                   <div className="color-palette">
-                    <div
-                      className="color-swatch"
-                      style={{ backgroundColor: previewTemplate.colors.primary }}
-                    >
+                    <div className="color-swatch" style={{ backgroundColor: previewTemplate.colors.primary }}>
                       <span>Primary</span>
                     </div>
-                    <div
-                      className="color-swatch"
-                      style={{ backgroundColor: previewTemplate.colors.secondary }}
-                    >
+                    <div className="color-swatch" style={{ backgroundColor: previewTemplate.colors.secondary }}>
                       <span>Secondary</span>
                     </div>
-                    <div
-                      className="color-swatch"
-                      style={{ backgroundColor: previewTemplate.colors.accent }}
-                    >
+                    <div className="color-swatch" style={{ backgroundColor: previewTemplate.colors.accent }}>
                       <span>Accent</span>
                     </div>
                   </div>
@@ -210,15 +126,9 @@
                 </div>
                 <div className="preview-section">
                   <h4>{t(language, 'templates.layout')}</h4>
-                  <p>
-                    <strong>Header:</strong> {previewTemplate.layout.headerAlign}
-                  </p>
-                  <p>
-                    <strong>Columns:</strong> {previewTemplate.layout.columnLayout}
-                  </p>
-                  <p>
-                    <strong>Spacing:</strong> {previewTemplate.layout.sectionSpacing}px
-                  </p>
+                  <p><strong>Header:</strong> {previewTemplate.layout.headerAlign}</p>
+                  <p><strong>Columns:</strong> {previewTemplate.layout.columnLayout}</p>
+                  <p><strong>Spacing:</strong> {previewTemplate.layout.sectionSpacing}px</p>
                 </div>
               </div>
             </div>
@@ -239,44 +149,6 @@
           </div>
         </div>
       )}
-
-      {/* Template Creator Modal */}
-      {showTemplateCreator && (
-        <div
-          style={{
-            position: 'fixed',
-            top: 0,
-            left: 0,
-            right: 0,
-            bottom: 0,
-            backgroundColor: 'rgba(0,0,0,0.5)',
-            display: 'flex',
-            alignItems: 'center',
-            justifyContent: 'center',
-            zIndex: 1000,
-            overflowY: 'auto',
-          }}
-        >
-          <div
-            style={{
-              maxWidth: '900px',
-              maxHeight: '90vh',
-              overflow: 'auto',
-              margin: '20px',
-              width: '100%',
-              backgroundColor: 'var(--bg-primary)',
-              borderRadius: '12px',
-              padding: '20px',
-            }}
-          >
-            <CustomTemplateCreator
-              language={language}
-              onTemplateCreated={handleTemplateCreated}
-              onClose={() => setShowTemplateCreator(false)}
-            />
-          </div>
-        </div>
-      )}
     </div>
   );
 };