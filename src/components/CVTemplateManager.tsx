import React, { useState, useEffect } from 'react';
import { CVTemplateStyle, defaultCVTemplates } from '../data/cvTemplates';
import { defaultTemplateCategories } from '../data/templateCategories';
import { StorageService } from '../utils/storage';
import { t, Lang } from '../i18n';
import { CustomCVTemplate, TemplateCategory, TemplateRating } from '../types';
import { TemplateCustomizer } from './TemplateCustomizer';
import { suggestCVTemplates, getConfidenceLabel, getConfidenceColor } from '../utils/templateSuggestions';

interface CVTemplateManagerProps {
  language: Lang;
  onSelectTemplate: (templateId: string) => void;
  currentTemplateId?: string | undefined;
  jobDescription?: string;
}

type ViewMode = 'grid' | 'category' | 'suggestions';

export const CVTemplateManager: React.FC<CVTemplateManagerProps> = ({
  language,
  onSelectTemplate,
<<<<<<< HEAD
  currentTemplateId
=======
  currentTemplateId,
  jobDescription,
>>>>>>> edf62df6
}) => {
  const [selectedTemplate, setSelectedTemplate] = useState<string>(currentTemplateId || 'classic');
  const [customTemplates, setCustomTemplates] = useState<CustomCVTemplate[]>([]);
  const [previewTemplate, setPreviewTemplate] = useState<CVTemplateStyle | CustomCVTemplate | null>(null);
  const [showCustomizer, setShowCustomizer] = useState(false);
  const [editingTemplate, setEditingTemplate] = useState<CustomCVTemplate | undefined>(undefined);
  const [viewMode, setViewMode] = useState<ViewMode>('grid');
  const [selectedCategory, setSelectedCategory] = useState<string | null>(null);
  const [showRatingModal, setShowRatingModal] = useState(false);
  const [ratingTemplateId, setRatingTemplateId] = useState<string | null>(null);
  const [templateRatings, setTemplateRatings] = useState<Record<string, { average: number; total: number }>>({});

  useEffect(() => {
    loadCustomTemplates();
    loadRatings();
  }, []);

  const loadCustomTemplates = async () => {
    const templates = await StorageService.getCustomCVTemplates();
    setCustomTemplates(templates);
  };

  const loadRatings = async () => {
    const allTemplateIds = [...defaultCVTemplates.map((t) => t.id), ...customTemplates.map((t) => t.id)];
    const ratingsMap: Record<string, { average: number; total: number }> = {};
    
    for (const id of allTemplateIds) {
      const rating = await StorageService.getAverageTemplateRating(id);
      ratingsMap[id] = rating;
    }
    
    setTemplateRatings(ratingsMap);
  };

  const handleSelectTemplate = (templateId: string) => {
    setSelectedTemplate(templateId);
    onSelectTemplate(templateId);
  };

  const handlePreview = (template: CVTemplateStyle | CustomCVTemplate) => {
    setPreviewTemplate(template);
  };

  const closePreview = () => {
    setPreviewTemplate(null);
  };

  const handleCreateCustomTemplate = () => {
    setEditingTemplate(undefined);
    setShowCustomizer(true);
  };

  const handleEditTemplate = (template: CustomCVTemplate) => {
    setEditingTemplate(template);
    setShowCustomizer(true);
  };

  const handleSaveCustomTemplate = async (template: CustomCVTemplate) => {
    await StorageService.saveCustomCVTemplate(template);
    await loadCustomTemplates();
    setShowCustomizer(false);
    setEditingTemplate(undefined);
  };

  const handleDeleteCustomTemplate = async (templateId: string) => {
    if (confirm('Are you sure you want to delete this custom template?')) {
      await StorageService.deleteCustomCVTemplate(templateId);
      await loadCustomTemplates();
    }
  };

  const handleExportTemplate = (template: CustomCVTemplate) => {
    const dataStr = JSON.stringify(template, null, 2);
    const dataBlob = new Blob([dataStr], { type: 'application/json' });
    const url = URL.createObjectURL(dataBlob);
    const link = document.createElement('a');
    link.href = url;
    link.download = `${template.name.replace(/\s+/g, '-')}.json`;
    link.click();
    URL.revokeObjectURL(url);
  };

  const handleImportTemplate = () => {
    const input = document.createElement('input');
    input.type = 'file';
    input.accept = '.json';
    input.onchange = async (e: Event) => {
      const file = (e.target as HTMLInputElement).files?.[0];
      if (file) {
        const reader = new FileReader();
        reader.onload = async (event) => {
          try {
            const importedTemplate: CustomCVTemplate = JSON.parse(event.target?.result as string);
            importedTemplate.id = `imported-${Date.now()}`;
            importedTemplate.createdAt = new Date().toISOString();
            importedTemplate.isCustom = true;
            await StorageService.saveCustomCVTemplate(importedTemplate);
            await loadCustomTemplates();
            alert('Template imported successfully!');
          } catch (error) {
            alert('Failed to import template. Please check the file format.');
          }
        };
        reader.readAsText(file);
      }
    };
    input.click();
  };

  const handleRateTemplate = (templateId: string) => {
    setRatingTemplateId(templateId);
    setShowRatingModal(true);
  };

  const handleSubmitRating = async (rating: number, review: string) => {
    if (!ratingTemplateId) return;

    const newRating: TemplateRating = {
      id: `rating-${Date.now()}`,
      templateId: ratingTemplateId,
      rating,
      review,
      createdAt: new Date().toISOString(),
    };

    await StorageService.saveTemplateRating(newRating);
    await loadRatings();
    setShowRatingModal(false);
    setRatingTemplateId(null);
  };

  const allTemplates = [
    ...defaultCVTemplates.map((t) => ({ ...t, isCustom: false })),
    ...customTemplates,
  ];

  const getFilteredTemplates = () => {
    if (viewMode === 'category' && selectedCategory) {
      const category = defaultTemplateCategories.find((c) => c.id === selectedCategory);
      if (category) {
        return allTemplates.filter((template) => {
          // Match by template id or name
          return category.industry?.some((ind) => 
            template.id.includes(ind) || template.name.toLowerCase().includes(ind)
          );
        });
      }
    }
    return allTemplates;
  };

  const suggestions = jobDescription ? suggestCVTemplates(jobDescription) : [];

  if (showCustomizer) {
    return (
      <div className="section">
        <TemplateCustomizer
          language={language}
          baseTemplate={editingTemplate}
          onSave={handleSaveCustomTemplate}
          onCancel={() => {
            setShowCustomizer(false);
            setEditingTemplate(undefined);
          }}
        />
      </div>
    );
  }

  return (
    <div className="section">
<<<<<<< HEAD
      <h2 className="section-title">
        🎨 {t(language, 'templates.title')}
      </h2>
      <p className="section-description">
        {t(language, 'templates.description')}
      </p>
=======
      <div className="template-manager-header">
        <div>
          <h2 className="section-title">🎨 {t(language, 'templates.title')}</h2>
          <p className="section-description">{t(language, 'templates.description')}</p>
        </div>
        <div className="template-actions-toolbar">
          <button className="btn btn-primary" onClick={handleCreateCustomTemplate}>
            ✨ {t(language, 'templates.createCustom')}
          </button>
          <button className="btn btn-secondary" onClick={handleImportTemplate}>
            📥 {t(language, 'templates.import')}
          </button>
        </div>
      </div>
>>>>>>> edf62df6

      {/* View Mode Selector */}
      <div className="view-mode-selector">
        <button
          className={`view-mode-btn ${viewMode === 'grid' ? 'active' : ''}`}
          onClick={() => setViewMode('grid')}
        >
          🔲 {t(language, 'templates.viewAll')}
        </button>
        <button
          className={`view-mode-btn ${viewMode === 'category' ? 'active' : ''}`}
          onClick={() => setViewMode('category')}
        >
          📂 {t(language, 'templates.viewByCategory')}
        </button>
        {jobDescription && suggestions.length > 0 && (
          <button
            className={`view-mode-btn ${viewMode === 'suggestions' ? 'active' : ''}`}
            onClick={() => setViewMode('suggestions')}
          >
<<<<<<< HEAD
            <div className="template-preview-icon">
              {template.preview}
            </div>
            <div className="template-info">
              <h3 className="template-name">{template.name}</h3>
              <p className="template-description">{template.description}</p>
              <div className="template-features">
                {template.features.slice(0, 3).map((feature, idx) => (
                  <span key={idx} className="feature-tag">
                    {feature}
                  </span>
                ))}
              </div>
              <div className="template-actions">
                <button
                  className="btn btn-sm btn-secondary"
                  onClick={(e) => {
                    e.stopPropagation();
                    handlePreview(template);
                  }}
                >
                  👁️ {t(language, 'templates.preview')}
                </button>
                {selectedTemplate === template.id && (
                  <span className="selected-badge">✓ {t(language, 'templates.selected')}</span>
                )}
=======
            🤖 {t(language, 'templates.aiSuggestions')} ({suggestions.length})
          </button>
        )}
      </div>

      {/* Category Filter */}
      {viewMode === 'category' && (
        <div className="category-filter">
          <h3>{t(language, 'templates.selectCategory')}</h3>
          <div className="category-grid">
            {defaultTemplateCategories.map((category) => (
              <div
                key={category.id}
                className={`category-card ${selectedCategory === category.id ? 'selected' : ''}`}
                onClick={() => setSelectedCategory(category.id)}
              >
                <div className="category-icon">{category.icon}</div>
                <div className="category-name">{category.name}</div>
                <div className="category-description">{category.description}</div>
>>>>>>> edf62df6
              </div>
            ))}
          </div>
        </div>
      )}

      {/* AI Suggestions */}
      {viewMode === 'suggestions' && suggestions.length > 0 && (
        <div className="ai-suggestions">
          <h3>🤖 {t(language, 'templates.aiRecommendations')}</h3>
          <p className="text-muted">{t(language, 'templates.aiDescription')}</p>
          <div className="suggestions-list">
            {suggestions.map((suggestion) => {
              const template = allTemplates.find((t) => t.id === suggestion.templateId);
              if (!template) return null;

              return (
                <div key={suggestion.templateId} className="suggestion-card">
                  <div className="suggestion-header">
                    <div className="template-info-compact">
                      <span className="template-preview-icon">{template.preview}</span>
                      <div>
                        <h4>{template.name}</h4>
                        <p className="text-muted">{template.description}</p>
                      </div>
                    </div>
                    <div className="confidence-badge" style={{ backgroundColor: getConfidenceColor(suggestion.confidence) }}>
                      {getConfidenceLabel(suggestion.confidence)}
                    </div>
                  </div>
                  <div className="suggestion-reason">
                    <strong>{t(language, 'templates.matchReason')}:</strong> {suggestion.reason}
                  </div>
                  <div className="suggestion-keywords">
                    <strong>{t(language, 'templates.matchedKeywords')}:</strong>
                    {suggestion.matchedKeywords.map((keyword, idx) => (
                      <span key={idx} className="keyword-tag">{keyword}</span>
                    ))}
                  </div>
                  <div className="suggestion-actions">
                    <button
                      className="btn btn-primary"
                      onClick={() => handleSelectTemplate(template.id)}
                    >
                      {t(language, 'templates.useTemplate')}
                    </button>
                    <button
                      className="btn btn-secondary"
                      onClick={() => handlePreview(template)}
                    >
                      {t(language, 'templates.preview')}
                    </button>
                  </div>
                </div>
              );
            })}
          </div>
        </div>
      )}

      {/* Template Grid */}
      {(viewMode === 'grid' || viewMode === 'category') && (
        <div className="template-grid">
          {getFilteredTemplates().map((template) => {
            const isCustom = 'isCustom' in template && template.isCustom;
            const rating = templateRatings[template.id] || { average: 0, total: 0 };

            return (
              <div
                key={template.id}
                className={`template-card ${selectedTemplate === template.id ? 'selected' : ''} ${isCustom ? 'custom' : ''}`}
                onClick={() => handleSelectTemplate(template.id)}
              >
                {isCustom && <div className="custom-badge">✨ {t(language, 'templates.custom')}</div>}
                <div className="template-preview-icon">{template.preview}</div>
                <div className="template-info">
                  <h3 className="template-name">{template.name}</h3>
                  <p className="template-description">{template.description}</p>
                  
                  {/* Rating Display */}
                  {rating.total > 0 && (
                    <div className="template-rating">
                      <span className="rating-stars">
                        {'⭐'.repeat(Math.round(rating.average))}
                      </span>
                      <span className="rating-text">
                        {rating.average.toFixed(1)} ({rating.total} {t(language, 'templates.reviews')})
                      </span>
                    </div>
                  )}

                  <div className="template-features">
                    {template.features.slice(0, 3).map((feature, idx) => (
                      <span key={idx} className="feature-tag">
                        {feature}
                      </span>
                    ))}
                  </div>
                  <div className="template-actions">
                    <button
                      className="btn btn-sm btn-secondary"
                      onClick={(e) => {
                        e.stopPropagation();
                        handlePreview(template);
                      }}
                    >
                      👁️ {t(language, 'templates.preview')}
                    </button>
                    <button
                      className="btn btn-sm btn-secondary"
                      onClick={(e) => {
                        e.stopPropagation();
                        handleRateTemplate(template.id);
                      }}
                    >
                      ⭐ {t(language, 'templates.rate')}
                    </button>
                    {isCustom && (
                      <>
                        <button
                          className="btn btn-sm btn-secondary"
                          onClick={(e) => {
                            e.stopPropagation();
                            handleEditTemplate(template as CustomCVTemplate);
                          }}
                        >
                          ✏️ {t(language, 'templates.edit')}
                        </button>
                        <button
                          className="btn btn-sm btn-secondary"
                          onClick={(e) => {
                            e.stopPropagation();
                            handleExportTemplate(template as CustomCVTemplate);
                          }}
                        >
                          📤 {t(language, 'templates.export')}
                        </button>
                        <button
                          className="btn btn-sm btn-danger"
                          onClick={(e) => {
                            e.stopPropagation();
                            handleDeleteCustomTemplate(template.id);
                          }}
                        >
                          🗑️ {t(language, 'templates.delete')}
                        </button>
                      </>
                    )}
                    {selectedTemplate === template.id && (
                      <span className="selected-badge">✓ {t(language, 'templates.selected')}</span>
                    )}
                  </div>
                </div>
              </div>
            );
          })}
        </div>
      )}

      {/* Preview Modal */}
      {previewTemplate && (
        <div className="modal-overlay" onClick={closePreview}>
          <div className="modal-content template-preview-modal" onClick={(e) => e.stopPropagation()}>
            <div className="modal-header">
              <h3>{previewTemplate.name}</h3>
              <button className="modal-close" onClick={closePreview}>✕</button>
            </div>
            <div className="modal-body">
              <div className="template-preview-details">
                <div className="preview-section">
                  <h4>{t(language, 'templates.colors')}</h4>
                  <div className="color-palette">
                    <div className="color-swatch" style={{ backgroundColor: previewTemplate.colors.primary }}>
                      <span>Primary</span>
                    </div>
                    <div className="color-swatch" style={{ backgroundColor: previewTemplate.colors.secondary }}>
                      <span>Secondary</span>
                    </div>
                    <div className="color-swatch" style={{ backgroundColor: previewTemplate.colors.accent }}>
                      <span>Accent</span>
                    </div>
                  </div>
                </div>
                <div className="preview-section">
                  <h4>{t(language, 'templates.features')}</h4>
                  <ul>
                    {previewTemplate.features.map((feature, idx) => (
                      <li key={idx}>✓ {feature}</li>
                    ))}
                  </ul>
                </div>
                <div className="preview-section">
                  <h4>{t(language, 'templates.layout')}</h4>
                  <p><strong>Header:</strong> {previewTemplate.layout.headerAlign}</p>
                  <p><strong>Columns:</strong> {previewTemplate.layout.columnLayout}</p>
                  <p><strong>Spacing:</strong> {previewTemplate.layout.sectionSpacing}px</p>
                </div>
              </div>
            </div>
            <div className="modal-footer">
              <button
                className="btn btn-primary"
                onClick={() => {
                  handleSelectTemplate(previewTemplate.id);
                  closePreview();
                }}
              >
                {t(language, 'templates.useTemplate')}
              </button>
              <button className="btn btn-secondary" onClick={closePreview}>
                {t(language, 'common.cancel')}
              </button>
            </div>
          </div>
        </div>
      )}

      {/* Rating Modal */}
      {showRatingModal && ratingTemplateId && (
        <div className="modal-overlay" onClick={() => setShowRatingModal(false)}>
          <div className="modal-content rating-modal" onClick={(e) => e.stopPropagation()}>
            <div className="modal-header">
              <h3>{t(language, 'templates.rateTemplate')}</h3>
              <button className="modal-close" onClick={() => setShowRatingModal(false)}>
                ✕
              </button>
            </div>
            <div className="modal-body">
              <RatingForm
                language={language}
                onSubmit={handleSubmitRating}
                onCancel={() => setShowRatingModal(false)}
              />
            </div>
          </div>
        </div>
      )}
    </div>
  );
};

// Rating Form Component
interface RatingFormProps {
  language: Lang;
  onSubmit: (rating: number, review: string) => void;
  onCancel: () => void;
}

const RatingForm: React.FC<RatingFormProps> = ({ language, onSubmit, onCancel }) => {
  const [rating, setRating] = useState(0);
  const [review, setReview] = useState('');
  const [hoveredRating, setHoveredRating] = useState(0);

  const handleSubmit = () => {
    if (rating === 0) {
      alert(t(language, 'templates.selectRating'));
      return;
    }
    onSubmit(rating, review);
  };

  return (
    <div className="rating-form">
      <div className="rating-stars-input">
        <label>{t(language, 'templates.yourRating')}</label>
        <div className="stars-container">
          {[1, 2, 3, 4, 5].map((star) => (
            <button
              key={star}
              className={`star-btn ${star <= (hoveredRating || rating) ? 'filled' : ''}`}
              onClick={() => setRating(star)}
              onMouseEnter={() => setHoveredRating(star)}
              onMouseLeave={() => setHoveredRating(0)}
            >
              ⭐
            </button>
          ))}
        </div>
      </div>
      <div className="form-group">
        <label>{t(language, 'templates.yourReview')} ({t(language, 'templates.optional')})</label>
        <textarea
          className="form-control"
          value={review}
          onChange={(e) => setReview(e.target.value)}
          placeholder={t(language, 'templates.reviewPlaceholder')}
          rows={4}
        />
      </div>
      <div className="modal-footer">
        <button className="btn btn-secondary" onClick={onCancel}>
          {t(language, 'common.cancel')}
        </button>
        <button className="btn btn-primary" onClick={handleSubmit}>
          {t(language, 'templates.submitRating')}
        </button>
      </div>
    </div>
  );
};<|MERGE_RESOLUTION|>--- conflicted
+++ resolved
@@ -19,12 +19,8 @@
 export const CVTemplateManager: React.FC<CVTemplateManagerProps> = ({
   language,
   onSelectTemplate,
-<<<<<<< HEAD
-  currentTemplateId
-=======
   currentTemplateId,
   jobDescription,
->>>>>>> edf62df6
 }) => {
   const [selectedTemplate, setSelectedTemplate] = useState<string>(currentTemplateId || 'classic');
   const [customTemplates, setCustomTemplates] = useState<CustomCVTemplate[]>([]);
@@ -196,14 +192,6 @@
 
   return (
     <div className="section">
-<<<<<<< HEAD
-      <h2 className="section-title">
-        🎨 {t(language, 'templates.title')}
-      </h2>
-      <p className="section-description">
-        {t(language, 'templates.description')}
-      </p>
-=======
       <div className="template-manager-header">
         <div>
           <h2 className="section-title">🎨 {t(language, 'templates.title')}</h2>
@@ -218,7 +206,6 @@
           </button>
         </div>
       </div>
->>>>>>> edf62df6
 
       {/* View Mode Selector */}
       <div className="view-mode-selector">
@@ -239,34 +226,6 @@
             className={`view-mode-btn ${viewMode === 'suggestions' ? 'active' : ''}`}
             onClick={() => setViewMode('suggestions')}
           >
-<<<<<<< HEAD
-            <div className="template-preview-icon">
-              {template.preview}
-            </div>
-            <div className="template-info">
-              <h3 className="template-name">{template.name}</h3>
-              <p className="template-description">{template.description}</p>
-              <div className="template-features">
-                {template.features.slice(0, 3).map((feature, idx) => (
-                  <span key={idx} className="feature-tag">
-                    {feature}
-                  </span>
-                ))}
-              </div>
-              <div className="template-actions">
-                <button
-                  className="btn btn-sm btn-secondary"
-                  onClick={(e) => {
-                    e.stopPropagation();
-                    handlePreview(template);
-                  }}
-                >
-                  👁️ {t(language, 'templates.preview')}
-                </button>
-                {selectedTemplate === template.id && (
-                  <span className="selected-badge">✓ {t(language, 'templates.selected')}</span>
-                )}
-=======
             🤖 {t(language, 'templates.aiSuggestions')} ({suggestions.length})
           </button>
         )}
@@ -286,7 +245,6 @@
                 <div className="category-icon">{category.icon}</div>
                 <div className="category-name">{category.name}</div>
                 <div className="category-description">{category.description}</div>
->>>>>>> edf62df6
               </div>
             ))}
           </div>
@@ -449,23 +407,37 @@
       {/* Preview Modal */}
       {previewTemplate && (
         <div className="modal-overlay" onClick={closePreview}>
-          <div className="modal-content template-preview-modal" onClick={(e) => e.stopPropagation()}>
+          <div
+            className="modal-content template-preview-modal"
+            onClick={(e) => e.stopPropagation()}
+          >
             <div className="modal-header">
               <h3>{previewTemplate.name}</h3>
-              <button className="modal-close" onClick={closePreview}>✕</button>
+              <button className="modal-close" onClick={closePreview}>
+                ✕
+              </button>
             </div>
             <div className="modal-body">
               <div className="template-preview-details">
                 <div className="preview-section">
                   <h4>{t(language, 'templates.colors')}</h4>
                   <div className="color-palette">
-                    <div className="color-swatch" style={{ backgroundColor: previewTemplate.colors.primary }}>
+                    <div
+                      className="color-swatch"
+                      style={{ backgroundColor: previewTemplate.colors.primary }}
+                    >
                       <span>Primary</span>
                     </div>
-                    <div className="color-swatch" style={{ backgroundColor: previewTemplate.colors.secondary }}>
+                    <div
+                      className="color-swatch"
+                      style={{ backgroundColor: previewTemplate.colors.secondary }}
+                    >
                       <span>Secondary</span>
                     </div>
-                    <div className="color-swatch" style={{ backgroundColor: previewTemplate.colors.accent }}>
+                    <div
+                      className="color-swatch"
+                      style={{ backgroundColor: previewTemplate.colors.accent }}
+                    >
                       <span>Accent</span>
                     </div>
                   </div>
@@ -480,9 +452,15 @@
                 </div>
                 <div className="preview-section">
                   <h4>{t(language, 'templates.layout')}</h4>
-                  <p><strong>Header:</strong> {previewTemplate.layout.headerAlign}</p>
-                  <p><strong>Columns:</strong> {previewTemplate.layout.columnLayout}</p>
-                  <p><strong>Spacing:</strong> {previewTemplate.layout.sectionSpacing}px</p>
+                  <p>
+                    <strong>Header:</strong> {previewTemplate.layout.headerAlign}
+                  </p>
+                  <p>
+                    <strong>Columns:</strong> {previewTemplate.layout.columnLayout}
+                  </p>
+                  <p>
+                    <strong>Spacing:</strong> {previewTemplate.layout.sectionSpacing}px
+                  </p>
                 </div>
               </div>
             </div>
