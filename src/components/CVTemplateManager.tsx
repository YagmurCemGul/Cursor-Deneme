--- conflicted
+++ resolved
@@ -1,61 +1,32 @@
 import React, { useState, useEffect } from 'react';
 import { CVTemplateStyle, defaultCVTemplates } from '../data/cvTemplates';
-import { defaultTemplateCategories } from '../data/templateCategories';
 import { StorageService } from '../utils/storage';
 import { t, Lang } from '../i18n';
-import { CustomCVTemplate, TemplateCategory, TemplateRating } from '../types';
-import { TemplateCustomizer } from './TemplateCustomizer';
-import { suggestCVTemplates, getConfidenceLabel, getConfidenceColor } from '../utils/templateSuggestions';
 
 interface CVTemplateManagerProps {
   language: Lang;
   onSelectTemplate: (templateId: string) => void;
   currentTemplateId?: string | undefined;
-  jobDescription?: string;
 }
-
-type ViewMode = 'grid' | 'category' | 'suggestions';
 
 export const CVTemplateManager: React.FC<CVTemplateManagerProps> = ({
   language,
   onSelectTemplate,
   currentTemplateId,
-<<<<<<< HEAD
-  jobDescription,
-=======
->>>>>>> e522ff19
 }) => {
   const [selectedTemplate, setSelectedTemplate] = useState<string>(currentTemplateId || 'classic');
-  const [customTemplates, setCustomTemplates] = useState<CustomCVTemplate[]>([]);
-  const [previewTemplate, setPreviewTemplate] = useState<CVTemplateStyle | CustomCVTemplate | null>(null);
-  const [showCustomizer, setShowCustomizer] = useState(false);
-  const [editingTemplate, setEditingTemplate] = useState<CustomCVTemplate | undefined>(undefined);
-  const [viewMode, setViewMode] = useState<ViewMode>('grid');
-  const [selectedCategory, setSelectedCategory] = useState<string | null>(null);
-  const [showRatingModal, setShowRatingModal] = useState(false);
-  const [ratingTemplateId, setRatingTemplateId] = useState<string | null>(null);
-  const [templateRatings, setTemplateRatings] = useState<Record<string, { average: number; total: number }>>({});
+  const [customTemplates, setCustomTemplates] = useState<CVTemplateStyle[]>([]);
+  const [previewTemplate, setPreviewTemplate] = useState<CVTemplateStyle | null>(null);
 
   useEffect(() => {
     loadCustomTemplates();
-    loadRatings();
   }, []);
 
   const loadCustomTemplates = async () => {
-    const templates = await StorageService.getCustomCVTemplates();
-    setCustomTemplates(templates);
-  };
-
-  const loadRatings = async () => {
-    const allTemplateIds = [...defaultCVTemplates.map((t) => t.id), ...customTemplates.map((t) => t.id)];
-    const ratingsMap: Record<string, { average: number; total: number }> = {};
-    
-    for (const id of allTemplateIds) {
-      const rating = await StorageService.getAverageTemplateRating(id);
-      ratingsMap[id] = rating;
-    }
-    
-    setTemplateRatings(ratingsMap);
+    // Load custom templates from storage
+    await StorageService.getTemplates();
+    // For now, we'll work with default templates
+    setCustomTemplates([]);
   };
 
   const handleSelectTemplate = (templateId: string) => {
@@ -63,7 +34,7 @@
     onSelectTemplate(templateId);
   };
 
-  const handlePreview = (template: CVTemplateStyle | CustomCVTemplate) => {
+  const handlePreview = (template: CVTemplateStyle) => {
     setPreviewTemplate(template);
   };
 
@@ -71,185 +42,10 @@
     setPreviewTemplate(null);
   };
 
-  const handleCreateCustomTemplate = () => {
-    setEditingTemplate(undefined);
-    setShowCustomizer(true);
-  };
-
-  const handleEditTemplate = (template: CustomCVTemplate) => {
-    setEditingTemplate(template);
-    setShowCustomizer(true);
-  };
-
-  const handleSaveCustomTemplate = async (template: CustomCVTemplate) => {
-    await StorageService.saveCustomCVTemplate(template);
-    await loadCustomTemplates();
-    setShowCustomizer(false);
-    setEditingTemplate(undefined);
-  };
-
-  const handleDeleteCustomTemplate = async (templateId: string) => {
-    if (confirm('Are you sure you want to delete this custom template?')) {
-      await StorageService.deleteCustomCVTemplate(templateId);
-      await loadCustomTemplates();
-    }
-  };
-
-  const handleExportTemplate = (template: CustomCVTemplate) => {
-    const dataStr = JSON.stringify(template, null, 2);
-    const dataBlob = new Blob([dataStr], { type: 'application/json' });
-    const url = URL.createObjectURL(dataBlob);
-    const link = document.createElement('a');
-    link.href = url;
-    link.download = `${template.name.replace(/\s+/g, '-')}.json`;
-    link.click();
-    URL.revokeObjectURL(url);
-  };
-
-  const handleImportTemplate = () => {
-    const input = document.createElement('input');
-    input.type = 'file';
-    input.accept = '.json';
-    input.onchange = async (e: Event) => {
-      const file = (e.target as HTMLInputElement).files?.[0];
-      if (file) {
-        const reader = new FileReader();
-        reader.onload = async (event) => {
-          try {
-            const importedTemplate: CustomCVTemplate = JSON.parse(event.target?.result as string);
-            importedTemplate.id = `imported-${Date.now()}`;
-            importedTemplate.createdAt = new Date().toISOString();
-            importedTemplate.isCustom = true;
-            await StorageService.saveCustomCVTemplate(importedTemplate);
-            await loadCustomTemplates();
-            alert('Template imported successfully!');
-          } catch (error) {
-            alert('Failed to import template. Please check the file format.');
-          }
-        };
-        reader.readAsText(file);
-      }
-    };
-    input.click();
-  };
-
-  const handleRateTemplate = (templateId: string) => {
-    setRatingTemplateId(templateId);
-    setShowRatingModal(true);
-  };
-
-  const handleSubmitRating = async (rating: number, review: string) => {
-    if (!ratingTemplateId) return;
-
-    const newRating: TemplateRating = {
-      id: `rating-${Date.now()}`,
-      templateId: ratingTemplateId,
-      rating,
-      review,
-      createdAt: new Date().toISOString(),
-    };
-
-    await StorageService.saveTemplateRating(newRating);
-    await loadRatings();
-    setShowRatingModal(false);
-    setRatingTemplateId(null);
-  };
-
-  const allTemplates = [
-    ...defaultCVTemplates.map((t) => ({ ...t, isCustom: false })),
-    ...customTemplates,
-  ];
-
-  const getFilteredTemplates = () => {
-    if (viewMode === 'category' && selectedCategory) {
-      const category = defaultTemplateCategories.find((c) => c.id === selectedCategory);
-      if (category) {
-        return allTemplates.filter((template) => {
-          // Match by template id or name
-          return category.industry?.some((ind) => 
-            template.id.includes(ind) || template.name.toLowerCase().includes(ind)
-          );
-        });
-      }
-    }
-    return allTemplates;
-  };
-
-  const suggestions = jobDescription ? suggestCVTemplates(jobDescription) : [];
-
-  if (showCustomizer) {
-    return (
-      <div className="section">
-        <TemplateCustomizer
-          language={language}
-          baseTemplate={editingTemplate}
-          onSave={handleSaveCustomTemplate}
-          onCancel={() => {
-            setShowCustomizer(false);
-            setEditingTemplate(undefined);
-          }}
-        />
-      </div>
-    );
-  }
+  const allTemplates = [...defaultCVTemplates, ...customTemplates];
 
   return (
     <div className="section">
-<<<<<<< HEAD
-      <div className="template-manager-header">
-        <div>
-          <h2 className="section-title">🎨 {t(language, 'templates.title')}</h2>
-          <p className="section-description">{t(language, 'templates.description')}</p>
-        </div>
-        <div className="template-actions-toolbar">
-          <button className="btn btn-primary" onClick={handleCreateCustomTemplate}>
-            ✨ {t(language, 'templates.createCustom')}
-          </button>
-          <button className="btn btn-secondary" onClick={handleImportTemplate}>
-            📥 {t(language, 'templates.import')}
-          </button>
-        </div>
-      </div>
-
-      {/* View Mode Selector */}
-      <div className="view-mode-selector">
-        <button
-          className={`view-mode-btn ${viewMode === 'grid' ? 'active' : ''}`}
-          onClick={() => setViewMode('grid')}
-        >
-          🔲 {t(language, 'templates.viewAll')}
-        </button>
-        <button
-          className={`view-mode-btn ${viewMode === 'category' ? 'active' : ''}`}
-          onClick={() => setViewMode('category')}
-        >
-          📂 {t(language, 'templates.viewByCategory')}
-        </button>
-        {jobDescription && suggestions.length > 0 && (
-          <button
-            className={`view-mode-btn ${viewMode === 'suggestions' ? 'active' : ''}`}
-            onClick={() => setViewMode('suggestions')}
-          >
-            🤖 {t(language, 'templates.aiSuggestions')} ({suggestions.length})
-          </button>
-        )}
-      </div>
-
-      {/* Category Filter */}
-      {viewMode === 'category' && (
-        <div className="category-filter">
-          <h3>{t(language, 'templates.selectCategory')}</h3>
-          <div className="category-grid">
-            {defaultTemplateCategories.map((category) => (
-              <div
-                key={category.id}
-                className={`category-card ${selectedCategory === category.id ? 'selected' : ''}`}
-                onClick={() => setSelectedCategory(category.id)}
-              >
-                <div className="category-icon">{category.icon}</div>
-                <div className="category-name">{category.name}</div>
-                <div className="category-description">{category.description}</div>
-=======
       <h2 className="section-title">🎨 {t(language, 'templates.title')}</h2>
       <p className="section-description">{t(language, 'templates.description')}</p>
 
@@ -284,165 +80,11 @@
                 {selectedTemplate === template.id && (
                   <span className="selected-badge">✓ {t(language, 'templates.selected')}</span>
                 )}
->>>>>>> e522ff19
               </div>
-            ))}
+            </div>
           </div>
-        </div>
-      )}
-
-      {/* AI Suggestions */}
-      {viewMode === 'suggestions' && suggestions.length > 0 && (
-        <div className="ai-suggestions">
-          <h3>🤖 {t(language, 'templates.aiRecommendations')}</h3>
-          <p className="text-muted">{t(language, 'templates.aiDescription')}</p>
-          <div className="suggestions-list">
-            {suggestions.map((suggestion) => {
-              const template = allTemplates.find((t) => t.id === suggestion.templateId);
-              if (!template) return null;
-
-              return (
-                <div key={suggestion.templateId} className="suggestion-card">
-                  <div className="suggestion-header">
-                    <div className="template-info-compact">
-                      <span className="template-preview-icon">{template.preview}</span>
-                      <div>
-                        <h4>{template.name}</h4>
-                        <p className="text-muted">{template.description}</p>
-                      </div>
-                    </div>
-                    <div className="confidence-badge" style={{ backgroundColor: getConfidenceColor(suggestion.confidence) }}>
-                      {getConfidenceLabel(suggestion.confidence)}
-                    </div>
-                  </div>
-                  <div className="suggestion-reason">
-                    <strong>{t(language, 'templates.matchReason')}:</strong> {suggestion.reason}
-                  </div>
-                  <div className="suggestion-keywords">
-                    <strong>{t(language, 'templates.matchedKeywords')}:</strong>
-                    {suggestion.matchedKeywords.map((keyword, idx) => (
-                      <span key={idx} className="keyword-tag">{keyword}</span>
-                    ))}
-                  </div>
-                  <div className="suggestion-actions">
-                    <button
-                      className="btn btn-primary"
-                      onClick={() => handleSelectTemplate(template.id)}
-                    >
-                      {t(language, 'templates.useTemplate')}
-                    </button>
-                    <button
-                      className="btn btn-secondary"
-                      onClick={() => handlePreview(template)}
-                    >
-                      {t(language, 'templates.preview')}
-                    </button>
-                  </div>
-                </div>
-              );
-            })}
-          </div>
-        </div>
-      )}
-
-      {/* Template Grid */}
-      {(viewMode === 'grid' || viewMode === 'category') && (
-        <div className="template-grid">
-          {getFilteredTemplates().map((template) => {
-            const isCustom = 'isCustom' in template && template.isCustom;
-            const rating = templateRatings[template.id] || { average: 0, total: 0 };
-
-            return (
-              <div
-                key={template.id}
-                className={`template-card ${selectedTemplate === template.id ? 'selected' : ''} ${isCustom ? 'custom' : ''}`}
-                onClick={() => handleSelectTemplate(template.id)}
-              >
-                {isCustom && <div className="custom-badge">✨ {t(language, 'templates.custom')}</div>}
-                <div className="template-preview-icon">{template.preview}</div>
-                <div className="template-info">
-                  <h3 className="template-name">{template.name}</h3>
-                  <p className="template-description">{template.description}</p>
-                  
-                  {/* Rating Display */}
-                  {rating.total > 0 && (
-                    <div className="template-rating">
-                      <span className="rating-stars">
-                        {'⭐'.repeat(Math.round(rating.average))}
-                      </span>
-                      <span className="rating-text">
-                        {rating.average.toFixed(1)} ({rating.total} {t(language, 'templates.reviews')})
-                      </span>
-                    </div>
-                  )}
-
-                  <div className="template-features">
-                    {template.features.slice(0, 3).map((feature, idx) => (
-                      <span key={idx} className="feature-tag">
-                        {feature}
-                      </span>
-                    ))}
-                  </div>
-                  <div className="template-actions">
-                    <button
-                      className="btn btn-sm btn-secondary"
-                      onClick={(e) => {
-                        e.stopPropagation();
-                        handlePreview(template);
-                      }}
-                    >
-                      👁️ {t(language, 'templates.preview')}
-                    </button>
-                    <button
-                      className="btn btn-sm btn-secondary"
-                      onClick={(e) => {
-                        e.stopPropagation();
-                        handleRateTemplate(template.id);
-                      }}
-                    >
-                      ⭐ {t(language, 'templates.rate')}
-                    </button>
-                    {isCustom && (
-                      <>
-                        <button
-                          className="btn btn-sm btn-secondary"
-                          onClick={(e) => {
-                            e.stopPropagation();
-                            handleEditTemplate(template as CustomCVTemplate);
-                          }}
-                        >
-                          ✏️ {t(language, 'templates.edit')}
-                        </button>
-                        <button
-                          className="btn btn-sm btn-secondary"
-                          onClick={(e) => {
-                            e.stopPropagation();
-                            handleExportTemplate(template as CustomCVTemplate);
-                          }}
-                        >
-                          📤 {t(language, 'templates.export')}
-                        </button>
-                        <button
-                          className="btn btn-sm btn-danger"
-                          onClick={(e) => {
-                            e.stopPropagation();
-                            handleDeleteCustomTemplate(template.id);
-                          }}
-                        >
-                          🗑️ {t(language, 'templates.delete')}
-                        </button>
-                      </>
-                    )}
-                    {selectedTemplate === template.id && (
-                      <span className="selected-badge">✓ {t(language, 'templates.selected')}</span>
-                    )}
-                  </div>
-                </div>
-              </div>
-            );
-          })}
-        </div>
-      )}
+        ))}
+      </div>
 
       {/* Preview Modal */}
       {previewTemplate && (
@@ -521,87 +163,6 @@
           </div>
         </div>
       )}
-
-      {/* Rating Modal */}
-      {showRatingModal && ratingTemplateId && (
-        <div className="modal-overlay" onClick={() => setShowRatingModal(false)}>
-          <div className="modal-content rating-modal" onClick={(e) => e.stopPropagation()}>
-            <div className="modal-header">
-              <h3>{t(language, 'templates.rateTemplate')}</h3>
-              <button className="modal-close" onClick={() => setShowRatingModal(false)}>
-                ✕
-              </button>
-            </div>
-            <div className="modal-body">
-              <RatingForm
-                language={language}
-                onSubmit={handleSubmitRating}
-                onCancel={() => setShowRatingModal(false)}
-              />
-            </div>
-          </div>
-        </div>
-      )}
-    </div>
-  );
-};
-
-// Rating Form Component
-interface RatingFormProps {
-  language: Lang;
-  onSubmit: (rating: number, review: string) => void;
-  onCancel: () => void;
-}
-
-const RatingForm: React.FC<RatingFormProps> = ({ language, onSubmit, onCancel }) => {
-  const [rating, setRating] = useState(0);
-  const [review, setReview] = useState('');
-  const [hoveredRating, setHoveredRating] = useState(0);
-
-  const handleSubmit = () => {
-    if (rating === 0) {
-      alert(t(language, 'templates.selectRating'));
-      return;
-    }
-    onSubmit(rating, review);
-  };
-
-  return (
-    <div className="rating-form">
-      <div className="rating-stars-input">
-        <label>{t(language, 'templates.yourRating')}</label>
-        <div className="stars-container">
-          {[1, 2, 3, 4, 5].map((star) => (
-            <button
-              key={star}
-              className={`star-btn ${star <= (hoveredRating || rating) ? 'filled' : ''}`}
-              onClick={() => setRating(star)}
-              onMouseEnter={() => setHoveredRating(star)}
-              onMouseLeave={() => setHoveredRating(0)}
-            >
-              ⭐
-            </button>
-          ))}
-        </div>
-      </div>
-      <div className="form-group">
-        <label>{t(language, 'templates.yourReview')} ({t(language, 'templates.optional')})</label>
-        <textarea
-          className="form-control"
-          value={review}
-          onChange={(e) => setReview(e.target.value)}
-          placeholder={t(language, 'templates.reviewPlaceholder')}
-          rows={4}
-        />
-      </div>
-      <div className="modal-footer">
-        <button className="btn btn-secondary" onClick={onCancel}>
-          {t(language, 'common.cancel')}
-        </button>
-        <button className="btn btn-primary" onClick={handleSubmit}>
-          {t(language, 'templates.submitRating')}
-        </button>
-      </div>
     </div>
   );
 };