import React, { useRef, useState, useEffect } from 'react';
import { t, Lang } from '../i18n';
<<<<<<< HEAD
import { PhotoFilters, AIPhotoEnhancement } from '../types';
import { ImageFilterProcessor } from '../utils/imageFilters';
=======
>>>>>>> 7696d42c

interface PhotoCropperProps {
  imageDataUrl: string;
  onCrop: (croppedDataUrl: string, filters?: PhotoFilters, aiEnhancements?: AIPhotoEnhancement) => void;
  onCancel: () => void;
  language: Lang;
<<<<<<< HEAD
  initialFilters?: PhotoFilters;
  initialAIEnhancements?: AIPhotoEnhancement;
}

const DEFAULT_FILTERS: PhotoFilters = {
  brightness: 100,
  contrast: 100,
  saturation: 100,
  grayscale: 0,
  blur: 0,
  sharpen: 0,
  vignette: 0,
  temperature: 0,
  exposure: 0,
};

const DEFAULT_AI_ENHANCEMENTS: AIPhotoEnhancement = {
  autoEnhance: false,
  faceDetection: false,
  backgroundBlur: 0,
  styleTransfer: 'none',
};

export const PhotoCropper: React.FC<PhotoCropperProps> = ({
  imageDataUrl,
  onCrop,
  onCancel,
  language,
  initialFilters,
  initialAIEnhancements,
}) => {
=======
}

export const PhotoCropper: React.FC<PhotoCropperProps> = ({ imageDataUrl, onCrop, onCancel, language }) => {
>>>>>>> 7696d42c
  const canvasRef = useRef<HTMLCanvasElement>(null);
  const [image, setImage] = useState<HTMLImageElement | null>(null);
  const [crop, setCrop] = useState({ x: 0, y: 0, size: 200 });
  const [dragging, setDragging] = useState(false);
  const [dragStart, setDragStart] = useState({ x: 0, y: 0 });
  const [filters, setFilters] = useState<PhotoFilters>(initialFilters || DEFAULT_FILTERS);
  const [aiEnhancements, setAiEnhancements] = useState<AIPhotoEnhancement>(initialAIEnhancements || DEFAULT_AI_ENHANCEMENTS);
  const [showFilters, setShowFilters] = useState(false);
  const [activeTab, setActiveTab] = useState<'basic' | 'advanced' | 'ai'>('basic');

  useEffect(() => {
    const img = new Image();
    img.onload = () => {
      setImage(img);
      // Center crop initially
      const size = Math.min(img.width, img.height, 400);
      setCrop({
        x: (img.width - size) / 2,
        y: (img.height - size) / 2,
        size: size,
      });
    };
    img.src = imageDataUrl;
  }, [imageDataUrl]);

  useEffect(() => {
    if (!image || !canvasRef.current) return;

    const canvas = canvasRef.current;
    const ctx = canvas.getContext('2d');
    if (!ctx) return;

    // Calculate display size (max 400px)
    const maxDisplaySize = 400;
    const scale = Math.min(maxDisplaySize / image.width, maxDisplaySize / image.height);
    const displayWidth = image.width * scale;
    const displayHeight = image.height * scale;

    canvas.width = displayWidth;
    canvas.height = displayHeight;

    // Draw base image with filters
    ctx.clearRect(0, 0, canvas.width, canvas.height);
    ImageFilterProcessor.applyFilters(
      canvas,
      image,
      filters,
      0, 0, image.width, image.height,
      0, 0, displayWidth, displayHeight
    );

    // Apply AI enhancements if enabled
    if (aiEnhancements.autoEnhance) {
      ImageFilterProcessor.autoEnhance(ctx, 0, 0, displayWidth, displayHeight);
    }

    if (aiEnhancements.styleTransfer && aiEnhancements.styleTransfer !== 'none') {
      ImageFilterProcessor.applyStyleTransfer(ctx, 0, 0, displayWidth, displayHeight, aiEnhancements.styleTransfer);
    }

    // Draw crop overlay
    ctx.fillStyle = 'rgba(0, 0, 0, 0.5)';
    ctx.fillRect(0, 0, canvas.width, canvas.height);

    // Clear crop area and redraw with filters
    const cropX = crop.x * scale;
    const cropY = crop.y * scale;
    const cropSize = crop.size * scale;

    ctx.clearRect(cropX, cropY, cropSize, cropSize);
    ImageFilterProcessor.applyFilters(
      canvas,
      image,
      filters,
      crop.x, crop.y, crop.size, crop.size,
      cropX, cropY, cropSize, cropSize
    );

    // Apply AI enhancements to crop area
    if (aiEnhancements.autoEnhance) {
      ImageFilterProcessor.autoEnhance(ctx, cropX, cropY, cropSize, cropSize);
    }

    if (aiEnhancements.styleTransfer && aiEnhancements.styleTransfer !== 'none') {
      ImageFilterProcessor.applyStyleTransfer(ctx, cropX, cropY, cropSize, cropSize, aiEnhancements.styleTransfer);
    }

    // Draw crop border
    ctx.strokeStyle = '#667eea';
    ctx.lineWidth = 3;
    ctx.strokeRect(cropX, cropY, cropSize, cropSize);

    // Draw corner handles
    const handleSize = 12;
    ctx.fillStyle = '#667eea';
    // Top-left
    ctx.fillRect(cropX - handleSize / 2, cropY - handleSize / 2, handleSize, handleSize);
    // Top-right
    ctx.fillRect(cropX + cropSize - handleSize / 2, cropY - handleSize / 2, handleSize, handleSize);
    // Bottom-left
    ctx.fillRect(cropX - handleSize / 2, cropY + cropSize - handleSize / 2, handleSize, handleSize);
    // Bottom-right
    ctx.fillRect(
      cropX + cropSize - handleSize / 2,
      cropY + cropSize - handleSize / 2,
      handleSize,
      handleSize
    );
  }, [image, crop, filters, aiEnhancements]);

  const handleMouseDown = (e: React.MouseEvent<HTMLCanvasElement>) => {
    if (!canvasRef.current || !image) return;

    const rect = canvasRef.current.getBoundingClientRect();
    const maxDisplaySize = 400;
    const scale = Math.min(maxDisplaySize / image.width, maxDisplaySize / image.height);

    const x = (e.clientX - rect.left) / scale;
    const y = (e.clientY - rect.top) / scale;

    setDragging(true);
    setDragStart({ x: x - crop.x, y: y - crop.y });
  };

  const handleMouseMove = (e: React.MouseEvent<HTMLCanvasElement>) => {
    if (!dragging || !canvasRef.current || !image) return;

    const rect = canvasRef.current.getBoundingClientRect();
    const maxDisplaySize = 400;
    const scale = Math.min(maxDisplaySize / image.width, maxDisplaySize / image.height);

    const x = (e.clientX - rect.left) / scale;
    const y = (e.clientY - rect.top) / scale;

    const newX = Math.max(0, Math.min(image.width - crop.size, x - dragStart.x));
    const newY = Math.max(0, Math.min(image.height - crop.size, y - dragStart.y));

    setCrop({ ...crop, x: newX, y: newY });
  };

  const handleMouseUp = () => {
    setDragging(false);
  };

  const handleZoom = (delta: number) => {
    if (!image) return;

    const newSize = Math.max(100, Math.min(Math.min(image.width, image.height), crop.size + delta));
    const centerX = crop.x + crop.size / 2;
    const centerY = crop.y + crop.size / 2;

    setCrop({
      x: Math.max(0, Math.min(image.width - newSize, centerX - newSize / 2)),
      y: Math.max(0, Math.min(image.height - newSize, centerY - newSize / 2)),
      size: newSize,
    });
  };

  const handleCrop = async () => {
    if (!image) return;

    const canvas = document.createElement('canvas');
    const ctx = canvas.getContext('2d');
    if (!ctx) return;

    // Output size: 500x500
    const outputSize = 500;
    canvas.width = outputSize;
    canvas.height = outputSize;

    // Apply all filters
    ImageFilterProcessor.applyFilters(
      canvas,
      image,
      filters,
      crop.x, crop.y, crop.size, crop.size,
      0, 0, outputSize, outputSize
    );

    // Apply AI enhancements
    if (aiEnhancements.autoEnhance) {
      ImageFilterProcessor.autoEnhance(ctx, 0, 0, outputSize, outputSize);
    }

    if (aiEnhancements.faceDetection) {
      // Face detection would be applied here
      const faces = await ImageFilterProcessor.detectFaces(canvas);
      if (faces.length > 0 && aiEnhancements.backgroundBlur > 0) {
        ImageFilterProcessor.applySmartBackgroundBlur(
          ctx, 0, 0, outputSize, outputSize,
          aiEnhancements.backgroundBlur,
          faces[0]
        );
      }
    }

    if (aiEnhancements.styleTransfer && aiEnhancements.styleTransfer !== 'none') {
      ImageFilterProcessor.applyStyleTransfer(ctx, 0, 0, outputSize, outputSize, aiEnhancements.styleTransfer);
    }

    // Convert to data URL with compression
    const croppedDataUrl = canvas.toDataURL('image/jpeg', 0.9);
    onCrop(croppedDataUrl, filters, aiEnhancements);
  };

  const resetFilters = () => {
    setFilters(DEFAULT_FILTERS);
  };

  const resetAIEnhancements = () => {
    setAiEnhancements(DEFAULT_AI_ENHANCEMENTS);
  };

  const applyBlackAndWhite = () => {
    setFilters({ ...filters, grayscale: 100, saturation: 0 });
  };

  const applyPreset = (preset: 'warm' | 'cool' | 'dramatic' | 'soft') => {
    switch (preset) {
      case 'warm':
        setFilters({ ...filters, temperature: 30, exposure: 10 });
        break;
      case 'cool':
        setFilters({ ...filters, temperature: -30, brightness: 110 });
        break;
      case 'dramatic':
        setFilters({ ...filters, contrast: 140, saturation: 120, vignette: 30 });
        break;
      case 'soft':
        setFilters({ ...filters, blur: 1, brightness: 105, contrast: 95 });
        break;
    }
  };

  return (
    <div className="photo-cropper-overlay" onClick={onCancel}>
      <div className="photo-cropper-modal" onClick={(e) => e.stopPropagation()}>
        <div className="photo-cropper-header">
          <h3>🖼️ {t(language, 'personal.photoCropTitle')}</h3>
<<<<<<< HEAD
          <button className="btn btn-secondary btn-icon" onClick={onCancel}>
            ×
          </button>
        </div>

        <div className="photo-cropper-instructions">
          <p>👆 {t(language, 'personal.photoCropInstructions')}</p>
        </div>

=======
          <button className="btn btn-secondary btn-icon" onClick={onCancel}>×</button>
        </div>
        
        <div className="photo-cropper-instructions">
          <p>👆 {t(language, 'personal.photoCropInstructions')}</p>
        </div>
        
>>>>>>> 7696d42c
        <div className="photo-cropper-content">
          <canvas
            ref={canvasRef}
            className="photo-cropper-canvas"
            onMouseDown={handleMouseDown}
            onMouseMove={handleMouseMove}
            onMouseUp={handleMouseUp}
            onMouseLeave={handleMouseUp}
          />

          <div className="photo-cropper-controls">
            <button className="btn btn-secondary" onClick={() => handleZoom(-20)}>
              🔍− {t(language, 'personal.photoCropZoomOut')}
            </button>
            <button className="btn btn-secondary" onClick={() => handleZoom(20)}>
              🔍+ {t(language, 'personal.photoCropZoomIn')}
<<<<<<< HEAD
            </button>
            <button 
              className="btn btn-secondary" 
              onClick={() => setShowFilters(!showFilters)}
            >
              🎨 {t(language, 'personal.photoFilters')}
=======
>>>>>>> 7696d42c
            </button>
          </div>

          {showFilters && (
            <div className="photo-filters-panel">
              <div className="photo-filters-tabs">
                <button 
                  className={`filter-tab ${activeTab === 'basic' ? 'active' : ''}`}
                  onClick={() => setActiveTab('basic')}
                >
                  {t(language, 'personal.photoBasicFilters')}
                </button>
                <button 
                  className={`filter-tab ${activeTab === 'advanced' ? 'active' : ''}`}
                  onClick={() => setActiveTab('advanced')}
                >
                  {t(language, 'personal.photoAdvancedFilters')}
                </button>
                <button 
                  className={`filter-tab ${activeTab === 'ai' ? 'active' : ''}`}
                  onClick={() => setActiveTab('ai')}
                >
                  ✨ {t(language, 'personal.photoAITools')}
                </button>
              </div>

              {activeTab === 'basic' && (
                <div className="filter-tab-content">
                  <div className="filter-group">
                    <label>{t(language, 'personal.photoBrightness')}: {filters.brightness}%</label>
                    <input
                      type="range"
                      min="0"
                      max="200"
                      value={filters.brightness}
                      onChange={(e) => setFilters({ ...filters, brightness: parseInt(e.target.value) })}
                    />
                  </div>

                  <div className="filter-group">
                    <label>{t(language, 'personal.photoContrast')}: {filters.contrast}%</label>
                    <input
                      type="range"
                      min="0"
                      max="200"
                      value={filters.contrast}
                      onChange={(e) => setFilters({ ...filters, contrast: parseInt(e.target.value) })}
                    />
                  </div>

                  <div className="filter-group">
                    <label>{t(language, 'personal.photoSaturation')}: {filters.saturation}%</label>
                    <input
                      type="range"
                      min="0"
                      max="200"
                      value={filters.saturation}
                      onChange={(e) => setFilters({ ...filters, saturation: parseInt(e.target.value) })}
                    />
                  </div>

                  <div className="filter-group">
                    <label>{t(language, 'personal.photoGrayscale')}: {filters.grayscale}%</label>
                    <input
                      type="range"
                      min="0"
                      max="100"
                      value={filters.grayscale}
                      onChange={(e) => setFilters({ ...filters, grayscale: parseInt(e.target.value) })}
                    />
                  </div>

                  <div className="filter-presets">
                    <button className="btn btn-secondary btn-sm" onClick={applyBlackAndWhite}>
                      {t(language, 'personal.photoBlackWhite')}
                    </button>
                    <button className="btn btn-secondary btn-sm" onClick={resetFilters}>
                      {t(language, 'personal.photoResetFilters')}
                    </button>
                  </div>
                </div>
              )}

              {activeTab === 'advanced' && (
                <div className="filter-tab-content">
                  <div className="filter-group">
                    <label>{t(language, 'personal.photoBlur')}: {filters.blur}px</label>
                    <input
                      type="range"
                      min="0"
                      max="20"
                      value={filters.blur}
                      onChange={(e) => setFilters({ ...filters, blur: parseInt(e.target.value) })}
                    />
                  </div>

                  <div className="filter-group">
                    <label>{t(language, 'personal.photoSharpen')}: {filters.sharpen}%</label>
                    <input
                      type="range"
                      min="0"
                      max="100"
                      value={filters.sharpen}
                      onChange={(e) => setFilters({ ...filters, sharpen: parseInt(e.target.value) })}
                    />
                  </div>

                  <div className="filter-group">
                    <label>{t(language, 'personal.photoVignette')}: {filters.vignette}%</label>
                    <input
                      type="range"
                      min="0"
                      max="100"
                      value={filters.vignette}
                      onChange={(e) => setFilters({ ...filters, vignette: parseInt(e.target.value) })}
                    />
                  </div>

                  <div className="filter-group">
                    <label>{t(language, 'personal.photoTemperature')}: {filters.temperature}</label>
                    <input
                      type="range"
                      min="-100"
                      max="100"
                      value={filters.temperature}
                      onChange={(e) => setFilters({ ...filters, temperature: parseInt(e.target.value) })}
                    />
                  </div>

                  <div className="filter-group">
                    <label>{t(language, 'personal.photoExposure')}: {filters.exposure}</label>
                    <input
                      type="range"
                      min="-100"
                      max="100"
                      value={filters.exposure}
                      onChange={(e) => setFilters({ ...filters, exposure: parseInt(e.target.value) })}
                    />
                  </div>

                  <div className="filter-presets">
                    <h4>{t(language, 'personal.photoPresets')}</h4>
                    <button className="btn btn-secondary btn-sm" onClick={() => applyPreset('warm')}>
                      🌞 {t(language, 'personal.photoPresetWarm')}
                    </button>
                    <button className="btn btn-secondary btn-sm" onClick={() => applyPreset('cool')}>
                      ❄️ {t(language, 'personal.photoPresetCool')}
                    </button>
                    <button className="btn btn-secondary btn-sm" onClick={() => applyPreset('dramatic')}>
                      🎭 {t(language, 'personal.photoPresetDramatic')}
                    </button>
                    <button className="btn btn-secondary btn-sm" onClick={() => applyPreset('soft')}>
                      💫 {t(language, 'personal.photoPresetSoft')}
                    </button>
                  </div>
                </div>
              )}

              {activeTab === 'ai' && (
                <div className="filter-tab-content">
                  <div className="filter-group checkbox-group">
                    <label>
                      <input
                        type="checkbox"
                        checked={aiEnhancements.autoEnhance}
                        onChange={(e) => setAiEnhancements({ ...aiEnhancements, autoEnhance: e.target.checked })}
                      />
                      <span>{t(language, 'personal.photoAutoEnhance')}</span>
                    </label>
                    <p className="filter-help">Automatically improve image quality using histogram equalization</p>
                  </div>

                  <div className="filter-group checkbox-group">
                    <label>
                      <input
                        type="checkbox"
                        checked={aiEnhancements.faceDetection}
                        onChange={(e) => setAiEnhancements({ ...aiEnhancements, faceDetection: e.target.checked })}
                      />
                      <span>{t(language, 'personal.photoFaceDetection')}</span>
                    </label>
                    <p className="filter-help">Enable face detection for smart cropping and effects</p>
                  </div>

                  {aiEnhancements.faceDetection && (
                    <div className="filter-group">
                      <label>{t(language, 'personal.photoBackgroundBlur')}: {aiEnhancements.backgroundBlur}%</label>
                      <input
                        type="range"
                        min="0"
                        max="100"
                        value={aiEnhancements.backgroundBlur}
                        onChange={(e) => setAiEnhancements({ ...aiEnhancements, backgroundBlur: parseInt(e.target.value) })}
                      />
                      <p className="filter-help">Blur background while keeping face sharp</p>
                    </div>
                  )}

                  <div className="filter-group">
                    <label>{t(language, 'personal.photoStyleTransfer')}</label>
                    <select
                      className="form-select"
                      value={aiEnhancements.styleTransfer || 'none'}
                      onChange={(e) => setAiEnhancements({ ...aiEnhancements, styleTransfer: e.target.value as any })}
                    >
                      <option value="none">{t(language, 'personal.photoStyleNone')}</option>
                      <option value="artistic">{t(language, 'personal.photoStyleArtistic')}</option>
                      <option value="vintage">{t(language, 'personal.photoStyleVintage')}</option>
                      <option value="modern">{t(language, 'personal.photoStyleModern')}</option>
                      <option value="dramatic">{t(language, 'personal.photoStyleDramatic')}</option>
                    </select>
                    <p className="filter-help">Apply artistic style transfer to your photo</p>
                  </div>

                  <div className="filter-presets">
                    <button className="btn btn-secondary btn-sm" onClick={resetAIEnhancements}>
                      {t(language, 'personal.photoResetFilters')}
                    </button>
                  </div>
                </div>
              )}
            </div>
          )}
        </div>

        <div className="photo-cropper-footer">
          <button className="btn btn-secondary" onClick={onCancel}>
            {t(language, 'personal.photoCropCancel')}
          </button>
          <button className="btn btn-primary" onClick={handleCrop}>
            ✔️ {t(language, 'personal.photoCropApply')}
          </button>
        </div>
      </div>
    </div>
  );
};<|MERGE_RESOLUTION|>--- conflicted
+++ resolved
@@ -1,62 +1,19 @@
 import React, { useRef, useState, useEffect } from 'react';
 import { t, Lang } from '../i18n';
-<<<<<<< HEAD
-import { PhotoFilters, AIPhotoEnhancement } from '../types';
-import { ImageFilterProcessor } from '../utils/imageFilters';
-=======
->>>>>>> 7696d42c
 
 interface PhotoCropperProps {
   imageDataUrl: string;
-  onCrop: (croppedDataUrl: string, filters?: PhotoFilters, aiEnhancements?: AIPhotoEnhancement) => void;
+  onCrop: (croppedDataUrl: string) => void;
   onCancel: () => void;
   language: Lang;
-<<<<<<< HEAD
-  initialFilters?: PhotoFilters;
-  initialAIEnhancements?: AIPhotoEnhancement;
 }
 
-const DEFAULT_FILTERS: PhotoFilters = {
-  brightness: 100,
-  contrast: 100,
-  saturation: 100,
-  grayscale: 0,
-  blur: 0,
-  sharpen: 0,
-  vignette: 0,
-  temperature: 0,
-  exposure: 0,
-};
-
-const DEFAULT_AI_ENHANCEMENTS: AIPhotoEnhancement = {
-  autoEnhance: false,
-  faceDetection: false,
-  backgroundBlur: 0,
-  styleTransfer: 'none',
-};
-
-export const PhotoCropper: React.FC<PhotoCropperProps> = ({
-  imageDataUrl,
-  onCrop,
-  onCancel,
-  language,
-  initialFilters,
-  initialAIEnhancements,
-}) => {
-=======
-}
-
 export const PhotoCropper: React.FC<PhotoCropperProps> = ({ imageDataUrl, onCrop, onCancel, language }) => {
->>>>>>> 7696d42c
   const canvasRef = useRef<HTMLCanvasElement>(null);
   const [image, setImage] = useState<HTMLImageElement | null>(null);
   const [crop, setCrop] = useState({ x: 0, y: 0, size: 200 });
   const [dragging, setDragging] = useState(false);
   const [dragStart, setDragStart] = useState({ x: 0, y: 0 });
-  const [filters, setFilters] = useState<PhotoFilters>(initialFilters || DEFAULT_FILTERS);
-  const [aiEnhancements, setAiEnhancements] = useState<AIPhotoEnhancement>(initialAIEnhancements || DEFAULT_AI_ENHANCEMENTS);
-  const [showFilters, setShowFilters] = useState(false);
-  const [activeTab, setActiveTab] = useState<'basic' | 'advanced' | 'ai'>('basic');
 
   useEffect(() => {
     const img = new Image();
@@ -67,7 +24,7 @@
       setCrop({
         x: (img.width - size) / 2,
         y: (img.height - size) / 2,
-        size: size,
+        size: size
       });
     };
     img.src = imageDataUrl;
@@ -89,51 +46,25 @@
     canvas.width = displayWidth;
     canvas.height = displayHeight;
 
-    // Draw base image with filters
+    // Draw image
     ctx.clearRect(0, 0, canvas.width, canvas.height);
-    ImageFilterProcessor.applyFilters(
-      canvas,
-      image,
-      filters,
-      0, 0, image.width, image.height,
-      0, 0, displayWidth, displayHeight
-    );
-
-    // Apply AI enhancements if enabled
-    if (aiEnhancements.autoEnhance) {
-      ImageFilterProcessor.autoEnhance(ctx, 0, 0, displayWidth, displayHeight);
-    }
-
-    if (aiEnhancements.styleTransfer && aiEnhancements.styleTransfer !== 'none') {
-      ImageFilterProcessor.applyStyleTransfer(ctx, 0, 0, displayWidth, displayHeight, aiEnhancements.styleTransfer);
-    }
+    ctx.drawImage(image, 0, 0, displayWidth, displayHeight);
 
     // Draw crop overlay
     ctx.fillStyle = 'rgba(0, 0, 0, 0.5)';
     ctx.fillRect(0, 0, canvas.width, canvas.height);
 
-    // Clear crop area and redraw with filters
+    // Clear crop area
     const cropX = crop.x * scale;
     const cropY = crop.y * scale;
     const cropSize = crop.size * scale;
-
+    
     ctx.clearRect(cropX, cropY, cropSize, cropSize);
-    ImageFilterProcessor.applyFilters(
-      canvas,
+    ctx.drawImage(
       image,
-      filters,
       crop.x, crop.y, crop.size, crop.size,
       cropX, cropY, cropSize, cropSize
     );
-
-    // Apply AI enhancements to crop area
-    if (aiEnhancements.autoEnhance) {
-      ImageFilterProcessor.autoEnhance(ctx, cropX, cropY, cropSize, cropSize);
-    }
-
-    if (aiEnhancements.styleTransfer && aiEnhancements.styleTransfer !== 'none') {
-      ImageFilterProcessor.applyStyleTransfer(ctx, cropX, cropY, cropSize, cropSize, aiEnhancements.styleTransfer);
-    }
 
     // Draw crop border
     ctx.strokeStyle = '#667eea';
@@ -144,47 +75,42 @@
     const handleSize = 12;
     ctx.fillStyle = '#667eea';
     // Top-left
-    ctx.fillRect(cropX - handleSize / 2, cropY - handleSize / 2, handleSize, handleSize);
+    ctx.fillRect(cropX - handleSize/2, cropY - handleSize/2, handleSize, handleSize);
     // Top-right
-    ctx.fillRect(cropX + cropSize - handleSize / 2, cropY - handleSize / 2, handleSize, handleSize);
+    ctx.fillRect(cropX + cropSize - handleSize/2, cropY - handleSize/2, handleSize, handleSize);
     // Bottom-left
-    ctx.fillRect(cropX - handleSize / 2, cropY + cropSize - handleSize / 2, handleSize, handleSize);
+    ctx.fillRect(cropX - handleSize/2, cropY + cropSize - handleSize/2, handleSize, handleSize);
     // Bottom-right
-    ctx.fillRect(
-      cropX + cropSize - handleSize / 2,
-      cropY + cropSize - handleSize / 2,
-      handleSize,
-      handleSize
-    );
-  }, [image, crop, filters, aiEnhancements]);
+    ctx.fillRect(cropX + cropSize - handleSize/2, cropY + cropSize - handleSize/2, handleSize, handleSize);
+  }, [image, crop]);
 
   const handleMouseDown = (e: React.MouseEvent<HTMLCanvasElement>) => {
     if (!canvasRef.current || !image) return;
-
+    
     const rect = canvasRef.current.getBoundingClientRect();
     const maxDisplaySize = 400;
     const scale = Math.min(maxDisplaySize / image.width, maxDisplaySize / image.height);
-
+    
     const x = (e.clientX - rect.left) / scale;
     const y = (e.clientY - rect.top) / scale;
-
+    
     setDragging(true);
     setDragStart({ x: x - crop.x, y: y - crop.y });
   };
 
   const handleMouseMove = (e: React.MouseEvent<HTMLCanvasElement>) => {
     if (!dragging || !canvasRef.current || !image) return;
-
+    
     const rect = canvasRef.current.getBoundingClientRect();
     const maxDisplaySize = 400;
     const scale = Math.min(maxDisplaySize / image.width, maxDisplaySize / image.height);
-
+    
     const x = (e.clientX - rect.left) / scale;
     const y = (e.clientY - rect.top) / scale;
-
+    
     const newX = Math.max(0, Math.min(image.width - crop.size, x - dragStart.x));
     const newY = Math.max(0, Math.min(image.height - crop.size, y - dragStart.y));
-
+    
     setCrop({ ...crop, x: newX, y: newY });
   };
 
@@ -194,19 +120,19 @@
 
   const handleZoom = (delta: number) => {
     if (!image) return;
-
+    
     const newSize = Math.max(100, Math.min(Math.min(image.width, image.height), crop.size + delta));
     const centerX = crop.x + crop.size / 2;
     const centerY = crop.y + crop.size / 2;
-
+    
     setCrop({
       x: Math.max(0, Math.min(image.width - newSize, centerX - newSize / 2)),
       y: Math.max(0, Math.min(image.height - newSize, centerY - newSize / 2)),
-      size: newSize,
+      size: newSize
     });
   };
 
-  const handleCrop = async () => {
+  const handleCrop = () => {
     if (!image) return;
 
     const canvas = document.createElement('canvas');
@@ -218,68 +144,16 @@
     canvas.width = outputSize;
     canvas.height = outputSize;
 
-    // Apply all filters
-    ImageFilterProcessor.applyFilters(
-      canvas,
+    // Draw cropped area
+    ctx.drawImage(
       image,
-      filters,
       crop.x, crop.y, crop.size, crop.size,
       0, 0, outputSize, outputSize
     );
 
-    // Apply AI enhancements
-    if (aiEnhancements.autoEnhance) {
-      ImageFilterProcessor.autoEnhance(ctx, 0, 0, outputSize, outputSize);
-    }
-
-    if (aiEnhancements.faceDetection) {
-      // Face detection would be applied here
-      const faces = await ImageFilterProcessor.detectFaces(canvas);
-      if (faces.length > 0 && aiEnhancements.backgroundBlur > 0) {
-        ImageFilterProcessor.applySmartBackgroundBlur(
-          ctx, 0, 0, outputSize, outputSize,
-          aiEnhancements.backgroundBlur,
-          faces[0]
-        );
-      }
-    }
-
-    if (aiEnhancements.styleTransfer && aiEnhancements.styleTransfer !== 'none') {
-      ImageFilterProcessor.applyStyleTransfer(ctx, 0, 0, outputSize, outputSize, aiEnhancements.styleTransfer);
-    }
-
     // Convert to data URL with compression
     const croppedDataUrl = canvas.toDataURL('image/jpeg', 0.9);
-    onCrop(croppedDataUrl, filters, aiEnhancements);
-  };
-
-  const resetFilters = () => {
-    setFilters(DEFAULT_FILTERS);
-  };
-
-  const resetAIEnhancements = () => {
-    setAiEnhancements(DEFAULT_AI_ENHANCEMENTS);
-  };
-
-  const applyBlackAndWhite = () => {
-    setFilters({ ...filters, grayscale: 100, saturation: 0 });
-  };
-
-  const applyPreset = (preset: 'warm' | 'cool' | 'dramatic' | 'soft') => {
-    switch (preset) {
-      case 'warm':
-        setFilters({ ...filters, temperature: 30, exposure: 10 });
-        break;
-      case 'cool':
-        setFilters({ ...filters, temperature: -30, brightness: 110 });
-        break;
-      case 'dramatic':
-        setFilters({ ...filters, contrast: 140, saturation: 120, vignette: 30 });
-        break;
-      case 'soft':
-        setFilters({ ...filters, blur: 1, brightness: 105, contrast: 95 });
-        break;
-    }
+    onCrop(croppedDataUrl);
   };
 
   return (
@@ -287,17 +161,6 @@
       <div className="photo-cropper-modal" onClick={(e) => e.stopPropagation()}>
         <div className="photo-cropper-header">
           <h3>🖼️ {t(language, 'personal.photoCropTitle')}</h3>
-<<<<<<< HEAD
-          <button className="btn btn-secondary btn-icon" onClick={onCancel}>
-            ×
-          </button>
-        </div>
-
-        <div className="photo-cropper-instructions">
-          <p>👆 {t(language, 'personal.photoCropInstructions')}</p>
-        </div>
-
-=======
           <button className="btn btn-secondary btn-icon" onClick={onCancel}>×</button>
         </div>
         
@@ -305,7 +168,6 @@
           <p>👆 {t(language, 'personal.photoCropInstructions')}</p>
         </div>
         
->>>>>>> 7696d42c
         <div className="photo-cropper-content">
           <canvas
             ref={canvasRef}
@@ -315,247 +177,17 @@
             onMouseUp={handleMouseUp}
             onMouseLeave={handleMouseUp}
           />
-
+          
           <div className="photo-cropper-controls">
             <button className="btn btn-secondary" onClick={() => handleZoom(-20)}>
               🔍− {t(language, 'personal.photoCropZoomOut')}
             </button>
             <button className="btn btn-secondary" onClick={() => handleZoom(20)}>
               🔍+ {t(language, 'personal.photoCropZoomIn')}
-<<<<<<< HEAD
-            </button>
-            <button 
-              className="btn btn-secondary" 
-              onClick={() => setShowFilters(!showFilters)}
-            >
-              🎨 {t(language, 'personal.photoFilters')}
-=======
->>>>>>> 7696d42c
             </button>
           </div>
-
-          {showFilters && (
-            <div className="photo-filters-panel">
-              <div className="photo-filters-tabs">
-                <button 
-                  className={`filter-tab ${activeTab === 'basic' ? 'active' : ''}`}
-                  onClick={() => setActiveTab('basic')}
-                >
-                  {t(language, 'personal.photoBasicFilters')}
-                </button>
-                <button 
-                  className={`filter-tab ${activeTab === 'advanced' ? 'active' : ''}`}
-                  onClick={() => setActiveTab('advanced')}
-                >
-                  {t(language, 'personal.photoAdvancedFilters')}
-                </button>
-                <button 
-                  className={`filter-tab ${activeTab === 'ai' ? 'active' : ''}`}
-                  onClick={() => setActiveTab('ai')}
-                >
-                  ✨ {t(language, 'personal.photoAITools')}
-                </button>
-              </div>
-
-              {activeTab === 'basic' && (
-                <div className="filter-tab-content">
-                  <div className="filter-group">
-                    <label>{t(language, 'personal.photoBrightness')}: {filters.brightness}%</label>
-                    <input
-                      type="range"
-                      min="0"
-                      max="200"
-                      value={filters.brightness}
-                      onChange={(e) => setFilters({ ...filters, brightness: parseInt(e.target.value) })}
-                    />
-                  </div>
-
-                  <div className="filter-group">
-                    <label>{t(language, 'personal.photoContrast')}: {filters.contrast}%</label>
-                    <input
-                      type="range"
-                      min="0"
-                      max="200"
-                      value={filters.contrast}
-                      onChange={(e) => setFilters({ ...filters, contrast: parseInt(e.target.value) })}
-                    />
-                  </div>
-
-                  <div className="filter-group">
-                    <label>{t(language, 'personal.photoSaturation')}: {filters.saturation}%</label>
-                    <input
-                      type="range"
-                      min="0"
-                      max="200"
-                      value={filters.saturation}
-                      onChange={(e) => setFilters({ ...filters, saturation: parseInt(e.target.value) })}
-                    />
-                  </div>
-
-                  <div className="filter-group">
-                    <label>{t(language, 'personal.photoGrayscale')}: {filters.grayscale}%</label>
-                    <input
-                      type="range"
-                      min="0"
-                      max="100"
-                      value={filters.grayscale}
-                      onChange={(e) => setFilters({ ...filters, grayscale: parseInt(e.target.value) })}
-                    />
-                  </div>
-
-                  <div className="filter-presets">
-                    <button className="btn btn-secondary btn-sm" onClick={applyBlackAndWhite}>
-                      {t(language, 'personal.photoBlackWhite')}
-                    </button>
-                    <button className="btn btn-secondary btn-sm" onClick={resetFilters}>
-                      {t(language, 'personal.photoResetFilters')}
-                    </button>
-                  </div>
-                </div>
-              )}
-
-              {activeTab === 'advanced' && (
-                <div className="filter-tab-content">
-                  <div className="filter-group">
-                    <label>{t(language, 'personal.photoBlur')}: {filters.blur}px</label>
-                    <input
-                      type="range"
-                      min="0"
-                      max="20"
-                      value={filters.blur}
-                      onChange={(e) => setFilters({ ...filters, blur: parseInt(e.target.value) })}
-                    />
-                  </div>
-
-                  <div className="filter-group">
-                    <label>{t(language, 'personal.photoSharpen')}: {filters.sharpen}%</label>
-                    <input
-                      type="range"
-                      min="0"
-                      max="100"
-                      value={filters.sharpen}
-                      onChange={(e) => setFilters({ ...filters, sharpen: parseInt(e.target.value) })}
-                    />
-                  </div>
-
-                  <div className="filter-group">
-                    <label>{t(language, 'personal.photoVignette')}: {filters.vignette}%</label>
-                    <input
-                      type="range"
-                      min="0"
-                      max="100"
-                      value={filters.vignette}
-                      onChange={(e) => setFilters({ ...filters, vignette: parseInt(e.target.value) })}
-                    />
-                  </div>
-
-                  <div className="filter-group">
-                    <label>{t(language, 'personal.photoTemperature')}: {filters.temperature}</label>
-                    <input
-                      type="range"
-                      min="-100"
-                      max="100"
-                      value={filters.temperature}
-                      onChange={(e) => setFilters({ ...filters, temperature: parseInt(e.target.value) })}
-                    />
-                  </div>
-
-                  <div className="filter-group">
-                    <label>{t(language, 'personal.photoExposure')}: {filters.exposure}</label>
-                    <input
-                      type="range"
-                      min="-100"
-                      max="100"
-                      value={filters.exposure}
-                      onChange={(e) => setFilters({ ...filters, exposure: parseInt(e.target.value) })}
-                    />
-                  </div>
-
-                  <div className="filter-presets">
-                    <h4>{t(language, 'personal.photoPresets')}</h4>
-                    <button className="btn btn-secondary btn-sm" onClick={() => applyPreset('warm')}>
-                      🌞 {t(language, 'personal.photoPresetWarm')}
-                    </button>
-                    <button className="btn btn-secondary btn-sm" onClick={() => applyPreset('cool')}>
-                      ❄️ {t(language, 'personal.photoPresetCool')}
-                    </button>
-                    <button className="btn btn-secondary btn-sm" onClick={() => applyPreset('dramatic')}>
-                      🎭 {t(language, 'personal.photoPresetDramatic')}
-                    </button>
-                    <button className="btn btn-secondary btn-sm" onClick={() => applyPreset('soft')}>
-                      💫 {t(language, 'personal.photoPresetSoft')}
-                    </button>
-                  </div>
-                </div>
-              )}
-
-              {activeTab === 'ai' && (
-                <div className="filter-tab-content">
-                  <div className="filter-group checkbox-group">
-                    <label>
-                      <input
-                        type="checkbox"
-                        checked={aiEnhancements.autoEnhance}
-                        onChange={(e) => setAiEnhancements({ ...aiEnhancements, autoEnhance: e.target.checked })}
-                      />
-                      <span>{t(language, 'personal.photoAutoEnhance')}</span>
-                    </label>
-                    <p className="filter-help">Automatically improve image quality using histogram equalization</p>
-                  </div>
-
-                  <div className="filter-group checkbox-group">
-                    <label>
-                      <input
-                        type="checkbox"
-                        checked={aiEnhancements.faceDetection}
-                        onChange={(e) => setAiEnhancements({ ...aiEnhancements, faceDetection: e.target.checked })}
-                      />
-                      <span>{t(language, 'personal.photoFaceDetection')}</span>
-                    </label>
-                    <p className="filter-help">Enable face detection for smart cropping and effects</p>
-                  </div>
-
-                  {aiEnhancements.faceDetection && (
-                    <div className="filter-group">
-                      <label>{t(language, 'personal.photoBackgroundBlur')}: {aiEnhancements.backgroundBlur}%</label>
-                      <input
-                        type="range"
-                        min="0"
-                        max="100"
-                        value={aiEnhancements.backgroundBlur}
-                        onChange={(e) => setAiEnhancements({ ...aiEnhancements, backgroundBlur: parseInt(e.target.value) })}
-                      />
-                      <p className="filter-help">Blur background while keeping face sharp</p>
-                    </div>
-                  )}
-
-                  <div className="filter-group">
-                    <label>{t(language, 'personal.photoStyleTransfer')}</label>
-                    <select
-                      className="form-select"
-                      value={aiEnhancements.styleTransfer || 'none'}
-                      onChange={(e) => setAiEnhancements({ ...aiEnhancements, styleTransfer: e.target.value as any })}
-                    >
-                      <option value="none">{t(language, 'personal.photoStyleNone')}</option>
-                      <option value="artistic">{t(language, 'personal.photoStyleArtistic')}</option>
-                      <option value="vintage">{t(language, 'personal.photoStyleVintage')}</option>
-                      <option value="modern">{t(language, 'personal.photoStyleModern')}</option>
-                      <option value="dramatic">{t(language, 'personal.photoStyleDramatic')}</option>
-                    </select>
-                    <p className="filter-help">Apply artistic style transfer to your photo</p>
-                  </div>
-
-                  <div className="filter-presets">
-                    <button className="btn btn-secondary btn-sm" onClick={resetAIEnhancements}>
-                      {t(language, 'personal.photoResetFilters')}
-                    </button>
-                  </div>
-                </div>
-              )}
-            </div>
-          )}
-        </div>
-
+        </div>
+        
         <div className="photo-cropper-footer">
           <button className="btn btn-secondary" onClick={onCancel}>
             {t(language, 'personal.photoCropCancel')}
