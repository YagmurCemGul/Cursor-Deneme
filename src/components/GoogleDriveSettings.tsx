--- conflicted
+++ resolved
@@ -2,7 +2,6 @@
 import { GoogleDriveService, GoogleDriveFile } from '../utils/googleDriveService';
 import { logger } from '../utils/logger';
 import { t, Lang } from '../i18n';
-import { SetupWizard } from './SetupWizard';
 
 interface GoogleDriveSettingsProps {
   language: Lang;
@@ -19,14 +18,10 @@
   const [showFolderSelector, setShowFolderSelector] = useState(false);
   const [setupRequired, setSetupRequired] = useState(false);
   const [showTroubleshooting, setShowTroubleshooting] = useState(false);
-<<<<<<< HEAD
-  const [showWizard, setShowWizard] = useState(false);
-=======
   const [showEmailShare, setShowEmailShare] = useState<string | null>(null);
   const [shareEmail, setShareEmail] = useState('');
   const [shareRole, setShareRole] = useState<'reader' | 'writer'>('reader');
   const [newFolderName, setNewFolderName] = useState('');
->>>>>>> f61962c4
 
   useEffect(() => {
     checkAuthStatus();
@@ -220,22 +215,8 @@
   };
 
   return (
-    <>
-      {showWizard && (
-        <SetupWizard
-          language={language}
-          onComplete={() => {
-            setShowWizard(false);
-            setSetupRequired(false);
-            checkSetupStatus();
-            alert(t(language, 'wizard.setupComplete'));
-          }}
-          onClose={() => setShowWizard(false)}
-        />
-      )}
-      
-      <div className="section">
-        <h2 className="section-title">☁️ {t(language, 'googleDrive.title')}</h2>
+    <div className="section">
+      <h2 className="section-title">☁️ {t(language, 'googleDrive.title')}</h2>
 
       {setupRequired && (
         <div className="alert alert-warning" style={{ marginBottom: '20px' }}>
@@ -249,18 +230,11 @@
             <li>{t(language, 'googleDrive.setupStep3')}</li>
           </ol>
           <div style={{ marginTop: '15px' }}>
-            <button
-              className="btn btn-primary btn-sm"
-              onClick={() => setShowWizard(true)}
-              style={{ marginRight: '10px' }}
-            >
-              🚀 {t(language, 'wizard.launchWizard')}
-            </button>
             <a
               href="https://console.cloud.google.com/apis/credentials"
               target="_blank"
               rel="noopener noreferrer"
-              className="btn btn-secondary btn-sm"
+              className="btn btn-primary btn-sm"
               style={{ marginRight: '10px' }}
             >
               🔗 {t(language, 'googleDrive.openConsole')}
@@ -627,7 +601,6 @@
           </div>
         </div>
       )}
-      </div>
-    </>
+    </div>
   );
 };