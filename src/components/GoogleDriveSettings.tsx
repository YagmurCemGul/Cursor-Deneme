--- conflicted
+++ resolved
@@ -12,13 +12,14 @@
   const [loading, setLoading] = useState(false);
   const [error, setError] = useState<string | null>(null);
   const [showFileManager, setShowFileManager] = useState(false);
+  const [setupRequired, setSetupRequired] = useState(false);
+  const [showTroubleshooting, setShowTroubleshooting] = useState(false);
 
   useEffect(() => {
     checkAuthStatus();
+    checkSetupStatus();
   }, []);
 
-<<<<<<< HEAD
-=======
   const checkSetupStatus = () => {
     try {
       const manifest = chrome.runtime.getManifest();
@@ -38,13 +39,17 @@
     }
   };
 
->>>>>>> e522ff19
   const checkAuthStatus = async () => {
     try {
       const authenticated = await GoogleDriveService.ensureAuthenticated();
       setIsAuthenticated(authenticated);
-    } catch (err) {
+      setError(null);
+    } catch (err: any) {
       setIsAuthenticated(false);
+      // Don't show auth errors if setup is not complete
+      if (!setupRequired) {
+        setError(err.message || 'Authentication check failed');
+      }
     }
   };
 
@@ -55,13 +60,10 @@
       const success = await GoogleDriveService.authenticate();
       setIsAuthenticated(success);
       if (success) {
+        setSetupRequired(false);
         alert(t(language, 'googleDrive.signInSuccess'));
       }
     } catch (err: any) {
-<<<<<<< HEAD
-      setError(err.message || 'Authentication failed');
-      alert(t(language, 'googleDrive.signInError'));
-=======
       const errorMessage = err.message || 'Authentication failed';
 
       // Check for specific error types and provide helpful messages
@@ -85,7 +87,6 @@
       } else {
         alert(t(language, 'googleDrive.signInError') + '\\n\\n' + errorMessage);
       }
->>>>>>> e522ff19
     } finally {
       setLoading(false);
     }
@@ -150,8 +151,6 @@
     <div className="section">
       <h2 className="section-title">☁️ {t(language, 'googleDrive.title')}</h2>
 
-<<<<<<< HEAD
-=======
       {setupRequired && (
         <div className="alert alert-warning" style={{ marginBottom: '20px' }}>
           <div style={{ marginBottom: '10px' }}>
@@ -183,7 +182,6 @@
         </div>
       )}
 
->>>>>>> e522ff19
       <div className="google-drive-status">
         {isAuthenticated ? (
           <div className="alert alert-success">
@@ -198,7 +196,8 @@
             <button
               className="btn btn-primary btn-sm"
               onClick={handleSignIn}
-              disabled={loading}
+              disabled={loading || setupRequired}
+              title={setupRequired ? t(language, 'googleDrive.setupRequired') : ''}
             >
               {loading ? '⏳' : '🔑'} {t(language, 'googleDrive.signIn')}
             </button>
@@ -206,15 +205,7 @@
         )}
       </div>
 
-<<<<<<< HEAD
-      {error && (
-        <div className="alert alert-error">
-          ⚠️ {error}
-        </div>
-      )}
-=======
       {error && !setupRequired && <div className="alert alert-error">⚠️ {error}</div>}
->>>>>>> e522ff19
 
       {isAuthenticated && (
         <>
@@ -283,26 +274,6 @@
         </>
       )}
 
-<<<<<<< HEAD
-      <div className="google-drive-setup">
-        <h3 className="subsection-title">
-          ⚙️ {t(language, 'googleDrive.setupTitle')}
-        </h3>
-        <div className="info-text">
-          <p>{t(language, 'googleDrive.setupStep1')}</p>
-          <p>{t(language, 'googleDrive.setupStep2')}</p>
-          <p>{t(language, 'googleDrive.setupStep3')}</p>
-          <a 
-            href="https://console.cloud.google.com/apis/credentials"
-            target="_blank"
-            rel="noopener noreferrer"
-            className="btn btn-link"
-          >
-            🔗 {t(language, 'googleDrive.openConsole')}
-          </a>
-        </div>
-      </div>
-=======
       {!isAuthenticated && (
         <div className="google-drive-setup">
           <h3 className="subsection-title">⚙️ {t(language, 'googleDrive.setupTitle')}</h3>
@@ -348,7 +319,6 @@
           </div>
         </div>
       )}
->>>>>>> e522ff19
     </div>
   );
 };