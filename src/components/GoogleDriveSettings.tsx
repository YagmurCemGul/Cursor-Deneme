--- conflicted
+++ resolved
@@ -1,17 +1,10 @@
 import React, { useState, useEffect } from 'react';
 import { GoogleDriveService, GoogleDriveFile } from '../utils/googleDriveService';
-import { logger } from '../utils/logger';
 import { t, Lang } from '../i18n';
-import { SetupWizard } from './SetupWizard';
-import { HealthMonitorDashboard } from './HealthMonitorDashboard';
-import { VideoTutorial } from './VideoTutorial';
-import { InteractiveGuide } from './InteractiveGuide';
 
 interface GoogleDriveSettingsProps {
   language: Lang;
 }
-
-type ViewMode = 'main' | 'wizard' | 'health' | 'video' | 'guide';
 
 export const GoogleDriveSettings: React.FC<GoogleDriveSettingsProps> = ({ language }) => {
   const [isAuthenticated, setIsAuthenticated] = useState(false);
@@ -21,18 +14,6 @@
   const [showFileManager, setShowFileManager] = useState(false);
   const [setupRequired, setSetupRequired] = useState(false);
   const [showTroubleshooting, setShowTroubleshooting] = useState(false);
-<<<<<<< HEAD
-  const [validating, setValidating] = useState(false);
-  const [validationResult, setValidationResult] = useState<{
-    valid: boolean;
-    error?: string;
-    details?: string;
-  } | null>(null);
-  const [showValidation, setShowValidation] = useState(false);
-  const [viewMode, setViewMode] = useState<ViewMode>('main');
-  const [showInteractiveGuide, setShowInteractiveGuide] = useState(false);
-=======
->>>>>>> 73fb8979
 
   useEffect(() => {
     checkAuthStatus();
@@ -43,29 +24,15 @@
     try {
       const manifest = chrome.runtime.getManifest();
       const oauth2 = (manifest as any).oauth2;
-<<<<<<< HEAD
-
-      if (
-        !oauth2 ||
-        !oauth2.client_id ||
-        oauth2.client_id === 'YOUR_GOOGLE_CLIENT_ID.apps.googleusercontent.com' ||
-        oauth2.client_id.includes('YOUR_GOOGLE_CLIENT_ID')
-      ) {
-=======
       
       if (!oauth2 || !oauth2.client_id || 
           oauth2.client_id === 'YOUR_GOOGLE_CLIENT_ID.apps.googleusercontent.com' ||
           oauth2.client_id.includes('YOUR_GOOGLE_CLIENT_ID')) {
->>>>>>> 73fb8979
         setSetupRequired(true);
         setError(t(language, 'googleDrive.clientIdPlaceholder'));
       }
     } catch (err) {
-<<<<<<< HEAD
-      logger.error('Failed to check setup status:', err);
-=======
       console.error('Failed to check setup status:', err);
->>>>>>> 73fb8979
     }
   };
 
@@ -95,34 +62,19 @@
       }
     } catch (err: any) {
       const errorMessage = err.message || 'Authentication failed';
-<<<<<<< HEAD
-
-=======
       
->>>>>>> 73fb8979
       // Check for specific error types and provide helpful messages
       if (errorMessage.includes('setup') || errorMessage.includes('Client ID')) {
         setSetupRequired(true);
         setError(errorMessage);
         setShowTroubleshooting(true);
-<<<<<<< HEAD
-      } else if (
-        errorMessage.includes('bad client id') ||
-        errorMessage.includes('Invalid Client ID')
-      ) {
-=======
       } else if (errorMessage.includes('bad client id') || errorMessage.includes('Invalid Client ID')) {
->>>>>>> 73fb8979
         setError(t(language, 'googleDrive.badClientIdError'));
         setShowTroubleshooting(true);
       } else {
         setError(errorMessage);
       }
-<<<<<<< HEAD
-
-=======
       
->>>>>>> 73fb8979
       // Show a more user-friendly alert
       if (setupRequired) {
         alert(t(language, 'googleDrive.setupRequired') + '\\n\\n' + errorMessage);
@@ -171,46 +123,13 @@
     setLoading(true);
     try {
       await GoogleDriveService.deleteFile(fileId);
-      setFiles(files.filter((f) => f.id !== fileId));
+      setFiles(files.filter(f => f.id !== fileId));
       alert(t(language, 'googleDrive.deleteSuccess'));
     } catch (err: any) {
       setError(err.message || 'Failed to delete file');
       alert(t(language, 'googleDrive.deleteError'));
     } finally {
       setLoading(false);
-    }
-  };
-
-  const handleValidateClientId = async () => {
-    setValidating(true);
-    setValidationResult(null);
-    setError(null);
-
-    try {
-      const result = await GoogleDriveService.validateClientIdWithAPI();
-      setValidationResult(result);
-      setShowValidation(true);
-
-      if (result.valid) {
-        setSetupRequired(false);
-        alert(
-          `✅ ${t(language, 'googleDrive.validationSuccess')}\n\n${result.details || 'Your Google Client ID is properly configured.'}`
-        );
-      } else {
-        alert(
-          `❌ ${t(language, 'googleDrive.validationFailed')}\n\n${result.error || 'Unknown error'}\n\n${result.details || ''}`
-        );
-      }
-    } catch (err: any) {
-      const errorMsg = err.message || 'Validation failed';
-      setValidationResult({
-        valid: false,
-        error: errorMsg,
-        details: 'An unexpected error occurred during validation.',
-      });
-      setError(errorMsg);
-    } finally {
-      setValidating(false);
     }
   };
 
@@ -222,136 +141,11 @@
     return '📎';
   };
 
-  // Render different views based on viewMode
-  if (viewMode === 'wizard') {
-    return (
-      <SetupWizard
-        language={language}
-        onComplete={() => {
-          setViewMode('main');
-          checkAuthStatus();
-        }}
-        onCancel={() => setViewMode('main')}
-      />
-    );
-  }
-
-  if (viewMode === 'health') {
-    return (
-      <div className="section">
-        <button
-          className="btn btn-secondary btn-sm"
-          onClick={() => setViewMode('main')}
-          style={{ marginBottom: '20px' }}
-        >
-          ← {t(language, 'common.back') || 'Back'}
-        </button>
-        <HealthMonitorDashboard language={language} />
-      </div>
-    );
-  }
-
-  if (viewMode === 'video') {
-    return (
-      <div className="section">
-        <button
-          className="btn btn-secondary btn-sm"
-          onClick={() => setViewMode('main')}
-          style={{ marginBottom: '20px' }}
-        >
-          ← {t(language, 'common.back') || 'Back'}
-        </button>
-        <VideoTutorial language={language} />
-      </div>
-    );
-  }
-
   return (
     <div className="section">
-      <h2 className="section-title">☁️ {t(language, 'googleDrive.title')}</h2>
-
-      {/* Interactive Guide */}
-      {showInteractiveGuide && (
-        <InteractiveGuide
-          language={language}
-          onComplete={() => setShowInteractiveGuide(false)}
-          onSkip={() => setShowInteractiveGuide(false)}
-        />
-      )}
-
-      {/* Advanced Features Toolbar */}
-      <div
-        className="advanced-features-toolbar"
-        style={{
-          display: 'flex',
-          gap: '10px',
-          flexWrap: 'wrap',
-          marginBottom: '20px',
-          padding: '15px',
-          background: '#f9f9f9',
-          borderRadius: '8px',
-        }}
-      >
-        <button
-          className="btn btn-secondary btn-sm"
-          onClick={() => setViewMode('wizard')}
-          title={t(language, 'googleDrive.setupWizard')}
-        >
-          🧙 {t(language, 'googleDrive.launchWizard')}
-        </button>
-        <button
-          className="btn btn-secondary btn-sm"
-          onClick={() => setViewMode('health')}
-          title={t(language, 'googleDrive.healthMonitor')}
-        >
-          📊 {t(language, 'googleDrive.viewDashboard')}
-        </button>
-        <button
-          className="btn btn-secondary btn-sm"
-          onClick={() => setViewMode('video')}
-          title={t(language, 'googleDrive.videoTutorial')}
-        >
-          📹 {t(language, 'googleDrive.watchTutorial')}
-        </button>
-        <button
-          className="btn btn-secondary btn-sm"
-          onClick={() => setShowInteractiveGuide(true)}
-          title={t(language, 'googleDrive.interactiveGuide')}
-        >
-          📚 {t(language, 'googleDrive.startGuide')}
-        </button>
-      </div>
-
-      {setupRequired && (
-        <div className="alert alert-warning" style={{ marginBottom: '20px' }}>
-          <div style={{ marginBottom: '10px' }}>
-            <strong>⚠️ {t(language, 'googleDrive.setupRequired')}</strong>
-          </div>
-          <div style={{ marginBottom: '10px' }}>{t(language, 'googleDrive.setupRequiredDesc')}</div>
-          <ol style={{ marginLeft: '20px', marginTop: '10px' }}>
-            <li>{t(language, 'googleDrive.setupStep1')}</li>
-            <li>{t(language, 'googleDrive.setupStep2')}</li>
-            <li>{t(language, 'googleDrive.setupStep3')}</li>
-          </ol>
-          <div style={{ marginTop: '15px' }}>
-            <a
-              href="https://console.cloud.google.com/apis/credentials"
-              target="_blank"
-              rel="noopener noreferrer"
-              className="btn btn-primary btn-sm"
-              style={{ marginRight: '10px' }}
-            >
-              🔗 {t(language, 'googleDrive.openConsole')}
-            </a>
-            <button
-              className="btn btn-secondary btn-sm"
-              onClick={() => window.open('QUICK_START_GOOGLE_DRIVE.md', '_blank')}
-            >
-              📖 {t(language, 'googleDrive.viewFullGuide')}
-            </button>
-          </div>
-        </div>
-      )}
+      <h2 className="section-title">
+        ☁️ {t(language, 'googleDrive.title')}
+      </h2>
 
       {setupRequired && (
         <div className="alert alert-warning" style={{ marginBottom: '20px' }}>
@@ -390,14 +184,18 @@
         {isAuthenticated ? (
           <div className="alert alert-success">
             <span>✓ {t(language, 'googleDrive.connected')}</span>
-            <button className="btn btn-secondary btn-sm" onClick={handleSignOut} disabled={loading}>
+            <button 
+              className="btn btn-secondary btn-sm"
+              onClick={handleSignOut}
+              disabled={loading}
+            >
               {t(language, 'googleDrive.signOut')}
             </button>
           </div>
         ) : (
           <div className="alert alert-info">
             <span>{t(language, 'googleDrive.notConnected')}</span>
-            <button
+            <button 
               className="btn btn-primary btn-sm"
               onClick={handleSignIn}
               disabled={loading || setupRequired}
@@ -409,21 +207,21 @@
         )}
       </div>
 
-<<<<<<< HEAD
-      {error && !setupRequired && <div className="alert alert-error">⚠️ {error}</div>}
-=======
       {error && !setupRequired && (
         <div className="alert alert-error">
           ⚠️ {error}
         </div>
       )}
->>>>>>> 73fb8979
 
       {isAuthenticated && (
         <>
           <div className="google-drive-info">
-            <h3 className="subsection-title">{t(language, 'googleDrive.infoTitle')}</h3>
-            <p className="info-text">{t(language, 'googleDrive.infoText')}</p>
+            <h3 className="subsection-title">
+              {t(language, 'googleDrive.infoTitle')}
+            </h3>
+            <p className="info-text">
+              {t(language, 'googleDrive.infoText')}
+            </p>
             <ul className="feature-list">
               <li>📄 {t(language, 'googleDrive.feature1')}</li>
               <li>📊 {t(language, 'googleDrive.feature2')}</li>
@@ -433,7 +231,11 @@
           </div>
 
           <div className="button-group">
-            <button className="btn btn-primary" onClick={loadFiles} disabled={loading}>
+            <button 
+              className="btn btn-primary"
+              onClick={loadFiles}
+              disabled={loading}
+            >
               📁 {t(language, 'googleDrive.viewFiles')}
             </button>
           </div>
@@ -443,17 +245,21 @@
               <h3 className="subsection-title">
                 {t(language, 'googleDrive.yourFiles')} ({files.length})
               </h3>
-
+              
               {files.length === 0 ? (
                 <div className="empty-state">
                   <div className="empty-state-icon">📂</div>
-                  <div className="empty-state-text">{t(language, 'googleDrive.noFiles')}</div>
+                  <div className="empty-state-text">
+                    {t(language, 'googleDrive.noFiles')}
+                  </div>
                 </div>
               ) : (
                 <div className="file-list">
-                  {files.map((file) => (
+                  {files.map(file => (
                     <div key={file.id} className="file-item">
-                      <div className="file-icon">{getFileIcon(file.mimeType)}</div>
+                      <div className="file-icon">
+                        {getFileIcon(file.mimeType)}
+                      </div>
                       <div className="file-details">
                         <div className="file-name">{file.name}</div>
                         <div className="file-meta">
@@ -461,7 +267,7 @@
                         </div>
                       </div>
                       <div className="file-actions">
-                        <a
+                        <a 
                           href={file.webViewLink}
                           target="_blank"
                           rel="noopener noreferrer"
@@ -487,134 +293,6 @@
       )}
 
       {!isAuthenticated && (
-<<<<<<< HEAD
-        <>
-          <div className="google-drive-setup">
-            <h3 className="subsection-title">⚙️ {t(language, 'googleDrive.setupTitle')}</h3>
-            <div className="info-text">
-              <p>{t(language, 'googleDrive.setupStep1')}</p>
-              <p>{t(language, 'googleDrive.setupStep2')}</p>
-              <p>{t(language, 'googleDrive.setupStep3')}</p>
-              <a
-                href="https://console.cloud.google.com/apis/credentials"
-                target="_blank"
-                rel="noopener noreferrer"
-                className="btn btn-link"
-              >
-                🔗 {t(language, 'googleDrive.openConsole')}
-              </a>
-            </div>
-          </div>
-
-          {/* Client ID Validation Section */}
-          <div
-            className="google-drive-validation"
-            style={{
-              marginTop: '20px',
-              padding: '20px',
-              border: '1px solid #e0e0e0',
-              borderRadius: '8px',
-              backgroundColor: '#f9f9f9',
-            }}
-          >
-            <h3 className="subsection-title">🔍 {t(language, 'googleDrive.autoValidation')}</h3>
-            <p style={{ marginBottom: '15px', color: '#666' }}>
-              {t(language, 'googleDrive.autoValidationDesc')}
-            </p>
-
-            {/* Display Current Client ID */}
-            <div style={{ marginBottom: '15px' }}>
-              <strong>{t(language, 'googleDrive.currentClientId')}:</strong>
-              <code
-                style={{
-                  display: 'block',
-                  marginTop: '5px',
-                  padding: '10px',
-                  backgroundColor: '#fff',
-                  border: '1px solid #ddd',
-                  borderRadius: '4px',
-                  fontSize: '12px',
-                  wordBreak: 'break-all',
-                }}
-              >
-                {GoogleDriveService.getClientId() || 'Not configured'}
-              </code>
-            </div>
-
-            {/* Validation Button */}
-            <button
-              className="btn btn-primary"
-              onClick={handleValidateClientId}
-              disabled={validating || setupRequired}
-              style={{ marginBottom: '15px' }}
-            >
-              {validating ? '⏳ ' + t(language, 'googleDrive.validating') : '✓ ' + t(language, 'googleDrive.validateClientId')}
-            </button>
-
-            {/* Validation Result */}
-            {showValidation && validationResult && (
-              <div
-                className={`alert ${validationResult.valid ? 'alert-success' : 'alert-error'}`}
-                style={{ marginTop: '15px' }}
-              >
-                <div style={{ marginBottom: '10px' }}>
-                  <strong>
-                    {validationResult.valid ? '✅ ' : '❌ '}
-                    {validationResult.valid
-                      ? t(language, 'googleDrive.validationSuccess')
-                      : t(language, 'googleDrive.validationFailed')}
-                  </strong>
-                </div>
-                {validationResult.error && (
-                  <div style={{ color: '#d32f2f', marginBottom: '5px' }}>
-                    <strong>Error:</strong> {validationResult.error}
-                  </div>
-                )}
-                {validationResult.details && (
-                  <div style={{ fontSize: '14px', marginTop: '5px' }}>
-                    <strong>{t(language, 'googleDrive.validationDetails')}:</strong>
-                    <div style={{ marginTop: '5px', color: '#666' }}>
-                      {validationResult.details}
-                    </div>
-                  </div>
-                )}
-              </div>
-            )}
-
-            <p style={{ fontSize: '12px', color: '#999', marginTop: '10px' }}>
-              {t(language, 'googleDrive.validationNote')}
-            </p>
-          </div>
-        </>
-      )}
-
-      {showTroubleshooting && (
-        <div className="google-drive-troubleshooting" style={{ marginTop: '20px' }}>
-          <h3 className="subsection-title">🔧 {t(language, 'googleDrive.troubleshooting')}</h3>
-          <div className="info-text">
-            <h4>{t(language, 'googleDrive.commonIssues')}</h4>
-            <div style={{ marginTop: '15px' }}>
-              <strong>1. {t(language, 'googleDrive.issue1')}</strong>
-              <p style={{ marginLeft: '20px', color: '#666' }}>
-                ✓ {t(language, 'googleDrive.solution1')}
-              </p>
-            </div>
-            <div style={{ marginTop: '15px' }}>
-              <strong>2. {t(language, 'googleDrive.issue2')}</strong>
-              <p style={{ marginLeft: '20px', color: '#666' }}>
-                ✓ {t(language, 'googleDrive.solution2')}
-              </p>
-            </div>
-            <div style={{ marginTop: '15px' }}>
-              <strong>3. {t(language, 'googleDrive.issue3')}</strong>
-              <p style={{ marginLeft: '20px', color: '#666' }}>
-                ✓ {t(language, 'googleDrive.solution3')}
-              </p>
-            </div>
-          </div>
-        </div>
-      )}
-=======
         <div className="google-drive-setup">
           <h3 className="subsection-title">
             ⚙️ {t(language, 'googleDrive.setupTitle')}
@@ -663,7 +341,6 @@
           </div>
         </div>
       )}
->>>>>>> 73fb8979
     </div>
   );
 };