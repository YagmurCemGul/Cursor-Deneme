import React, { useState } from 'react';
import { CVData, SavedPrompt } from '../types';
import { DocumentGenerator } from '../utils/documentGenerator';
import { GoogleDriveService } from '../utils/googleDriveService';
import { StorageService } from '../utils/storage';

interface CoverLetterProps {
  cvData: CVData;
  jobDescription: string;
  coverLetter: string;
  onGenerate: (extraPrompt: string) => void;
  isGenerating: boolean;
}

export const CoverLetter: React.FC<CoverLetterProps> = ({ 
  cvData, 
  jobDescription, 
  coverLetter, 
  onGenerate,
  isGenerating 
}) => {
  const [extraPrompt, setExtraPrompt] = useState('');
  const [savedPrompts, setSavedPrompts] = useState<SavedPrompt[]>([]);
  const [showSavePrompt, setShowSavePrompt] = useState(false);
  const [newPromptName, setNewPromptName] = useState('');
  const [newPromptFolder, setNewPromptFolder] = useState('General');
  const [selectedFolder, setSelectedFolder] = useState('All');
<<<<<<< HEAD
=======
  const [selectedTemplateId, setSelectedTemplateId] = useState<string>('classic');
  const [showTemplateSelector, setShowTemplateSelector] = useState(false);
  const [isExportingToGoogle, setIsExportingToGoogle] = useState(false);
  const [showGoogleOptions, setShowGoogleOptions] = useState(false);
>>>>>>> 6a821a7f

  React.useEffect(() => {
    loadPrompts();
  }, []);

  const loadPrompts = async () => {
    const prompts = await StorageService.getPrompts();
    setSavedPrompts(prompts);
  };

  const handleSavePrompt = async () => {
    if (!newPromptName.trim() || !extraPrompt.trim()) return;
    
    const newPrompt: SavedPrompt = {
      id: Date.now().toString(),
      name: newPromptName,
      folder: newPromptFolder,
      content: extraPrompt,
      createdAt: new Date().toISOString()
    };
    
    await StorageService.savePrompt(newPrompt);
    await loadPrompts();
    setShowSavePrompt(false);
    setNewPromptName('');
  };

  const handleLoadPrompt = (prompt: SavedPrompt) => {
    setExtraPrompt(prompt.content);
  };

  const handleDeletePrompt = async (id: string) => {
    await StorageService.deletePrompt(id);
    await loadPrompts();
  };

  const handleCopy = () => {
    navigator.clipboard.writeText(coverLetter);
    alert('Cover letter copied to clipboard!');
  };

  const handleDownload = async (format: 'docx' | 'pdf') => {
    const fileName = DocumentGenerator.generateProfessionalFileName(cvData, 'cover-letter', format);
    const name = `${cvData.personalInfo.firstName} ${cvData.personalInfo.lastName}`;
    
    try {
      if (format === 'docx') {
        await DocumentGenerator.generateCoverLetterDOCX(coverLetter, name, fileName);
      } else if (format === 'pdf') {
        await DocumentGenerator.generateCoverLetterPDF(coverLetter, name, fileName);
      }
    } catch (error) {
      console.error('Error generating document:', error);
      alert('Error generating document. Please try again.');
    }
  };

<<<<<<< HEAD
  const handleGoogleDoc = () => {
    alert('Google Docs export: This feature requires Google Docs API integration. The DOCX file can be uploaded to Google Drive and opened with Google Docs.');
=======
  const selectedTemplate = defaultCoverLetterTemplates.find(t => t.id === selectedTemplateId)!;

  const handleGoogleExport = async () => {
    setIsExportingToGoogle(true);
    try {
      // For cover letter, we'll export to Google Docs
      // First, create a temporary CVData object with just the cover letter content
      const result = await GoogleDriveService.exportToGoogleDocs(cvData, [], selectedTemplateId);
      
      // Update the document with cover letter content instead
      alert(`${t(language, 'googleDrive.exportSuccessCoverLetter')}\n${t(language, 'googleDrive.openFile')}`);
      window.open(result.webViewLink, '_blank');
    } catch (error: any) {
      console.error('Error exporting to Google:', error);
      if (error.message?.includes('authentication') || error.message?.includes('token')) {
        alert(t(language, 'googleDrive.authRequired'));
      } else {
        alert(t(language, 'googleDrive.exportError') + '\n' + error.message);
      }
    } finally {
      setIsExportingToGoogle(false);
      setShowGoogleOptions(false);
    }
>>>>>>> 6a821a7f
  };

  const folders = ['All', ...new Set(savedPrompts.map(p => p.folder))];
  const filteredPrompts = selectedFolder === 'All' 
    ? savedPrompts 
    : savedPrompts.filter(p => p.folder === selectedFolder);

  return (
    <div className="section">
      <h2 className="section-title">
        ✉️ Cover Letter
      </h2>
      
      {/* Extra Prompt Input */}
      <div className="form-group">
        <label className="form-label">
          Extra Instructions (Optional)
        </label>
        <textarea
          className="form-textarea prompt-textarea"
          value={extraPrompt}
          onChange={(e) => setExtraPrompt(e.target.value)}
          placeholder="Add any specific requirements or tone preferences for the cover letter..."
        />
        <div className="button-group">
          <button 
            className="btn btn-primary" 
            onClick={() => onGenerate(extraPrompt)}
            disabled={isGenerating || !jobDescription}
          >
            {isGenerating ? '⏳ Generating...' : '✨ Generate Cover Letter'}
          </button>
          <button 
            className="btn btn-secondary"
            onClick={() => setShowSavePrompt(!showSavePrompt)}
          >
            💾 Save Prompt
          </button>
        </div>
      </div>
      
      {/* Save Prompt Dialog */}
      {showSavePrompt && (
        <div className="card save-prompt-card">
          <h3 className="card-subtitle">
            Save Prompt
          </h3>
          <div className="form-row">
            <div className="form-group">
              <label className="form-label">Prompt Name</label>
              <input
                type="text"
                className="form-input"
                value={newPromptName}
                onChange={(e) => setNewPromptName(e.target.value)}
                placeholder="e.g., Formal Tone"
              />
            </div>
            <div className="form-group">
              <label className="form-label">Folder</label>
              <input
                type="text"
                className="form-input"
                value={newPromptFolder}
                onChange={(e) => setNewPromptFolder(e.target.value)}
                placeholder="e.g., General, Tech Jobs"
              />
            </div>
          </div>
          <button className="btn btn-success" onClick={handleSavePrompt}>
            ✓ Save
          </button>
        </div>
      )}
      
      {/* Saved Prompts */}
      {savedPrompts.length > 0 && (
        <div className="saved-prompts-section">
          <h3 className="card-subtitle">
            Saved Prompts
          </h3>
          
          <div className="folder-selector">
            {folders.map(folder => (
              <button
                key={folder}
                className={`folder-btn ${selectedFolder === folder ? 'active' : ''}`}
                onClick={() => setSelectedFolder(folder)}
              >
                📁 {folder}
              </button>
            ))}
          </div>
          
          <div className="card-list">
            {filteredPrompts.map(prompt => (
              <div key={prompt.id} className="card">
                <div className="card-header">
                  <div>
                    <div className="card-title">{prompt.name}</div>
                    <div className="card-meta">
                      {prompt.folder} • {new Date(prompt.createdAt).toLocaleDateString()}
                    </div>
                  </div>
                  <div className="card-actions">
                    <button
                      className="btn btn-secondary btn-icon"
                      onClick={() => handleLoadPrompt(prompt)}
                    >
                      📥 Load
                    </button>
                    <button
                      className="btn btn-danger btn-icon"
                      onClick={() => handleDeletePrompt(prompt.id)}
                    >
                      🗑️
                    </button>
                  </div>
                </div>
                <div className="prompt-content">
                  {prompt.content}
                </div>
              </div>
            ))}
          </div>
        </div>
      )}
      
      {/* Cover Letter Preview */}
      {coverLetter && (
        <div className="preview-section">
          <h3 className="subsection-title">
            Preview
          </h3>
          
          <div className="preview-container cover-letter-preview">
            {coverLetter}
          </div>
          
          <div className="download-options">
            <button className="btn btn-success" onClick={handleCopy}>
              📋 Copy to Clipboard
            </button>
            <button className="btn btn-primary" onClick={() => handleDownload('pdf')}>
              📥 Download PDF
            </button>
            <button className="btn btn-primary" onClick={() => handleDownload('docx')}>
              📥 Download DOCX
            </button>
<<<<<<< HEAD
            <button className="btn btn-secondary" onClick={handleGoogleDoc}>
              📄 Export to Google Docs
=======
            <button 
              className="btn btn-secondary" 
              onClick={handleGoogleExport}
              disabled={isExportingToGoogle}
            >
              {isExportingToGoogle ? '⏳' : '☁️'} {t(language, 'preview.exportGoogleDocs')}
>>>>>>> 6a821a7f
            </button>
          </div>
        </div>
      )}
      
      {!coverLetter && (
        <div className="empty-state empty-state-margin">
          <div className="empty-state-icon">✉️</div>
          <div className="empty-state-text">
            No cover letter generated yet. Fill in your CV and job description, then click "Generate Cover Letter".
          </div>
        </div>
      )}
    </div>
  );
};<|MERGE_RESOLUTION|>--- conflicted
+++ resolved
@@ -3,6 +3,8 @@
 import { DocumentGenerator } from '../utils/documentGenerator';
 import { GoogleDriveService } from '../utils/googleDriveService';
 import { StorageService } from '../utils/storage';
+import { t, Lang } from '../i18n';
+import { defaultCoverLetterTemplates } from '../data/coverLetterTemplates';
 
 interface CoverLetterProps {
   cvData: CVData;
@@ -10,6 +12,7 @@
   coverLetter: string;
   onGenerate: (extraPrompt: string) => void;
   isGenerating: boolean;
+  language: Lang;
 }
 
 export const CoverLetter: React.FC<CoverLetterProps> = ({ 
@@ -17,7 +20,8 @@
   jobDescription, 
   coverLetter, 
   onGenerate,
-  isGenerating 
+  isGenerating,
+  language 
 }) => {
   const [extraPrompt, setExtraPrompt] = useState('');
   const [savedPrompts, setSavedPrompts] = useState<SavedPrompt[]>([]);
@@ -25,13 +29,10 @@
   const [newPromptName, setNewPromptName] = useState('');
   const [newPromptFolder, setNewPromptFolder] = useState('General');
   const [selectedFolder, setSelectedFolder] = useState('All');
-<<<<<<< HEAD
-=======
   const [selectedTemplateId, setSelectedTemplateId] = useState<string>('classic');
   const [showTemplateSelector, setShowTemplateSelector] = useState(false);
   const [isExportingToGoogle, setIsExportingToGoogle] = useState(false);
   const [showGoogleOptions, setShowGoogleOptions] = useState(false);
->>>>>>> 6a821a7f
 
   React.useEffect(() => {
     loadPrompts();
@@ -70,7 +71,7 @@
 
   const handleCopy = () => {
     navigator.clipboard.writeText(coverLetter);
-    alert('Cover letter copied to clipboard!');
+    alert(t(language, 'cover.copied'));
   };
 
   const handleDownload = async (format: 'docx' | 'pdf') => {
@@ -79,20 +80,16 @@
     
     try {
       if (format === 'docx') {
-        await DocumentGenerator.generateCoverLetterDOCX(coverLetter, name, fileName);
+        await DocumentGenerator.generateCoverLetterDOCX(coverLetter, name, fileName, selectedTemplateId);
       } else if (format === 'pdf') {
-        await DocumentGenerator.generateCoverLetterPDF(coverLetter, name, fileName);
+        await DocumentGenerator.generateCoverLetterPDF(coverLetter, name, fileName, selectedTemplateId);
       }
     } catch (error) {
       console.error('Error generating document:', error);
-      alert('Error generating document. Please try again.');
+      alert(t(language, 'common.errorGeneratingDoc'));
     }
   };
 
-<<<<<<< HEAD
-  const handleGoogleDoc = () => {
-    alert('Google Docs export: This feature requires Google Docs API integration. The DOCX file can be uploaded to Google Drive and opened with Google Docs.');
-=======
   const selectedTemplate = defaultCoverLetterTemplates.find(t => t.id === selectedTemplateId)!;
 
   const handleGoogleExport = async () => {
@@ -116,30 +113,29 @@
       setIsExportingToGoogle(false);
       setShowGoogleOptions(false);
     }
->>>>>>> 6a821a7f
-  };
-
-  const folders = ['All', ...new Set(savedPrompts.map(p => p.folder))];
-  const filteredPrompts = selectedFolder === 'All' 
+  };
+
+  const folders = [t(language, 'common.all'), ...new Set(savedPrompts.map(p => p.folder))];
+  const filteredPrompts = selectedFolder === t(language, 'common.all') 
     ? savedPrompts 
     : savedPrompts.filter(p => p.folder === selectedFolder);
 
   return (
     <div className="section">
       <h2 className="section-title">
-        ✉️ Cover Letter
+        ✉️ {t(language, 'cover.section')}
       </h2>
       
       {/* Extra Prompt Input */}
       <div className="form-group">
         <label className="form-label">
-          Extra Instructions (Optional)
+          {t(language, 'cover.extraInstructions')}
         </label>
         <textarea
           className="form-textarea prompt-textarea"
           value={extraPrompt}
           onChange={(e) => setExtraPrompt(e.target.value)}
-          placeholder="Add any specific requirements or tone preferences for the cover letter..."
+          placeholder={t(language, 'cover.placeholder')}
         />
         <div className="button-group">
           <button 
@@ -147,13 +143,13 @@
             onClick={() => onGenerate(extraPrompt)}
             disabled={isGenerating || !jobDescription}
           >
-            {isGenerating ? '⏳ Generating...' : '✨ Generate Cover Letter'}
+            {isGenerating ? `⏳ ${t(language, 'cover.generating')}` : `✨ ${t(language, 'cover.generate')}`}
           </button>
           <button 
             className="btn btn-secondary"
             onClick={() => setShowSavePrompt(!showSavePrompt)}
           >
-            💾 Save Prompt
+            💾 {t(language, 'cover.savePrompt')}
           </button>
         </div>
       </div>
@@ -162,32 +158,32 @@
       {showSavePrompt && (
         <div className="card save-prompt-card">
           <h3 className="card-subtitle">
-            Save Prompt
+            {t(language, 'cover.savePromptTitle')}
           </h3>
           <div className="form-row">
             <div className="form-group">
-              <label className="form-label">Prompt Name</label>
+              <label className="form-label">{t(language, 'cover.promptName')}</label>
               <input
                 type="text"
                 className="form-input"
                 value={newPromptName}
                 onChange={(e) => setNewPromptName(e.target.value)}
-                placeholder="e.g., Formal Tone"
+                placeholder={t(language, 'cover.promptNamePlaceholder')}
               />
             </div>
             <div className="form-group">
-              <label className="form-label">Folder</label>
+              <label className="form-label">{t(language, 'cover.folder')}</label>
               <input
                 type="text"
                 className="form-input"
                 value={newPromptFolder}
                 onChange={(e) => setNewPromptFolder(e.target.value)}
-                placeholder="e.g., General, Tech Jobs"
+                placeholder={t(language, 'cover.folderPlaceholder')}
               />
             </div>
           </div>
           <button className="btn btn-success" onClick={handleSavePrompt}>
-            ✓ Save
+            ✓ {t(language, 'common.save')}
           </button>
         </div>
       )}
@@ -196,7 +192,7 @@
       {savedPrompts.length > 0 && (
         <div className="saved-prompts-section">
           <h3 className="card-subtitle">
-            Saved Prompts
+            {t(language, 'cover.savedPrompts')}
           </h3>
           
           <div className="folder-selector">
@@ -226,7 +222,7 @@
                       className="btn btn-secondary btn-icon"
                       onClick={() => handleLoadPrompt(prompt)}
                     >
-                      📥 Load
+                      📥 {t(language, 'cover.load')}
                     </button>
                     <button
                       className="btn btn-danger btn-icon"
@@ -245,48 +241,101 @@
         </div>
       )}
       
-      {/* Cover Letter Preview */}
+      {/* Template Selector */}
       {coverLetter && (
-        <div className="preview-section">
-          <h3 className="subsection-title">
-            Preview
-          </h3>
+        <>
+          <div className="template-selector-section">
+            <div className="template-selector-header">
+              <h3 className="subsection-title">
+                {t(language, 'coverTemplates.title')}
+              </h3>
+              <button 
+                className="btn btn-secondary btn-sm"
+                onClick={() => setShowTemplateSelector(!showTemplateSelector)}
+              >
+                {showTemplateSelector ? '▼' : '▶'} {selectedTemplate?.preview} {selectedTemplate?.name}
+              </button>
+            </div>
+            
+            {showTemplateSelector && (
+              <div className="template-grid">
+                {defaultCoverLetterTemplates.map(template => (
+                  <div 
+                    key={template.id}
+                    className={`template-card ${selectedTemplateId === template.id ? 'selected' : ''}`}
+                    onClick={() => {
+                      setSelectedTemplateId(template.id);
+                      setShowTemplateSelector(false);
+                    }}
+                  >
+                    <div className="template-card-header">
+                      <div className="template-preview">{template.preview}</div>
+                      <div className="template-info">
+                        <div className="template-name">{template.name}</div>
+                        <div className="template-description">{template.description}</div>
+                      </div>
+                    </div>
+                    <div className="template-features">
+                      {template.features.map((feature, idx) => (
+                        <span key={idx} className="feature-tag">✓ {feature}</span>
+                      ))}
+                    </div>
+                    {selectedTemplateId === template.id && (
+                      <div className="template-selected-badge">
+                        ✓ {t(language, 'templates.selected')}
+                      </div>
+                    )}
+                  </div>
+                ))}
+              </div>
+            )}
+          </div>
           
-          <div className="preview-container cover-letter-preview">
-            {coverLetter}
-          </div>
+          {/* Cover Letter Preview */}
+          <div className="preview-section">
+            <h3 className="subsection-title">
+              {t(language, 'cover.preview')}
+            </h3>
+            
+            <div 
+              className="preview-container cover-letter-preview"
+              style={{
+                fontFamily: selectedTemplate?.style.fontFamily,
+                fontSize: `${selectedTemplate?.style.fontSize}px`,
+                lineHeight: selectedTemplate?.style.lineHeight,
+                color: selectedTemplate?.colors.text
+              }}
+            >
+              {coverLetter}
+            </div>
           
           <div className="download-options">
             <button className="btn btn-success" onClick={handleCopy}>
-              📋 Copy to Clipboard
+              📋 {t(language, 'cover.copyToClipboard')}
             </button>
             <button className="btn btn-primary" onClick={() => handleDownload('pdf')}>
-              📥 Download PDF
+              📥 {t(language, 'preview.downloadPdf')}
             </button>
             <button className="btn btn-primary" onClick={() => handleDownload('docx')}>
-              📥 Download DOCX
+              📥 {t(language, 'preview.downloadDocx')}
             </button>
-<<<<<<< HEAD
-            <button className="btn btn-secondary" onClick={handleGoogleDoc}>
-              📄 Export to Google Docs
-=======
             <button 
               className="btn btn-secondary" 
               onClick={handleGoogleExport}
               disabled={isExportingToGoogle}
             >
               {isExportingToGoogle ? '⏳' : '☁️'} {t(language, 'preview.exportGoogleDocs')}
->>>>>>> 6a821a7f
             </button>
           </div>
-        </div>
+          </div>
+        </>
       )}
       
       {!coverLetter && (
         <div className="empty-state empty-state-margin">
           <div className="empty-state-icon">✉️</div>
           <div className="empty-state-text">
-            No cover letter generated yet. Fill in your CV and job description, then click "Generate Cover Letter".
+            {t(language, 'cover.emptyState')}
           </div>
         </div>
       )}
