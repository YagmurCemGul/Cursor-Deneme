import React, { useState } from 'react';
import { CVData, SavedPrompt } from '../types';
import { DocumentGenerator } from '../utils/documentGenerator';
import { GoogleDriveService } from '../utils/googleDriveService';
import { StorageService } from '../utils/storage';
import { t, Lang } from '../i18n';
import { defaultCoverLetterTemplates } from '../data/coverLetterTemplates';

interface CoverLetterProps {
  cvData: CVData;
  jobDescription: string;
  coverLetter: string;
  onGenerate: (extraPrompt: string) => void;
  isGenerating: boolean;
  language: Lang;
}

export const CoverLetter: React.FC<CoverLetterProps> = ({ 
  cvData, 
  jobDescription, 
  coverLetter, 
  onGenerate,
  isGenerating,
  language 
}) => {
  const [extraPrompt, setExtraPrompt] = useState('');
  const [savedPrompts, setSavedPrompts] = useState<SavedPrompt[]>([]);
  const [showSavePrompt, setShowSavePrompt] = useState(false);
  const [newPromptName, setNewPromptName] = useState('');
  const [newPromptFolder, setNewPromptFolder] = useState('General');
  const [selectedFolder, setSelectedFolder] = useState('All');
  const [selectedTemplateId, setSelectedTemplateId] = useState<string>('classic');
  const [showTemplateSelector, setShowTemplateSelector] = useState(false);
  const [isExportingToGoogle, setIsExportingToGoogle] = useState(false);

  React.useEffect(() => {
    loadPrompts();
  }, []);

  const loadPrompts = async () => {
    const prompts = await StorageService.getPrompts();
    setSavedPrompts(prompts);
  };

  const handleSavePrompt = async () => {
    if (!newPromptName.trim() || !extraPrompt.trim()) return;
    
    const newPrompt: SavedPrompt = {
      id: Date.now().toString(),
      name: newPromptName,
      folder: newPromptFolder,
      content: extraPrompt,
      createdAt: new Date().toISOString()
    };
    
    await StorageService.savePrompt(newPrompt);
    await loadPrompts();
    setShowSavePrompt(false);
    setNewPromptName('');
  };

  const handleLoadPrompt = (prompt: SavedPrompt) => {
    setExtraPrompt(prompt.content);
  };

  const handleDeletePrompt = async (id: string) => {
    await StorageService.deletePrompt(id);
    await loadPrompts();
  };

  const handleCopy = () => {
    navigator.clipboard.writeText(coverLetter);
    alert(t(language, 'cover.copied'));
  };

  const handleDownload = async (format: 'docx' | 'pdf') => {
    const fileName = DocumentGenerator.generateProfessionalFileName(cvData, 'cover-letter', format);
    const name = `${cvData.personalInfo.firstName} ${cvData.personalInfo.lastName}`;
    
    try {
      if (format === 'docx') {
        await DocumentGenerator.generateCoverLetterDOCX(coverLetter, name, fileName, selectedTemplateId);
      } else if (format === 'pdf') {
        await DocumentGenerator.generateCoverLetterPDF(coverLetter, name, fileName, selectedTemplateId);
      }
    } catch (error) {
      console.error('Error generating document:', error);
      alert(t(language, 'common.errorGeneratingDoc'));
    }
  };

  const selectedTemplate = defaultCoverLetterTemplates.find(t => t.id === selectedTemplateId)!;

  const handleGoogleExport = async () => {
    setIsExportingToGoogle(true);
    try {
      // For cover letter, we'll export to Google Docs
      // First, create a temporary CVData object with just the cover letter content
      const result = await GoogleDriveService.exportToGoogleDocs(cvData, [], selectedTemplateId);
      
      // Update the document with cover letter content instead
      alert(`${t(language, 'googleDrive.exportSuccessCoverLetter')}\n${t(language, 'googleDrive.openFile')}`);
      window.open(result.webViewLink, '_blank');
    } catch (error: any) {
      console.error('Error exporting to Google:', error);
      if (error.message?.includes('authentication') || error.message?.includes('token')) {
        alert(t(language, 'googleDrive.authRequired'));
      } else {
        alert(t(language, 'googleDrive.exportError') + '\n' + error.message);
      }
    } finally {
      setIsExportingToGoogle(false);
    }
  };

  const folders = [t(language, 'common.all'), ...new Set(savedPrompts.map(p => p.folder))];
  const filteredPrompts = selectedFolder === t(language, 'common.all') 
    ? savedPrompts 
    : savedPrompts.filter(p => p.folder === selectedFolder);

  return (
    <div className="section">
      <h2 className="section-title">
        ✉️ {t(language, 'cover.section')}
      </h2>
      
      {/* Extra Prompt Input */}
      <div className="form-group">
        <label className="form-label">
          {t(language, 'cover.extraInstructions')}
        </label>
        <textarea
          className="form-textarea prompt-textarea"
          value={extraPrompt}
          onChange={(e) => setExtraPrompt(e.target.value)}
<<<<<<< HEAD
          placeholder={t(language, 'cover.placeholder')}
=======
          placeholder="Add any specific requirements or tone preferences for the cover letter..."
>>>>>>> d67620b1
        />
        <div className="button-group">
          <button 
            className="btn btn-primary" 
            onClick={() => onGenerate(extraPrompt)}
            disabled={isGenerating || !jobDescription}
          >
            {isGenerating ? `⏳ ${t(language, 'cover.generating')}` : `✨ ${t(language, 'cover.generate')}`}
          </button>
          <button 
            className="btn btn-secondary"
            onClick={() => setShowSavePrompt(!showSavePrompt)}
          >
            💾 {t(language, 'cover.savePrompt')}
          </button>
        </div>
      </div>
      
      {/* Save Prompt Dialog */}
      {showSavePrompt && (
        <div className="card save-prompt-card">
          <h3 className="card-subtitle">
<<<<<<< HEAD
            {t(language, 'cover.savePromptTitle')}
=======
            Save Prompt
>>>>>>> d67620b1
          </h3>
          <div className="form-row">
            <div className="form-group">
              <label className="form-label">{t(language, 'cover.promptName')}</label>
              <input
                type="text"
                className="form-input"
                value={newPromptName}
                onChange={(e) => setNewPromptName(e.target.value)}
                placeholder={t(language, 'cover.promptNamePlaceholder')}
              />
            </div>
            <div className="form-group">
              <label className="form-label">{t(language, 'cover.folder')}</label>
              <input
                type="text"
                className="form-input"
                value={newPromptFolder}
                onChange={(e) => setNewPromptFolder(e.target.value)}
                placeholder={t(language, 'cover.folderPlaceholder')}
              />
            </div>
          </div>
          <button className="btn btn-success" onClick={handleSavePrompt}>
            ✓ {t(language, 'common.save')}
          </button>
        </div>
      )}
      
      {/* Saved Prompts */}
      {savedPrompts.length > 0 && (
        <div className="saved-prompts-section">
          <h3 className="card-subtitle">
<<<<<<< HEAD
            {t(language, 'cover.savedPrompts')}
=======
            Saved Prompts
>>>>>>> d67620b1
          </h3>
          
          <div className="folder-selector">
            {folders.map(folder => (
              <button
                key={folder}
                className={`folder-btn ${selectedFolder === folder ? 'active' : ''}`}
                onClick={() => setSelectedFolder(folder)}
              >
                📁 {folder}
              </button>
            ))}
          </div>
          
          <div className="card-list">
            {filteredPrompts.map(prompt => (
              <div key={prompt.id} className="card">
                <div className="card-header">
                  <div>
                    <div className="card-title">{prompt.name}</div>
                    <div className="card-meta">
                      {prompt.folder} • {new Date(prompt.createdAt).toLocaleDateString()}
                    </div>
                  </div>
                  <div className="card-actions">
                    <button
                      className="btn btn-secondary btn-icon"
                      onClick={() => handleLoadPrompt(prompt)}
                    >
                      📥 {t(language, 'cover.load')}
                    </button>
                    <button
                      className="btn btn-danger btn-icon"
                      onClick={() => handleDeletePrompt(prompt.id)}
                    >
                      🗑️
                    </button>
                  </div>
                </div>
                <div className="prompt-content">
                  {prompt.content}
                </div>
              </div>
            ))}
          </div>
        </div>
      )}
      
      {/* Template Selector */}
      {coverLetter && (
<<<<<<< HEAD
        <>
          <div className="template-selector-section">
            <div className="template-selector-header">
              <h3 className="subsection-title">
                {t(language, 'coverTemplates.title')}
              </h3>
              <button 
                className="btn btn-secondary btn-sm"
                onClick={() => setShowTemplateSelector(!showTemplateSelector)}
              >
                {showTemplateSelector ? '▼' : '▶'} {selectedTemplate?.preview} {selectedTemplate?.name}
              </button>
            </div>
            
            {showTemplateSelector && (
              <div className="template-grid">
                {defaultCoverLetterTemplates.map(template => (
                  <div 
                    key={template.id}
                    className={`template-card ${selectedTemplateId === template.id ? 'selected' : ''}`}
                    onClick={() => {
                      setSelectedTemplateId(template.id);
                      setShowTemplateSelector(false);
                    }}
                  >
                    <div className="template-card-header">
                      <div className="template-preview">{template.preview}</div>
                      <div className="template-info">
                        <div className="template-name">{template.name}</div>
                        <div className="template-description">{template.description}</div>
                      </div>
                    </div>
                    <div className="template-features">
                      {template.features.map((feature, idx) => (
                        <span key={idx} className="feature-tag">✓ {feature}</span>
                      ))}
                    </div>
                    {selectedTemplateId === template.id && (
                      <div className="template-selected-badge">
                        ✓ {t(language, 'templates.selected')}
                      </div>
                    )}
                  </div>
                ))}
              </div>
            )}
=======
        <div className="preview-section">
          <h3 className="subsection-title">
            Preview
          </h3>
          
          <div className="preview-container cover-letter-preview">
            {coverLetter}
>>>>>>> d67620b1
          </div>
          
          {/* Cover Letter Preview */}
          <div className="preview-section">
            <h3 className="subsection-title">
              {t(language, 'cover.preview')}
            </h3>
            
            <div 
              className="preview-container cover-letter-preview"
              style={{
                fontFamily: selectedTemplate?.style.fontFamily,
                fontSize: `${selectedTemplate?.style.fontSize}px`,
                lineHeight: selectedTemplate?.style.lineHeight,
                color: selectedTemplate?.colors.text
              }}
            >
              {coverLetter}
            </div>
          
          <div className="download-options">
            <button className="btn btn-success" onClick={handleCopy}>
              📋 {t(language, 'cover.copyToClipboard')}
            </button>
            <button className="btn btn-primary" onClick={() => handleDownload('pdf')}>
              📥 {t(language, 'preview.downloadPdf')}
            </button>
            <button className="btn btn-primary" onClick={() => handleDownload('docx')}>
              📥 {t(language, 'preview.downloadDocx')}
            </button>
            <button 
              className="btn btn-secondary" 
              onClick={handleGoogleExport}
              disabled={isExportingToGoogle}
            >
              {isExportingToGoogle ? '⏳' : '☁️'} {t(language, 'preview.exportGoogleDocs')}
            </button>
          </div>
          </div>
        </>
      )}
      
      {!coverLetter && (
        <div className="empty-state empty-state-margin">
          <div className="empty-state-icon">✉️</div>
          <div className="empty-state-text">
            {t(language, 'cover.emptyState')}
          </div>
        </div>
      )}
    </div>
  );
};<|MERGE_RESOLUTION|>--- conflicted
+++ resolved
@@ -1,10 +1,7 @@
 import React, { useState } from 'react';
 import { CVData, SavedPrompt } from '../types';
 import { DocumentGenerator } from '../utils/documentGenerator';
-import { GoogleDriveService } from '../utils/googleDriveService';
 import { StorageService } from '../utils/storage';
-import { t, Lang } from '../i18n';
-import { defaultCoverLetterTemplates } from '../data/coverLetterTemplates';
 
 interface CoverLetterProps {
   cvData: CVData;
@@ -12,7 +9,6 @@
   coverLetter: string;
   onGenerate: (extraPrompt: string) => void;
   isGenerating: boolean;
-  language: Lang;
 }
 
 export const CoverLetter: React.FC<CoverLetterProps> = ({ 
@@ -20,8 +16,7 @@
   jobDescription, 
   coverLetter, 
   onGenerate,
-  isGenerating,
-  language 
+  isGenerating 
 }) => {
   const [extraPrompt, setExtraPrompt] = useState('');
   const [savedPrompts, setSavedPrompts] = useState<SavedPrompt[]>([]);
@@ -29,9 +24,6 @@
   const [newPromptName, setNewPromptName] = useState('');
   const [newPromptFolder, setNewPromptFolder] = useState('General');
   const [selectedFolder, setSelectedFolder] = useState('All');
-  const [selectedTemplateId, setSelectedTemplateId] = useState<string>('classic');
-  const [showTemplateSelector, setShowTemplateSelector] = useState(false);
-  const [isExportingToGoogle, setIsExportingToGoogle] = useState(false);
 
   React.useEffect(() => {
     loadPrompts();
@@ -70,7 +62,7 @@
 
   const handleCopy = () => {
     navigator.clipboard.writeText(coverLetter);
-    alert(t(language, 'cover.copied'));
+    alert('Cover letter copied to clipboard!');
   };
 
   const handleDownload = async (format: 'docx' | 'pdf') => {
@@ -79,65 +71,41 @@
     
     try {
       if (format === 'docx') {
-        await DocumentGenerator.generateCoverLetterDOCX(coverLetter, name, fileName, selectedTemplateId);
+        await DocumentGenerator.generateCoverLetterDOCX(coverLetter, name, fileName);
       } else if (format === 'pdf') {
-        await DocumentGenerator.generateCoverLetterPDF(coverLetter, name, fileName, selectedTemplateId);
+        await DocumentGenerator.generateCoverLetterPDF(coverLetter, name, fileName);
       }
     } catch (error) {
       console.error('Error generating document:', error);
-      alert(t(language, 'common.errorGeneratingDoc'));
+      alert('Error generating document. Please try again.');
     }
   };
 
-  const selectedTemplate = defaultCoverLetterTemplates.find(t => t.id === selectedTemplateId)!;
-
-  const handleGoogleExport = async () => {
-    setIsExportingToGoogle(true);
-    try {
-      // For cover letter, we'll export to Google Docs
-      // First, create a temporary CVData object with just the cover letter content
-      const result = await GoogleDriveService.exportToGoogleDocs(cvData, [], selectedTemplateId);
-      
-      // Update the document with cover letter content instead
-      alert(`${t(language, 'googleDrive.exportSuccessCoverLetter')}\n${t(language, 'googleDrive.openFile')}`);
-      window.open(result.webViewLink, '_blank');
-    } catch (error: any) {
-      console.error('Error exporting to Google:', error);
-      if (error.message?.includes('authentication') || error.message?.includes('token')) {
-        alert(t(language, 'googleDrive.authRequired'));
-      } else {
-        alert(t(language, 'googleDrive.exportError') + '\n' + error.message);
-      }
-    } finally {
-      setIsExportingToGoogle(false);
-    }
-  };
-
-  const folders = [t(language, 'common.all'), ...new Set(savedPrompts.map(p => p.folder))];
-  const filteredPrompts = selectedFolder === t(language, 'common.all') 
+  const handleGoogleDoc = () => {
+    alert('Google Docs export: This feature requires Google Docs API integration. The DOCX file can be uploaded to Google Drive and opened with Google Docs.');
+  };
+
+  const folders = ['All', ...new Set(savedPrompts.map(p => p.folder))];
+  const filteredPrompts = selectedFolder === 'All' 
     ? savedPrompts 
     : savedPrompts.filter(p => p.folder === selectedFolder);
 
   return (
     <div className="section">
       <h2 className="section-title">
-        ✉️ {t(language, 'cover.section')}
+        ✉️ Cover Letter
       </h2>
       
       {/* Extra Prompt Input */}
       <div className="form-group">
         <label className="form-label">
-          {t(language, 'cover.extraInstructions')}
+          Extra Instructions (Optional)
         </label>
         <textarea
           className="form-textarea prompt-textarea"
           value={extraPrompt}
           onChange={(e) => setExtraPrompt(e.target.value)}
-<<<<<<< HEAD
-          placeholder={t(language, 'cover.placeholder')}
-=======
           placeholder="Add any specific requirements or tone preferences for the cover letter..."
->>>>>>> d67620b1
         />
         <div className="button-group">
           <button 
@@ -145,13 +113,13 @@
             onClick={() => onGenerate(extraPrompt)}
             disabled={isGenerating || !jobDescription}
           >
-            {isGenerating ? `⏳ ${t(language, 'cover.generating')}` : `✨ ${t(language, 'cover.generate')}`}
+            {isGenerating ? '⏳ Generating...' : '✨ Generate Cover Letter'}
           </button>
           <button 
             className="btn btn-secondary"
             onClick={() => setShowSavePrompt(!showSavePrompt)}
           >
-            💾 {t(language, 'cover.savePrompt')}
+            💾 Save Prompt
           </button>
         </div>
       </div>
@@ -160,36 +128,32 @@
       {showSavePrompt && (
         <div className="card save-prompt-card">
           <h3 className="card-subtitle">
-<<<<<<< HEAD
-            {t(language, 'cover.savePromptTitle')}
-=======
             Save Prompt
->>>>>>> d67620b1
           </h3>
           <div className="form-row">
             <div className="form-group">
-              <label className="form-label">{t(language, 'cover.promptName')}</label>
+              <label className="form-label">Prompt Name</label>
               <input
                 type="text"
                 className="form-input"
                 value={newPromptName}
                 onChange={(e) => setNewPromptName(e.target.value)}
-                placeholder={t(language, 'cover.promptNamePlaceholder')}
+                placeholder="e.g., Formal Tone"
               />
             </div>
             <div className="form-group">
-              <label className="form-label">{t(language, 'cover.folder')}</label>
+              <label className="form-label">Folder</label>
               <input
                 type="text"
                 className="form-input"
                 value={newPromptFolder}
                 onChange={(e) => setNewPromptFolder(e.target.value)}
-                placeholder={t(language, 'cover.folderPlaceholder')}
+                placeholder="e.g., General, Tech Jobs"
               />
             </div>
           </div>
           <button className="btn btn-success" onClick={handleSavePrompt}>
-            ✓ {t(language, 'common.save')}
+            ✓ Save
           </button>
         </div>
       )}
@@ -198,11 +162,7 @@
       {savedPrompts.length > 0 && (
         <div className="saved-prompts-section">
           <h3 className="card-subtitle">
-<<<<<<< HEAD
-            {t(language, 'cover.savedPrompts')}
-=======
             Saved Prompts
->>>>>>> d67620b1
           </h3>
           
           <div className="folder-selector">
@@ -232,7 +192,7 @@
                       className="btn btn-secondary btn-icon"
                       onClick={() => handleLoadPrompt(prompt)}
                     >
-                      📥 {t(language, 'cover.load')}
+                      📥 Load
                     </button>
                     <button
                       className="btn btn-danger btn-icon"
@@ -251,56 +211,8 @@
         </div>
       )}
       
-      {/* Template Selector */}
+      {/* Cover Letter Preview */}
       {coverLetter && (
-<<<<<<< HEAD
-        <>
-          <div className="template-selector-section">
-            <div className="template-selector-header">
-              <h3 className="subsection-title">
-                {t(language, 'coverTemplates.title')}
-              </h3>
-              <button 
-                className="btn btn-secondary btn-sm"
-                onClick={() => setShowTemplateSelector(!showTemplateSelector)}
-              >
-                {showTemplateSelector ? '▼' : '▶'} {selectedTemplate?.preview} {selectedTemplate?.name}
-              </button>
-            </div>
-            
-            {showTemplateSelector && (
-              <div className="template-grid">
-                {defaultCoverLetterTemplates.map(template => (
-                  <div 
-                    key={template.id}
-                    className={`template-card ${selectedTemplateId === template.id ? 'selected' : ''}`}
-                    onClick={() => {
-                      setSelectedTemplateId(template.id);
-                      setShowTemplateSelector(false);
-                    }}
-                  >
-                    <div className="template-card-header">
-                      <div className="template-preview">{template.preview}</div>
-                      <div className="template-info">
-                        <div className="template-name">{template.name}</div>
-                        <div className="template-description">{template.description}</div>
-                      </div>
-                    </div>
-                    <div className="template-features">
-                      {template.features.map((feature, idx) => (
-                        <span key={idx} className="feature-tag">✓ {feature}</span>
-                      ))}
-                    </div>
-                    {selectedTemplateId === template.id && (
-                      <div className="template-selected-badge">
-                        ✓ {t(language, 'templates.selected')}
-                      </div>
-                    )}
-                  </div>
-                ))}
-              </div>
-            )}
-=======
         <div className="preview-section">
           <h3 className="subsection-title">
             Preview
@@ -308,54 +220,30 @@
           
           <div className="preview-container cover-letter-preview">
             {coverLetter}
->>>>>>> d67620b1
-          </div>
-          
-          {/* Cover Letter Preview */}
-          <div className="preview-section">
-            <h3 className="subsection-title">
-              {t(language, 'cover.preview')}
-            </h3>
-            
-            <div 
-              className="preview-container cover-letter-preview"
-              style={{
-                fontFamily: selectedTemplate?.style.fontFamily,
-                fontSize: `${selectedTemplate?.style.fontSize}px`,
-                lineHeight: selectedTemplate?.style.lineHeight,
-                color: selectedTemplate?.colors.text
-              }}
-            >
-              {coverLetter}
-            </div>
+          </div>
           
           <div className="download-options">
             <button className="btn btn-success" onClick={handleCopy}>
-              📋 {t(language, 'cover.copyToClipboard')}
+              📋 Copy to Clipboard
             </button>
             <button className="btn btn-primary" onClick={() => handleDownload('pdf')}>
-              📥 {t(language, 'preview.downloadPdf')}
+              📥 Download PDF
             </button>
             <button className="btn btn-primary" onClick={() => handleDownload('docx')}>
-              📥 {t(language, 'preview.downloadDocx')}
-            </button>
-            <button 
-              className="btn btn-secondary" 
-              onClick={handleGoogleExport}
-              disabled={isExportingToGoogle}
-            >
-              {isExportingToGoogle ? '⏳' : '☁️'} {t(language, 'preview.exportGoogleDocs')}
-            </button>
-          </div>
-          </div>
-        </>
+              📥 Download DOCX
+            </button>
+            <button className="btn btn-secondary" onClick={handleGoogleDoc}>
+              📄 Export to Google Docs
+            </button>
+          </div>
+        </div>
       )}
       
       {!coverLetter && (
         <div className="empty-state empty-state-margin">
           <div className="empty-state-icon">✉️</div>
           <div className="empty-state-text">
-            {t(language, 'cover.emptyState')}
+            No cover letter generated yet. Fill in your CV and job description, then click "Generate Cover Letter".
           </div>
         </div>
       )}
