import React, { useState, useEffect, useRef } from 'react';
import { countries, citiesByCountry, CountryInfo } from '../data/locations';
import { t, Lang } from '../i18n';

interface LocationSelectorProps {
  country: string;
  city: string;
  onCountryChange: (country: string) => void;
  onCityChange: (city: string) => void;
  language: Lang;
  disabled?: boolean;
}

export const LocationSelector: React.FC<LocationSelectorProps> = ({
  country,
  city,
  onCountryChange,
  onCityChange,
  language,
  disabled = false,
}) => {
  const [countrySearch, setCountrySearch] = useState('');
  const [citySearch, setCitySearch] = useState('');
  const [showCountryDropdown, setShowCountryDropdown] = useState(false);
  const [showCityDropdown, setShowCityDropdown] = useState(false);
  const [customCity, setCustomCity] = useState('');
  const [isCustomCity, setIsCustomCity] = useState(false);
  const [highlightedCountryIndex, setHighlightedCountryIndex] = useState(-1);
  const [highlightedCityIndex, setHighlightedCityIndex] = useState(-1);
<<<<<<< HEAD

=======
  
>>>>>>> ac489b49
  const countryInputRef = useRef<HTMLInputElement>(null);
  const cityInputRef = useRef<HTMLInputElement>(null);
  const countryDropdownRef = useRef<HTMLDivElement>(null);
  const cityDropdownRef = useRef<HTMLDivElement>(null);

  // Fuzzy search with Levenshtein distance
  const fuzzyMatch = (text: string, search: string): boolean => {
    if (!search) return true;
    const searchLower = search.toLowerCase();
    const textLower = text.toLowerCase();
<<<<<<< HEAD

    // Exact substring match
    if (textLower.includes(searchLower)) return true;

    // Check if search terms match the beginning of words
    const words = textLower.split(/\s+/);
    if (words.some((word) => word.startsWith(searchLower))) return true;

=======
    
    // Exact substring match
    if (textLower.includes(searchLower)) return true;
    
    // Check if search terms match the beginning of words
    const words = textLower.split(/\s+/);
    if (words.some(word => word.startsWith(searchLower))) return true;
    
>>>>>>> ac489b49
    // Levenshtein distance for fuzzy matching (max distance 2)
    if (searchLower.length >= 3) {
      return calculateLevenshteinDistance(textLower, searchLower) <= 2;
    }
<<<<<<< HEAD

=======
    
>>>>>>> ac489b49
    return false;
  };

  const calculateLevenshteinDistance = (str1: string, str2: string): number => {
    const matrix: number[][] = [];
<<<<<<< HEAD

    for (let i = 0; i <= str2.length; i++) {
      matrix[i] = [i];
    }

=======
    
    for (let i = 0; i <= str2.length; i++) {
      matrix[i] = [i];
    }
    
>>>>>>> ac489b49
    for (let j = 0; j <= str1.length; j++) {
      const row = matrix[0];
      if (row) row[j] = j;
    }
<<<<<<< HEAD

=======
    
>>>>>>> ac489b49
    for (let i = 1; i <= str2.length; i++) {
      for (let j = 1; j <= str1.length; j++) {
        const currentRow = matrix[i];
        const prevRow = matrix[i - 1];
        if (currentRow && prevRow) {
          if (str2.charAt(i - 1) === str1.charAt(j - 1)) {
            currentRow[j] = prevRow[j - 1] ?? 0;
          } else {
            currentRow[j] = Math.min(
              (prevRow[j - 1] ?? 0) + 1,
              (currentRow[j - 1] ?? 0) + 1,
              (prevRow[j] ?? 0) + 1
            );
          }
        }
      }
    }
<<<<<<< HEAD

=======
    
>>>>>>> ac489b49
    const lastRow = matrix[str2.length];
    return lastRow?.[str1.length] ?? 0;
  };

  // Filter countries based on search
<<<<<<< HEAD
  const filteredCountries = countries.filter((c) => fuzzyMatch(c.name, countrySearch));

  // Get cities for selected country
  const availableCities = country ? citiesByCountry[country] || [] : [];

  // Filter cities based on search
  const filteredCities = availableCities.filter((c) => fuzzyMatch(c, citySearch));
=======
  const filteredCountries = countries.filter((c) =>
    fuzzyMatch(c.name, countrySearch)
  );

  // Get cities for selected country
  const availableCities = country ? citiesByCountry[country] || [] : [];
  
  // Filter cities based on search
  const filteredCities = availableCities.filter((c) =>
    fuzzyMatch(c, citySearch)
  );
>>>>>>> ac489b49

  // Check if current city is custom
  useEffect(() => {
    if (city && country) {
      const isInList = availableCities.includes(city);
      setIsCustomCity(!isInList);
      if (!isInList) {
        setCustomCity(city);
      }
    } else {
      setIsCustomCity(false);
      setCustomCity('');
    }
  }, [city, country, availableCities]);

  const handleCountrySelect = (countryInfo: CountryInfo) => {
    const newCountry = countryInfo.name;
    onCountryChange(newCountry);
    setCountrySearch('');
    setShowCountryDropdown(false);
    setHighlightedCountryIndex(-1);
<<<<<<< HEAD

=======
    
>>>>>>> ac489b49
    // Check if current city exists in new country
    if (city && newCountry) {
      const citiesInNewCountry = citiesByCountry[newCountry] || [];
      if (!citiesInNewCountry.includes(city)) {
        onCityChange(''); // Clear city if not valid for new country
        setCitySearch('');
        setCustomCity('');
        setIsCustomCity(false);
      }
    }
  };

  const handleCitySelect = (selectedCity: string) => {
    onCityChange(selectedCity);
    setCitySearch('');
    setShowCityDropdown(false);
    setHighlightedCityIndex(-1);
    setIsCustomCity(false);
    setCustomCity('');
  };

  const handleCustomCitySubmit = () => {
    if (customCity.trim()) {
      onCityChange(customCity.trim());
      setIsCustomCity(true);
      setShowCityDropdown(false);
      setCitySearch('');
      setHighlightedCityIndex(-1);
    }
  };

  // Handle keyboard navigation for country
  const handleCountryKeyDown = (e: React.KeyboardEvent) => {
    if (!showCountryDropdown) {
      if (e.key === 'ArrowDown' || e.key === 'Enter') {
        setShowCountryDropdown(true);
        setHighlightedCountryIndex(0);
        e.preventDefault();
      }
      return;
    }

    switch (e.key) {
      case 'ArrowDown':
        e.preventDefault();
        setHighlightedCountryIndex((prev) =>
          prev < filteredCountries.length - 1 ? prev + 1 : prev
        );
        break;
      case 'ArrowUp':
        e.preventDefault();
        setHighlightedCountryIndex((prev) => (prev > 0 ? prev - 1 : 0));
        break;
      case 'Enter':
        e.preventDefault();
        if (highlightedCountryIndex >= 0 && highlightedCountryIndex < filteredCountries.length) {
          const selectedCountry = filteredCountries[highlightedCountryIndex];
          if (selectedCountry) {
            handleCountrySelect(selectedCountry);
          }
        }
        break;
      case 'Escape':
        setShowCountryDropdown(false);
        setHighlightedCountryIndex(-1);
        break;
    }
  };

  // Handle keyboard navigation for city
  const handleCityKeyDown = (e: React.KeyboardEvent) => {
    if (!showCityDropdown) {
      if (e.key === 'ArrowDown' || e.key === 'Enter') {
        setShowCityDropdown(true);
        setHighlightedCityIndex(0);
        e.preventDefault();
      }
      return;
    }

    const totalItems = filteredCities.length + 1; // +1 for custom city option

    switch (e.key) {
      case 'ArrowDown':
        e.preventDefault();
<<<<<<< HEAD
        setHighlightedCityIndex((prev) => (prev < totalItems - 1 ? prev + 1 : prev));
=======
        setHighlightedCityIndex((prev) =>
          prev < totalItems - 1 ? prev + 1 : prev
        );
>>>>>>> ac489b49
        break;
      case 'ArrowUp':
        e.preventDefault();
        setHighlightedCityIndex((prev) => (prev > 0 ? prev - 1 : 0));
        break;
      case 'Enter':
        e.preventDefault();
        if (highlightedCityIndex >= 0) {
          if (highlightedCityIndex < filteredCities.length) {
            const selectedCity = filteredCities[highlightedCityIndex];
            if (selectedCity) {
              handleCitySelect(selectedCity);
            }
          } else {
            // Custom city option
            handleCustomCitySubmit();
          }
        }
        break;
      case 'Escape':
        setShowCityDropdown(false);
        setHighlightedCityIndex(-1);
        break;
    }
  };

  // Close dropdowns when clicking outside
  useEffect(() => {
    const handleClickOutside = (event: MouseEvent) => {
      if (
        countryDropdownRef.current &&
        !countryDropdownRef.current.contains(event.target as Node) &&
        !countryInputRef.current?.contains(event.target as Node)
      ) {
        setShowCountryDropdown(false);
        setHighlightedCountryIndex(-1);
      }
      if (
        cityDropdownRef.current &&
        !cityDropdownRef.current.contains(event.target as Node) &&
        !cityInputRef.current?.contains(event.target as Node)
      ) {
        setShowCityDropdown(false);
        setHighlightedCityIndex(-1);
      }
    };

    document.addEventListener('mousedown', handleClickOutside);
    return () => document.removeEventListener('mousedown', handleClickOutside);
  }, []);

  // Scroll highlighted item into view
  useEffect(() => {
    if (highlightedCountryIndex >= 0 && countryDropdownRef.current) {
      const item = countryDropdownRef.current.children[highlightedCountryIndex] as HTMLElement;
      if (item) {
        item.scrollIntoView({ block: 'nearest' });
      }
    }
  }, [highlightedCountryIndex]);

  useEffect(() => {
    if (highlightedCityIndex >= 0 && cityDropdownRef.current) {
      const item = cityDropdownRef.current.children[highlightedCityIndex] as HTMLElement;
      if (item) {
        item.scrollIntoView({ block: 'nearest' });
      }
    }
  }, [highlightedCityIndex]);

  // Get selected country info for display
  const selectedCountry = countries.find((c) => c.name === country);

  return (
    <div className="form-row">
      <div className="form-group">
        <label className="form-label">{t(language, 'experience.country')}</label>
        <div className="location-selector-wrapper" style={{ position: 'relative' }}>
          <input
            ref={countryInputRef}
            type="text"
            className="form-input location-search-input"
            value={country || countrySearch}
            onChange={(e) => {
              setCountrySearch(e.target.value);
              if (!e.target.value) {
                onCountryChange('');
              }
              setShowCountryDropdown(true);
              setHighlightedCountryIndex(-1);
            }}
            onFocus={() => {
              setShowCountryDropdown(true);
              setCountrySearch('');
            }}
            onKeyDown={handleCountryKeyDown}
            placeholder={t(language, 'experience.selectCountry')}
            disabled={disabled}
            autoComplete="off"
          />
          {selectedCountry && !showCountryDropdown && (
<<<<<<< HEAD
            <span
              className="location-flag"
              style={{
                position: 'absolute',
                right: '12px',
                top: '50%',
                transform: 'translateY(-50%)',
                fontSize: '20px',
                pointerEvents: 'none',
              }}
            >
=======
            <span className="location-flag" style={{ position: 'absolute', right: '12px', top: '50%', transform: 'translateY(-50%)', fontSize: '20px', pointerEvents: 'none' }}>
>>>>>>> ac489b49
              {selectedCountry.flag}
            </span>
          )}
          {showCountryDropdown && filteredCountries.length > 0 && (
<<<<<<< HEAD
            <div
=======
            <div 
>>>>>>> ac489b49
              ref={countryDropdownRef}
              className="location-dropdown"
              style={{
                position: 'absolute',
                top: '100%',
                left: 0,
                right: 0,
                maxHeight: '300px',
                overflowY: 'auto',
                backgroundColor: 'white',
                border: '1px solid #e2e8f0',
                borderRadius: '8px',
                marginTop: '4px',
                boxShadow: '0 4px 6px rgba(0, 0, 0, 0.1)',
<<<<<<< HEAD
                zIndex: 1000,
=======
                zIndex: 1000
>>>>>>> ac489b49
              }}
            >
              {filteredCountries.map((countryInfo, index) => (
                <div
                  key={countryInfo.code}
                  className={`location-dropdown-item ${highlightedCountryIndex === index ? 'highlighted' : ''}`}
                  onClick={() => handleCountrySelect(countryInfo)}
                  style={{
                    padding: '10px 12px',
                    cursor: 'pointer',
                    display: 'flex',
                    alignItems: 'center',
                    gap: '10px',
                    backgroundColor: highlightedCountryIndex === index ? '#f1f5f9' : 'transparent',
<<<<<<< HEAD
                    transition: 'background-color 0.15s',
=======
                    transition: 'background-color 0.15s'
>>>>>>> ac489b49
                  }}
                  onMouseEnter={() => setHighlightedCountryIndex(index)}
                >
                  <span style={{ fontSize: '20px' }}>{countryInfo.flag}</span>
                  <span style={{ flex: 1 }}>{countryInfo.name}</span>
                  <span style={{ fontSize: '12px', color: '#94a3b8' }}>{countryInfo.code}</span>
                </div>
              ))}
            </div>
          )}
          {showCountryDropdown && filteredCountries.length === 0 && countrySearch && (
<<<<<<< HEAD
            <div
=======
            <div 
>>>>>>> ac489b49
              className="location-dropdown"
              style={{
                position: 'absolute',
                top: '100%',
                left: 0,
                right: 0,
                backgroundColor: 'white',
                border: '1px solid #e2e8f0',
                borderRadius: '8px',
                marginTop: '4px',
                padding: '12px',
                color: '#64748b',
                textAlign: 'center',
                boxShadow: '0 4px 6px rgba(0, 0, 0, 0.1)',
<<<<<<< HEAD
                zIndex: 1000,
=======
                zIndex: 1000
>>>>>>> ac489b49
              }}
            >
              {t(language, 'location.noCountriesFound')}
            </div>
          )}
        </div>
      </div>
<<<<<<< HEAD

=======
      
>>>>>>> ac489b49
      <div className="form-group">
        <label className="form-label">{t(language, 'experience.city')}</label>
        <div className="location-selector-wrapper" style={{ position: 'relative' }}>
          <input
            ref={cityInputRef}
            type="text"
            className="form-input location-search-input"
<<<<<<< HEAD
            value={isCustomCity ? customCity : city || citySearch}
=======
            value={isCustomCity ? customCity : (city || citySearch)}
>>>>>>> ac489b49
            onChange={(e) => {
              const value = e.target.value;
              if (isCustomCity) {
                setCustomCity(value);
                onCityChange(value);
              } else {
                setCitySearch(value);
                if (!value) {
                  onCityChange('');
                }
                setShowCityDropdown(true);
                setHighlightedCityIndex(-1);
              }
            }}
            onFocus={() => {
              if (!disabled && country) {
                setShowCityDropdown(true);
                if (!isCustomCity) {
                  setCitySearch('');
                }
              }
            }}
            onKeyDown={handleCityKeyDown}
            placeholder={
<<<<<<< HEAD
              !country
=======
              !country 
>>>>>>> ac489b49
                ? t(language, 'experience.selectCountryFirst')
                : t(language, 'experience.selectCity')
            }
            disabled={!country || disabled}
            autoComplete="off"
          />
          {isCustomCity && (
            <button
              className="location-clear-custom"
              onClick={() => {
                setIsCustomCity(false);
                setCustomCity('');
                onCityChange('');
                setCitySearch('');
              }}
              style={{
                position: 'absolute',
                right: '8px',
                top: '50%',
                transform: 'translateY(-50%)',
                background: 'none',
                border: 'none',
                color: '#64748b',
                cursor: 'pointer',
                fontSize: '18px',
<<<<<<< HEAD
                padding: '4px',
=======
                padding: '4px'
>>>>>>> ac489b49
              }}
              title={t(language, 'location.clearCustomCity')}
            >
              ✕
            </button>
          )}
          {showCityDropdown && country && (
<<<<<<< HEAD
            <div
=======
            <div 
>>>>>>> ac489b49
              ref={cityDropdownRef}
              className="location-dropdown"
              style={{
                position: 'absolute',
                top: '100%',
                left: 0,
                right: 0,
                maxHeight: '300px',
                overflowY: 'auto',
                backgroundColor: 'white',
                border: '1px solid #e2e8f0',
                borderRadius: '8px',
                marginTop: '4px',
                boxShadow: '0 4px 6px rgba(0, 0, 0, 0.1)',
<<<<<<< HEAD
                zIndex: 1000,
=======
                zIndex: 1000
>>>>>>> ac489b49
              }}
            >
              {filteredCities.map((cityName, index) => (
                <div
                  key={cityName}
                  className={`location-dropdown-item ${highlightedCityIndex === index ? 'highlighted' : ''}`}
                  onClick={() => handleCitySelect(cityName)}
                  style={{
                    padding: '10px 12px',
                    cursor: 'pointer',
                    backgroundColor: highlightedCityIndex === index ? '#f1f5f9' : 'transparent',
<<<<<<< HEAD
                    transition: 'background-color 0.15s',
=======
                    transition: 'background-color 0.15s'
>>>>>>> ac489b49
                  }}
                  onMouseEnter={() => setHighlightedCityIndex(index)}
                >
                  {cityName}
                </div>
              ))}
              <div
                className={`location-dropdown-item location-custom-option ${highlightedCityIndex === filteredCities.length ? 'highlighted' : ''}`}
                onClick={() => {
                  setIsCustomCity(true);
                  setShowCityDropdown(false);
                  setHighlightedCityIndex(-1);
                  if (citySearch) {
                    setCustomCity(citySearch);
                    onCityChange(citySearch);
                  }
                }}
                onMouseEnter={() => setHighlightedCityIndex(filteredCities.length)}
                style={{
                  padding: '10px 12px',
                  cursor: 'pointer',
<<<<<<< HEAD
                  backgroundColor:
                    highlightedCityIndex === filteredCities.length ? '#f1f5f9' : 'transparent',
                  borderTop: filteredCities.length > 0 ? '1px solid #e2e8f0' : 'none',
                  color: '#3b82f6',
                  fontWeight: 500,
                  transition: 'background-color 0.15s',
=======
                  backgroundColor: highlightedCityIndex === filteredCities.length ? '#f1f5f9' : 'transparent',
                  borderTop: filteredCities.length > 0 ? '1px solid #e2e8f0' : 'none',
                  color: '#3b82f6',
                  fontWeight: 500,
                  transition: 'background-color 0.15s'
>>>>>>> ac489b49
                }}
              >
                ✏️ {t(language, 'location.enterCustomCity')}
                {citySearch && ` "${citySearch}"`}
              </div>
            </div>
          )}
        </div>
        {isCustomCity && (
          <div style={{ fontSize: '12px', color: '#64748b', marginTop: '4px' }}>
            ✓ {t(language, 'location.customCityNote')}
          </div>
        )}
      </div>
    </div>
  );
};<|MERGE_RESOLUTION|>--- conflicted
+++ resolved
@@ -17,7 +17,7 @@
   onCountryChange,
   onCityChange,
   language,
-  disabled = false,
+  disabled = false
 }) => {
   const [countrySearch, setCountrySearch] = useState('');
   const [citySearch, setCitySearch] = useState('');
@@ -27,11 +27,7 @@
   const [isCustomCity, setIsCustomCity] = useState(false);
   const [highlightedCountryIndex, setHighlightedCountryIndex] = useState(-1);
   const [highlightedCityIndex, setHighlightedCityIndex] = useState(-1);
-<<<<<<< HEAD
-
-=======
   
->>>>>>> ac489b49
   const countryInputRef = useRef<HTMLInputElement>(null);
   const cityInputRef = useRef<HTMLInputElement>(null);
   const countryDropdownRef = useRef<HTMLDivElement>(null);
@@ -42,16 +38,6 @@
     if (!search) return true;
     const searchLower = search.toLowerCase();
     const textLower = text.toLowerCase();
-<<<<<<< HEAD
-
-    // Exact substring match
-    if (textLower.includes(searchLower)) return true;
-
-    // Check if search terms match the beginning of words
-    const words = textLower.split(/\s+/);
-    if (words.some((word) => word.startsWith(searchLower))) return true;
-
-=======
     
     // Exact substring match
     if (textLower.includes(searchLower)) return true;
@@ -60,43 +46,26 @@
     const words = textLower.split(/\s+/);
     if (words.some(word => word.startsWith(searchLower))) return true;
     
->>>>>>> ac489b49
     // Levenshtein distance for fuzzy matching (max distance 2)
     if (searchLower.length >= 3) {
       return calculateLevenshteinDistance(textLower, searchLower) <= 2;
     }
-<<<<<<< HEAD
-
-=======
-    
->>>>>>> ac489b49
+    
     return false;
   };
 
   const calculateLevenshteinDistance = (str1: string, str2: string): number => {
     const matrix: number[][] = [];
-<<<<<<< HEAD
-
+    
     for (let i = 0; i <= str2.length; i++) {
       matrix[i] = [i];
     }
-
-=======
-    
-    for (let i = 0; i <= str2.length; i++) {
-      matrix[i] = [i];
-    }
-    
->>>>>>> ac489b49
+    
     for (let j = 0; j <= str1.length; j++) {
       const row = matrix[0];
       if (row) row[j] = j;
     }
-<<<<<<< HEAD
-
-=======
-    
->>>>>>> ac489b49
+    
     for (let i = 1; i <= str2.length; i++) {
       for (let j = 1; j <= str1.length; j++) {
         const currentRow = matrix[i];
@@ -114,25 +83,12 @@
         }
       }
     }
-<<<<<<< HEAD
-
-=======
-    
->>>>>>> ac489b49
+    
     const lastRow = matrix[str2.length];
     return lastRow?.[str1.length] ?? 0;
   };
 
   // Filter countries based on search
-<<<<<<< HEAD
-  const filteredCountries = countries.filter((c) => fuzzyMatch(c.name, countrySearch));
-
-  // Get cities for selected country
-  const availableCities = country ? citiesByCountry[country] || [] : [];
-
-  // Filter cities based on search
-  const filteredCities = availableCities.filter((c) => fuzzyMatch(c, citySearch));
-=======
   const filteredCountries = countries.filter((c) =>
     fuzzyMatch(c.name, countrySearch)
   );
@@ -144,7 +100,6 @@
   const filteredCities = availableCities.filter((c) =>
     fuzzyMatch(c, citySearch)
   );
->>>>>>> ac489b49
 
   // Check if current city is custom
   useEffect(() => {
@@ -166,11 +121,7 @@
     setCountrySearch('');
     setShowCountryDropdown(false);
     setHighlightedCountryIndex(-1);
-<<<<<<< HEAD
-
-=======
-    
->>>>>>> ac489b49
+    
     // Check if current city exists in new country
     if (city && newCountry) {
       const citiesInNewCountry = citiesByCountry[newCountry] || [];
@@ -256,13 +207,9 @@
     switch (e.key) {
       case 'ArrowDown':
         e.preventDefault();
-<<<<<<< HEAD
-        setHighlightedCityIndex((prev) => (prev < totalItems - 1 ? prev + 1 : prev));
-=======
         setHighlightedCityIndex((prev) =>
           prev < totalItems - 1 ? prev + 1 : prev
         );
->>>>>>> ac489b49
         break;
       case 'ArrowUp':
         e.preventDefault();
@@ -364,30 +311,12 @@
             autoComplete="off"
           />
           {selectedCountry && !showCountryDropdown && (
-<<<<<<< HEAD
-            <span
-              className="location-flag"
-              style={{
-                position: 'absolute',
-                right: '12px',
-                top: '50%',
-                transform: 'translateY(-50%)',
-                fontSize: '20px',
-                pointerEvents: 'none',
-              }}
-            >
-=======
             <span className="location-flag" style={{ position: 'absolute', right: '12px', top: '50%', transform: 'translateY(-50%)', fontSize: '20px', pointerEvents: 'none' }}>
->>>>>>> ac489b49
               {selectedCountry.flag}
             </span>
           )}
           {showCountryDropdown && filteredCountries.length > 0 && (
-<<<<<<< HEAD
-            <div
-=======
             <div 
->>>>>>> ac489b49
               ref={countryDropdownRef}
               className="location-dropdown"
               style={{
@@ -402,11 +331,7 @@
                 borderRadius: '8px',
                 marginTop: '4px',
                 boxShadow: '0 4px 6px rgba(0, 0, 0, 0.1)',
-<<<<<<< HEAD
-                zIndex: 1000,
-=======
                 zIndex: 1000
->>>>>>> ac489b49
               }}
             >
               {filteredCountries.map((countryInfo, index) => (
@@ -421,11 +346,7 @@
                     alignItems: 'center',
                     gap: '10px',
                     backgroundColor: highlightedCountryIndex === index ? '#f1f5f9' : 'transparent',
-<<<<<<< HEAD
-                    transition: 'background-color 0.15s',
-=======
                     transition: 'background-color 0.15s'
->>>>>>> ac489b49
                   }}
                   onMouseEnter={() => setHighlightedCountryIndex(index)}
                 >
@@ -437,11 +358,7 @@
             </div>
           )}
           {showCountryDropdown && filteredCountries.length === 0 && countrySearch && (
-<<<<<<< HEAD
-            <div
-=======
             <div 
->>>>>>> ac489b49
               className="location-dropdown"
               style={{
                 position: 'absolute',
@@ -456,11 +373,7 @@
                 color: '#64748b',
                 textAlign: 'center',
                 boxShadow: '0 4px 6px rgba(0, 0, 0, 0.1)',
-<<<<<<< HEAD
-                zIndex: 1000,
-=======
                 zIndex: 1000
->>>>>>> ac489b49
               }}
             >
               {t(language, 'location.noCountriesFound')}
@@ -468,11 +381,7 @@
           )}
         </div>
       </div>
-<<<<<<< HEAD
-
-=======
       
->>>>>>> ac489b49
       <div className="form-group">
         <label className="form-label">{t(language, 'experience.city')}</label>
         <div className="location-selector-wrapper" style={{ position: 'relative' }}>
@@ -480,11 +389,7 @@
             ref={cityInputRef}
             type="text"
             className="form-input location-search-input"
-<<<<<<< HEAD
-            value={isCustomCity ? customCity : city || citySearch}
-=======
             value={isCustomCity ? customCity : (city || citySearch)}
->>>>>>> ac489b49
             onChange={(e) => {
               const value = e.target.value;
               if (isCustomCity) {
@@ -509,11 +414,7 @@
             }}
             onKeyDown={handleCityKeyDown}
             placeholder={
-<<<<<<< HEAD
-              !country
-=======
               !country 
->>>>>>> ac489b49
                 ? t(language, 'experience.selectCountryFirst')
                 : t(language, 'experience.selectCity')
             }
@@ -539,11 +440,7 @@
                 color: '#64748b',
                 cursor: 'pointer',
                 fontSize: '18px',
-<<<<<<< HEAD
-                padding: '4px',
-=======
                 padding: '4px'
->>>>>>> ac489b49
               }}
               title={t(language, 'location.clearCustomCity')}
             >
@@ -551,11 +448,7 @@
             </button>
           )}
           {showCityDropdown && country && (
-<<<<<<< HEAD
-            <div
-=======
             <div 
->>>>>>> ac489b49
               ref={cityDropdownRef}
               className="location-dropdown"
               style={{
@@ -570,11 +463,7 @@
                 borderRadius: '8px',
                 marginTop: '4px',
                 boxShadow: '0 4px 6px rgba(0, 0, 0, 0.1)',
-<<<<<<< HEAD
-                zIndex: 1000,
-=======
                 zIndex: 1000
->>>>>>> ac489b49
               }}
             >
               {filteredCities.map((cityName, index) => (
@@ -586,11 +475,7 @@
                     padding: '10px 12px',
                     cursor: 'pointer',
                     backgroundColor: highlightedCityIndex === index ? '#f1f5f9' : 'transparent',
-<<<<<<< HEAD
-                    transition: 'background-color 0.15s',
-=======
                     transition: 'background-color 0.15s'
->>>>>>> ac489b49
                   }}
                   onMouseEnter={() => setHighlightedCityIndex(index)}
                 >
@@ -612,20 +497,11 @@
                 style={{
                   padding: '10px 12px',
                   cursor: 'pointer',
-<<<<<<< HEAD
-                  backgroundColor:
-                    highlightedCityIndex === filteredCities.length ? '#f1f5f9' : 'transparent',
-                  borderTop: filteredCities.length > 0 ? '1px solid #e2e8f0' : 'none',
-                  color: '#3b82f6',
-                  fontWeight: 500,
-                  transition: 'background-color 0.15s',
-=======
                   backgroundColor: highlightedCityIndex === filteredCities.length ? '#f1f5f9' : 'transparent',
                   borderTop: filteredCities.length > 0 ? '1px solid #e2e8f0' : 'none',
                   color: '#3b82f6',
                   fontWeight: 500,
                   transition: 'background-color 0.15s'
->>>>>>> ac489b49
                 }}
               >
                 ✏️ {t(language, 'location.enterCustomCity')}
