import React, { useState, useEffect } from 'react';
import { CVProfile, CVTemplate, ProfileVersion, ProfileFilter } from '../types';
import { StorageService } from '../utils/storage';
import { t, Lang } from '../i18n';
import { CVTemplateManager } from './CVTemplateManager';

interface ProfileManagerProps {
  onLoadProfile: (profile: CVProfile) => void;
  onSaveProfile: (name: string) => void;
  currentProfileName: string;
  onProfileNameChange: (name: string) => void;
  language: Lang;
  currentTemplateId?: string;
  onTemplateChange?: (templateId: string) => void;
}

export const ProfileManager: React.FC<ProfileManagerProps> = ({
  onLoadProfile,
  onSaveProfile,
  currentProfileName,
  onProfileNameChange,
  language,
  currentTemplateId,
  onTemplateChange,
}) => {
  const [profiles, setProfiles] = useState<CVProfile[]>([]);
  const [, setTemplates] = useState<CVTemplate[]>([]);
  const [, setIsEditingName] = useState(false);
  const [activeTab, setActiveTab] = useState<'profiles' | 'templates'>('profiles');
  const [_searchQuery, _setSearchQuery] = useState('');
  const [showFilters, setShowFilters] = useState(false);
  const [selectedProfileVersions, setSelectedProfileVersions] = useState<string | null>(null);
  const [profileVersions, setProfileVersions] = useState<ProfileVersion[]>([]);
  const [filter, setFilter] = useState<ProfileFilter>({
    searchQuery: '',
    sortBy: 'updatedAt',
    sortOrder: 'desc'
  });

  useEffect(() => {
    loadData();
  }, []);

  const loadData = async () => {
    const [loadedProfiles, loadedTemplates] = await Promise.all([
      StorageService.getProfiles(),
      StorageService.getTemplates(),
    ]);
    setProfiles(loadedProfiles);
    setTemplates(loadedTemplates);
  };

  const handleSaveProfile = async () => {
    onSaveProfile(currentProfileName || 'Untitled Profile');
    await loadData();
    setIsEditingName(false);
  };

  const handleDeleteProfile = async (profileId: string) => {
    if (confirm(t(language, 'profile.deleteConfirm'))) {
      await StorageService.deleteProfile(profileId);
      await loadData();
    }
  };

  const handleExportProfile = (profile: CVProfile) => {
    const dataStr = JSON.stringify(profile, null, 2);
    const dataBlob = new Blob([dataStr], { type: 'application/json' });
    const url = URL.createObjectURL(dataBlob);
    const link = document.createElement('a');
    link.href = url;
    link.download = `${profile.name.replace(/\s+/g, '_')}_${new Date().toISOString().split('T')[0]}.json`;
    link.click();
    URL.revokeObjectURL(url);
  };

  const handleExportAllProfiles = () => {
    if (profiles.length === 0) {
      alert(language === 'en' ? 'No profiles to export' : 'Dışa aktarılacak profil yok');
      return;
    }
    const dataStr = JSON.stringify(profiles, null, 2);
    const dataBlob = new Blob([dataStr], { type: 'application/json' });
    const url = URL.createObjectURL(dataBlob);
    const link = document.createElement('a');
    link.href = url;
    link.download = `all_profiles_${new Date().toISOString().split('T')[0]}.json`;
    link.click();
    URL.revokeObjectURL(url);
  };

  const handleImportProfiles = async (event: React.ChangeEvent<HTMLInputElement>) => {
    const file = event.target.files?.[0];
    if (!file) return;

    try {
      const text = await file.text();
      const data = JSON.parse(text);
      
<<<<<<< HEAD
      // Check if it's a single profile or array of profiles
      const profilesToImport = Array.isArray(data) ? data : [data];
      
      // Validate profiles
      for (const profile of profilesToImport) {
        if (!profile.name || !profile.data) {
          throw new Error('Invalid profile format');
        }
        // Generate new ID to avoid conflicts
        profile.id = Date.now().toString() + Math.random().toString(36).substr(2, 9);
        profile.createdAt = new Date().toISOString();
        profile.updatedAt = new Date().toISOString();
        
        await StorageService.saveProfile(profile);
      }
      
      await loadData();
      alert(
        language === 'en' 
          ? `Successfully imported ${profilesToImport.length} profile(s)` 
          : `${profilesToImport.length} profil başarıyla içe aktarıldı`
      );
    } catch (error) {
      console.error('Import error:', error);
      alert(
        language === 'en' 
          ? 'Failed to import profiles. Please check the file format.' 
          : 'Profil içe aktarma başarısız. Lütfen dosya formatını kontrol edin.'
      );
    }
    
    // Reset file input
    event.target.value = '';
  };

  const handleViewVersionHistory = async (profileId: string) => {
    const versions = await StorageService.getProfileVersions(profileId);
    setProfileVersions(versions);
    setSelectedProfileVersions(profileId);
  };

  const handleRestoreVersion = async (version: ProfileVersion) => {
    if (confirm(t(language, 'version.restoreConfirm'))) {
      const profile: CVProfile = {
        id: version.profileId,
        name: profiles.find(p => p.id === version.profileId)?.name || 'Restored Profile',
        data: version.data,
        createdAt: new Date().toISOString(),
        updatedAt: new Date().toISOString(),
      };
      onLoadProfile(profile);
      setSelectedProfileVersions(null);
      alert(t(language, 'version.restoreSuccess'));
    }
  };

  const getFilteredAndSortedProfiles = () => {
    let filtered = profiles.filter(profile => {
      // Search filter
      if (filter.searchQuery && !profile.name.toLowerCase().includes(filter.searchQuery.toLowerCase())) {
        return false;
      }
      
      // Date range filter
      if (filter.dateRange) {
        const profileDate = new Date(profile.updatedAt);
        if (filter.dateRange.start && profileDate < new Date(filter.dateRange.start)) {
          return false;
        }
        if (filter.dateRange.end && profileDate > new Date(filter.dateRange.end)) {
          return false;
        }
      }
      
      return true;
    });

    // Sort
    filtered.sort((a, b) => {
      let compareValue = 0;
      if (filter.sortBy === 'name') {
        compareValue = a.name.localeCompare(b.name);
      } else if (filter.sortBy === 'updatedAt') {
        compareValue = new Date(a.updatedAt).getTime() - new Date(b.updatedAt).getTime();
      } else if (filter.sortBy === 'createdAt') {
        compareValue = new Date(a.createdAt).getTime() - new Date(b.createdAt).getTime();
      }
      
      return filter.sortOrder === 'asc' ? compareValue : -compareValue;
    });

    return filtered;
  };

  const handleClearFilters = () => {
    setFilter({
      searchQuery: '',
      sortBy: 'updatedAt',
      sortOrder: 'desc'
    });
  };

  return (
    <div className="section">
      <h2 className="section-title">💾 {t(language, 'profile.section')}</h2>

      {/* Tabs */}
      <div className="subtabs">
        <button
          className={`subtab ${activeTab === 'profiles' ? 'active' : ''}`}
          onClick={() => setActiveTab('profiles')}
        >
          💾 {t(language, 'tabs.profiles')}
        </button>
        <button
          className={`subtab ${activeTab === 'templates' ? 'active' : ''}`}
          onClick={() => setActiveTab('templates')}
        >
          🎨 {t(language, 'templates.title')}
        </button>
      </div>

      {activeTab === 'profiles' && (
        <>
          {/* Current Profile */}
          <div className="card current-profile-card">
            <h3 className="card-subtitle">{t(language, 'profile.current')}</h3>

            <div className="form-group">
              <label className="form-label">{t(language, 'profile.name')}</label>
              <div className="profile-name-input-group">
                <input
                  type="text"
                  className="form-input flex-input"
                  value={currentProfileName}
                  onChange={(e) => onProfileNameChange(e.target.value)}
                  placeholder={t(language, 'profile.namePlaceholder')}
                />
                <button className="btn btn-success" onClick={handleSaveProfile}>
                  💾 {t(language, 'profile.save')}
                </button>
              </div>
            </div>
          </div>

          {/* Import/Export Section */}
          <div className="card" style={{ marginBottom: '20px' }}>
            <h3 className="card-subtitle">
              {language === 'en' ? '📦 Import/Export' : '📦 İçe/Dışa Aktar'}
            </h3>
            <div style={{ display: 'flex', gap: '10px', flexWrap: 'wrap' }}>
              <button
                className="btn btn-secondary"
                onClick={handleExportAllProfiles}
                disabled={profiles.length === 0}
                style={{ flex: '1 1 auto' }}
              >
                📤 {language === 'en' ? 'Export All Profiles' : 'Tüm Profilleri Dışa Aktar'}
              </button>
              <label 
                className="btn btn-secondary" 
                style={{ flex: '1 1 auto', cursor: 'pointer', margin: 0 }}
              >
                📥 {language === 'en' ? 'Import Profiles' : 'Profilleri İçe Aktar'}
                <input
                  type="file"
                  accept=".json"
                  onChange={handleImportProfiles}
                  style={{ display: 'none' }}
                />
              </label>
            </div>
          </div>

          {/* Saved Profiles */}
          {profiles.length > 0 && (
            <div>
              <div style={{ display: 'flex', justifyContent: 'space-between', alignItems: 'center', marginBottom: '15px', gap: '10px' }}>
                <h3 className="subsection-title" style={{ margin: 0 }}>{t(language, 'profile.saved')}</h3>
                <div style={{ display: 'flex', gap: '10px', flex: 1, justifyContent: 'flex-end' }}>
                  <input
                    type="text"
                    className="form-input"
                    placeholder={language === 'en' ? '🔍 Search profiles...' : '🔍 Profil ara...'}
                    value={filter.searchQuery}
                    onChange={(e) => setFilter({ ...filter, searchQuery: e.target.value })}
                    style={{ maxWidth: '250px' }}
                  />
                  <button
                    className="btn btn-secondary"
                    onClick={() => setShowFilters(!showFilters)}
                  >
                    {showFilters ? '⬆️' : '⬇️'} {t(language, showFilters ? 'filter.hideFilters' : 'filter.showFilters')}
                  </button>
                </div>
              </div>

              {/* Advanced Filters */}
              {showFilters && (
                <div className="card" style={{ marginBottom: '15px', padding: '15px' }}>
                  <div style={{ display: 'grid', gridTemplateColumns: 'repeat(auto-fit, minmax(200px, 1fr))', gap: '15px' }}>
                    <div className="form-group">
                      <label className="form-label">{t(language, 'filter.sortBy')}</label>
                      <select
                        className="form-select"
                        value={filter.sortBy}
                        onChange={(e) => setFilter({ ...filter, sortBy: e.target.value as any })}
                      >
                        <option value="updatedAt">{t(language, 'filter.sortByUpdated')}</option>
                        <option value="createdAt">{t(language, 'filter.sortByCreated')}</option>
                        <option value="name">{t(language, 'filter.sortByName')}</option>
                      </select>
                    </div>

                    <div className="form-group">
                      <label className="form-label">{t(language, 'filter.sortOrder')}</label>
                      <select
                        className="form-select"
                        value={filter.sortOrder}
                        onChange={(e) => setFilter({ ...filter, sortOrder: e.target.value as any })}
                      >
                        <option value="desc">{t(language, 'filter.descending')}</option>
                        <option value="asc">{t(language, 'filter.ascending')}</option>
                      </select>
                    </div>

                    <div className="form-group">
                      <label className="form-label">{t(language, 'filter.from')}</label>
                      <input
                        type="date"
                        className="form-input"
                        value={filter.dateRange?.start || ''}
                        onChange={(e) => setFilter({ 
                          ...filter, 
                          dateRange: { ...filter.dateRange, start: e.target.value } as any
                        })}
                      />
                    </div>

                    <div className="form-group">
                      <label className="form-label">{t(language, 'filter.to')}</label>
                      <input
                        type="date"
                        className="form-input"
                        value={filter.dateRange?.end || ''}
                        onChange={(e) => setFilter({ 
                          ...filter, 
                          dateRange: { ...filter.dateRange, end: e.target.value } as any
                        })}
                      />
=======
      {/* Current Profile */}
      <div className="card current-profile-card">
        <h3 className="card-subtitle">
          Current Profile
        </h3>
        
        <div className="form-group">
          <label className="form-label">Profile Name</label>
          <div className="profile-name-input-group">
            <input
              type="text"
              className="form-input flex-input"
              value={currentProfileName}
              onChange={(e) => onProfileNameChange(e.target.value)}
              placeholder="My Profile"
            />
            <button className="btn btn-success" onClick={handleSaveProfile}>
              💾 Save Profile
            </button>
          </div>
        </div>
      </div>
      
      {/* Saved Profiles */}
      {profiles.length > 0 && (
        <div>
          <h3 className="subsection-title">
            Saved Profiles
          </h3>
          
          <div className="card-list">
            {profiles.map(profile => (
              <div key={profile.id} className="card">
                <div className="card-header">
                  <div>
                    <div className="card-title">{profile.name}</div>
                    <div className="card-meta">
                      Updated: {new Date(profile.updatedAt).toLocaleDateString()}
>>>>>>> d67620b1
                    </div>
                  </div>

                  <button
                    className="btn btn-secondary"
                    onClick={handleClearFilters}
                    style={{ marginTop: '10px', width: '100%' }}
                  >
                    {t(language, 'filter.clearFilters')}
                  </button>
                </div>
              )}

              <div className="card-list">
                {getFilteredAndSortedProfiles().map((profile) => (
                  <div key={profile.id} className="card">
                    <div className="card-header">
                      <div>
                        <div className="card-title">{profile.name}</div>
                        <div className="card-meta">
                          {t(language, 'profile.updated')}:{' '}
                          {new Date(profile.updatedAt).toLocaleDateString()}
                        </div>
                      </div>
                      <div className="card-actions">
                        <button
                          className="btn btn-primary btn-icon"
                          onClick={() => onLoadProfile(profile)}
                          title={t(language, 'profile.load')}
                        >
                          📂
                        </button>
                        <button
                          className="btn btn-info btn-icon"
                          onClick={() => handleViewVersionHistory(profile.id)}
                          title={t(language, 'version.viewHistory')}
                        >
                          🕒
                        </button>
                        <button
                          className="btn btn-secondary btn-icon"
                          onClick={() => handleExportProfile(profile)}
                          title={language === 'en' ? 'Export' : 'Dışa Aktar'}
                        >
                          📤
                        </button>
                        <button
                          className="btn btn-danger btn-icon"
                          onClick={() => handleDeleteProfile(profile.id)}
                          title={language === 'en' ? 'Delete' : 'Sil'}
                        >
                          🗑️
                        </button>
                      </div>
                    </div>
                  </div>
                ))}
              </div>

              {/* Version History Modal */}
              {selectedProfileVersions && (
                <div style={{ 
                  position: 'fixed', 
                  top: 0, 
                  left: 0, 
                  right: 0, 
                  bottom: 0, 
                  backgroundColor: 'rgba(0,0,0,0.5)', 
                  display: 'flex', 
                  alignItems: 'center', 
                  justifyContent: 'center',
                  zIndex: 1000
                }}>
                  <div className="card" style={{ 
                    maxWidth: '600px', 
                    maxHeight: '80vh', 
                    overflow: 'auto',
                    margin: '20px',
                    width: '100%'
                  }}>
                    <div style={{ display: 'flex', justifyContent: 'space-between', alignItems: 'center', marginBottom: '20px' }}>
                      <h3 className="card-subtitle">{t(language, 'version.title')}</h3>
                      <button 
                        className="btn btn-secondary"
                        onClick={() => setSelectedProfileVersions(null)}
                      >
                        ✖️
                      </button>
                    </div>

                    {profileVersions.length === 0 ? (
                      <div className="empty-state">
                        <div className="empty-state-text">{t(language, 'version.noHistory')}</div>
                      </div>
                    ) : (
                      <div style={{ display: 'flex', flexDirection: 'column', gap: '10px' }}>
                        {profileVersions.map((version) => (
                          <div key={version.id} className="card" style={{ padding: '12px' }}>
                            <div style={{ display: 'flex', justifyContent: 'space-between', alignItems: 'center' }}>
                              <div>
                                <div style={{ fontSize: '14px', fontWeight: 'bold' }}>
                                  {t(language, 'version.version')} {version.versionNumber}
                                </div>
                                <div style={{ fontSize: '12px', opacity: 0.7, marginTop: '4px' }}>
                                  {new Date(version.createdAt).toLocaleDateString()} {new Date(version.createdAt).toLocaleTimeString()}
                                </div>
                                {version.description && (
                                  <div style={{ fontSize: '12px', marginTop: '4px' }}>
                                    {version.description}
                                  </div>
                                )}
                              </div>
                              <button
                                className="btn btn-primary"
                                onClick={() => handleRestoreVersion(version)}
                              >
                                {t(language, 'version.restore')}
                              </button>
                            </div>
                          </div>
                        ))}
                      </div>
                    )}
                  </div>
                </div>
              )}
            </div>
          )}

          {profiles.length === 0 && (
            <div className="empty-state">
              <div className="empty-state-icon">💾</div>
              <div className="empty-state-text">{t(language, 'profile.emptyState')}</div>
            </div>
          )}
        </>
      )}

      {activeTab === 'templates' && onTemplateChange && (
        <CVTemplateManager
          language={language}
          onSelectTemplate={onTemplateChange}
          currentTemplateId={currentTemplateId}
        />
      )}
    </div>
  );
};<|MERGE_RESOLUTION|>--- conflicted
+++ resolved
@@ -1,41 +1,23 @@
 import React, { useState, useEffect } from 'react';
-import { CVProfile, CVTemplate, ProfileVersion, ProfileFilter } from '../types';
+import { CVProfile, CVTemplate } from '../types';
 import { StorageService } from '../utils/storage';
-import { t, Lang } from '../i18n';
-import { CVTemplateManager } from './CVTemplateManager';
 
 interface ProfileManagerProps {
   onLoadProfile: (profile: CVProfile) => void;
   onSaveProfile: (name: string) => void;
   currentProfileName: string;
   onProfileNameChange: (name: string) => void;
-  language: Lang;
-  currentTemplateId?: string;
-  onTemplateChange?: (templateId: string) => void;
 }
 
 export const ProfileManager: React.FC<ProfileManagerProps> = ({
   onLoadProfile,
   onSaveProfile,
   currentProfileName,
-  onProfileNameChange,
-  language,
-  currentTemplateId,
-  onTemplateChange,
+  onProfileNameChange
 }) => {
   const [profiles, setProfiles] = useState<CVProfile[]>([]);
   const [, setTemplates] = useState<CVTemplate[]>([]);
   const [, setIsEditingName] = useState(false);
-  const [activeTab, setActiveTab] = useState<'profiles' | 'templates'>('profiles');
-  const [_searchQuery, _setSearchQuery] = useState('');
-  const [showFilters, setShowFilters] = useState(false);
-  const [selectedProfileVersions, setSelectedProfileVersions] = useState<string | null>(null);
-  const [profileVersions, setProfileVersions] = useState<ProfileVersion[]>([]);
-  const [filter, setFilter] = useState<ProfileFilter>({
-    searchQuery: '',
-    sortBy: 'updatedAt',
-    sortOrder: 'desc'
-  });
 
   useEffect(() => {
     loadData();
@@ -44,7 +26,7 @@
   const loadData = async () => {
     const [loadedProfiles, loadedTemplates] = await Promise.all([
       StorageService.getProfiles(),
-      StorageService.getTemplates(),
+      StorageService.getTemplates()
     ]);
     setProfiles(loadedProfiles);
     setTemplates(loadedTemplates);
@@ -57,298 +39,18 @@
   };
 
   const handleDeleteProfile = async (profileId: string) => {
-    if (confirm(t(language, 'profile.deleteConfirm'))) {
+    if (confirm('Are you sure you want to delete this profile?')) {
       await StorageService.deleteProfile(profileId);
       await loadData();
     }
   };
 
-  const handleExportProfile = (profile: CVProfile) => {
-    const dataStr = JSON.stringify(profile, null, 2);
-    const dataBlob = new Blob([dataStr], { type: 'application/json' });
-    const url = URL.createObjectURL(dataBlob);
-    const link = document.createElement('a');
-    link.href = url;
-    link.download = `${profile.name.replace(/\s+/g, '_')}_${new Date().toISOString().split('T')[0]}.json`;
-    link.click();
-    URL.revokeObjectURL(url);
-  };
-
-  const handleExportAllProfiles = () => {
-    if (profiles.length === 0) {
-      alert(language === 'en' ? 'No profiles to export' : 'Dışa aktarılacak profil yok');
-      return;
-    }
-    const dataStr = JSON.stringify(profiles, null, 2);
-    const dataBlob = new Blob([dataStr], { type: 'application/json' });
-    const url = URL.createObjectURL(dataBlob);
-    const link = document.createElement('a');
-    link.href = url;
-    link.download = `all_profiles_${new Date().toISOString().split('T')[0]}.json`;
-    link.click();
-    URL.revokeObjectURL(url);
-  };
-
-  const handleImportProfiles = async (event: React.ChangeEvent<HTMLInputElement>) => {
-    const file = event.target.files?.[0];
-    if (!file) return;
-
-    try {
-      const text = await file.text();
-      const data = JSON.parse(text);
-      
-<<<<<<< HEAD
-      // Check if it's a single profile or array of profiles
-      const profilesToImport = Array.isArray(data) ? data : [data];
-      
-      // Validate profiles
-      for (const profile of profilesToImport) {
-        if (!profile.name || !profile.data) {
-          throw new Error('Invalid profile format');
-        }
-        // Generate new ID to avoid conflicts
-        profile.id = Date.now().toString() + Math.random().toString(36).substr(2, 9);
-        profile.createdAt = new Date().toISOString();
-        profile.updatedAt = new Date().toISOString();
-        
-        await StorageService.saveProfile(profile);
-      }
-      
-      await loadData();
-      alert(
-        language === 'en' 
-          ? `Successfully imported ${profilesToImport.length} profile(s)` 
-          : `${profilesToImport.length} profil başarıyla içe aktarıldı`
-      );
-    } catch (error) {
-      console.error('Import error:', error);
-      alert(
-        language === 'en' 
-          ? 'Failed to import profiles. Please check the file format.' 
-          : 'Profil içe aktarma başarısız. Lütfen dosya formatını kontrol edin.'
-      );
-    }
-    
-    // Reset file input
-    event.target.value = '';
-  };
-
-  const handleViewVersionHistory = async (profileId: string) => {
-    const versions = await StorageService.getProfileVersions(profileId);
-    setProfileVersions(versions);
-    setSelectedProfileVersions(profileId);
-  };
-
-  const handleRestoreVersion = async (version: ProfileVersion) => {
-    if (confirm(t(language, 'version.restoreConfirm'))) {
-      const profile: CVProfile = {
-        id: version.profileId,
-        name: profiles.find(p => p.id === version.profileId)?.name || 'Restored Profile',
-        data: version.data,
-        createdAt: new Date().toISOString(),
-        updatedAt: new Date().toISOString(),
-      };
-      onLoadProfile(profile);
-      setSelectedProfileVersions(null);
-      alert(t(language, 'version.restoreSuccess'));
-    }
-  };
-
-  const getFilteredAndSortedProfiles = () => {
-    let filtered = profiles.filter(profile => {
-      // Search filter
-      if (filter.searchQuery && !profile.name.toLowerCase().includes(filter.searchQuery.toLowerCase())) {
-        return false;
-      }
-      
-      // Date range filter
-      if (filter.dateRange) {
-        const profileDate = new Date(profile.updatedAt);
-        if (filter.dateRange.start && profileDate < new Date(filter.dateRange.start)) {
-          return false;
-        }
-        if (filter.dateRange.end && profileDate > new Date(filter.dateRange.end)) {
-          return false;
-        }
-      }
-      
-      return true;
-    });
-
-    // Sort
-    filtered.sort((a, b) => {
-      let compareValue = 0;
-      if (filter.sortBy === 'name') {
-        compareValue = a.name.localeCompare(b.name);
-      } else if (filter.sortBy === 'updatedAt') {
-        compareValue = new Date(a.updatedAt).getTime() - new Date(b.updatedAt).getTime();
-      } else if (filter.sortBy === 'createdAt') {
-        compareValue = new Date(a.createdAt).getTime() - new Date(b.createdAt).getTime();
-      }
-      
-      return filter.sortOrder === 'asc' ? compareValue : -compareValue;
-    });
-
-    return filtered;
-  };
-
-  const handleClearFilters = () => {
-    setFilter({
-      searchQuery: '',
-      sortBy: 'updatedAt',
-      sortOrder: 'desc'
-    });
-  };
-
   return (
     <div className="section">
-      <h2 className="section-title">💾 {t(language, 'profile.section')}</h2>
-
-      {/* Tabs */}
-      <div className="subtabs">
-        <button
-          className={`subtab ${activeTab === 'profiles' ? 'active' : ''}`}
-          onClick={() => setActiveTab('profiles')}
-        >
-          💾 {t(language, 'tabs.profiles')}
-        </button>
-        <button
-          className={`subtab ${activeTab === 'templates' ? 'active' : ''}`}
-          onClick={() => setActiveTab('templates')}
-        >
-          🎨 {t(language, 'templates.title')}
-        </button>
-      </div>
-
-      {activeTab === 'profiles' && (
-        <>
-          {/* Current Profile */}
-          <div className="card current-profile-card">
-            <h3 className="card-subtitle">{t(language, 'profile.current')}</h3>
-
-            <div className="form-group">
-              <label className="form-label">{t(language, 'profile.name')}</label>
-              <div className="profile-name-input-group">
-                <input
-                  type="text"
-                  className="form-input flex-input"
-                  value={currentProfileName}
-                  onChange={(e) => onProfileNameChange(e.target.value)}
-                  placeholder={t(language, 'profile.namePlaceholder')}
-                />
-                <button className="btn btn-success" onClick={handleSaveProfile}>
-                  💾 {t(language, 'profile.save')}
-                </button>
-              </div>
-            </div>
-          </div>
-
-          {/* Import/Export Section */}
-          <div className="card" style={{ marginBottom: '20px' }}>
-            <h3 className="card-subtitle">
-              {language === 'en' ? '📦 Import/Export' : '📦 İçe/Dışa Aktar'}
-            </h3>
-            <div style={{ display: 'flex', gap: '10px', flexWrap: 'wrap' }}>
-              <button
-                className="btn btn-secondary"
-                onClick={handleExportAllProfiles}
-                disabled={profiles.length === 0}
-                style={{ flex: '1 1 auto' }}
-              >
-                📤 {language === 'en' ? 'Export All Profiles' : 'Tüm Profilleri Dışa Aktar'}
-              </button>
-              <label 
-                className="btn btn-secondary" 
-                style={{ flex: '1 1 auto', cursor: 'pointer', margin: 0 }}
-              >
-                📥 {language === 'en' ? 'Import Profiles' : 'Profilleri İçe Aktar'}
-                <input
-                  type="file"
-                  accept=".json"
-                  onChange={handleImportProfiles}
-                  style={{ display: 'none' }}
-                />
-              </label>
-            </div>
-          </div>
-
-          {/* Saved Profiles */}
-          {profiles.length > 0 && (
-            <div>
-              <div style={{ display: 'flex', justifyContent: 'space-between', alignItems: 'center', marginBottom: '15px', gap: '10px' }}>
-                <h3 className="subsection-title" style={{ margin: 0 }}>{t(language, 'profile.saved')}</h3>
-                <div style={{ display: 'flex', gap: '10px', flex: 1, justifyContent: 'flex-end' }}>
-                  <input
-                    type="text"
-                    className="form-input"
-                    placeholder={language === 'en' ? '🔍 Search profiles...' : '🔍 Profil ara...'}
-                    value={filter.searchQuery}
-                    onChange={(e) => setFilter({ ...filter, searchQuery: e.target.value })}
-                    style={{ maxWidth: '250px' }}
-                  />
-                  <button
-                    className="btn btn-secondary"
-                    onClick={() => setShowFilters(!showFilters)}
-                  >
-                    {showFilters ? '⬆️' : '⬇️'} {t(language, showFilters ? 'filter.hideFilters' : 'filter.showFilters')}
-                  </button>
-                </div>
-              </div>
-
-              {/* Advanced Filters */}
-              {showFilters && (
-                <div className="card" style={{ marginBottom: '15px', padding: '15px' }}>
-                  <div style={{ display: 'grid', gridTemplateColumns: 'repeat(auto-fit, minmax(200px, 1fr))', gap: '15px' }}>
-                    <div className="form-group">
-                      <label className="form-label">{t(language, 'filter.sortBy')}</label>
-                      <select
-                        className="form-select"
-                        value={filter.sortBy}
-                        onChange={(e) => setFilter({ ...filter, sortBy: e.target.value as any })}
-                      >
-                        <option value="updatedAt">{t(language, 'filter.sortByUpdated')}</option>
-                        <option value="createdAt">{t(language, 'filter.sortByCreated')}</option>
-                        <option value="name">{t(language, 'filter.sortByName')}</option>
-                      </select>
-                    </div>
-
-                    <div className="form-group">
-                      <label className="form-label">{t(language, 'filter.sortOrder')}</label>
-                      <select
-                        className="form-select"
-                        value={filter.sortOrder}
-                        onChange={(e) => setFilter({ ...filter, sortOrder: e.target.value as any })}
-                      >
-                        <option value="desc">{t(language, 'filter.descending')}</option>
-                        <option value="asc">{t(language, 'filter.ascending')}</option>
-                      </select>
-                    </div>
-
-                    <div className="form-group">
-                      <label className="form-label">{t(language, 'filter.from')}</label>
-                      <input
-                        type="date"
-                        className="form-input"
-                        value={filter.dateRange?.start || ''}
-                        onChange={(e) => setFilter({ 
-                          ...filter, 
-                          dateRange: { ...filter.dateRange, start: e.target.value } as any
-                        })}
-                      />
-                    </div>
-
-                    <div className="form-group">
-                      <label className="form-label">{t(language, 'filter.to')}</label>
-                      <input
-                        type="date"
-                        className="form-input"
-                        value={filter.dateRange?.end || ''}
-                        onChange={(e) => setFilter({ 
-                          ...filter, 
-                          dateRange: { ...filter.dateRange, end: e.target.value } as any
-                        })}
-                      />
-=======
+      <h2 className="section-title">
+        💾 Profile Management
+      </h2>
+      
       {/* Current Profile */}
       <div className="card current-profile-card">
         <h3 className="card-subtitle">
@@ -387,151 +89,36 @@
                     <div className="card-title">{profile.name}</div>
                     <div className="card-meta">
                       Updated: {new Date(profile.updatedAt).toLocaleDateString()}
->>>>>>> d67620b1
                     </div>
                   </div>
-
-                  <button
-                    className="btn btn-secondary"
-                    onClick={handleClearFilters}
-                    style={{ marginTop: '10px', width: '100%' }}
-                  >
-                    {t(language, 'filter.clearFilters')}
-                  </button>
-                </div>
-              )}
-
-              <div className="card-list">
-                {getFilteredAndSortedProfiles().map((profile) => (
-                  <div key={profile.id} className="card">
-                    <div className="card-header">
-                      <div>
-                        <div className="card-title">{profile.name}</div>
-                        <div className="card-meta">
-                          {t(language, 'profile.updated')}:{' '}
-                          {new Date(profile.updatedAt).toLocaleDateString()}
-                        </div>
-                      </div>
-                      <div className="card-actions">
-                        <button
-                          className="btn btn-primary btn-icon"
-                          onClick={() => onLoadProfile(profile)}
-                          title={t(language, 'profile.load')}
-                        >
-                          📂
-                        </button>
-                        <button
-                          className="btn btn-info btn-icon"
-                          onClick={() => handleViewVersionHistory(profile.id)}
-                          title={t(language, 'version.viewHistory')}
-                        >
-                          🕒
-                        </button>
-                        <button
-                          className="btn btn-secondary btn-icon"
-                          onClick={() => handleExportProfile(profile)}
-                          title={language === 'en' ? 'Export' : 'Dışa Aktar'}
-                        >
-                          📤
-                        </button>
-                        <button
-                          className="btn btn-danger btn-icon"
-                          onClick={() => handleDeleteProfile(profile.id)}
-                          title={language === 'en' ? 'Delete' : 'Sil'}
-                        >
-                          🗑️
-                        </button>
-                      </div>
-                    </div>
-                  </div>
-                ))}
-              </div>
-
-              {/* Version History Modal */}
-              {selectedProfileVersions && (
-                <div style={{ 
-                  position: 'fixed', 
-                  top: 0, 
-                  left: 0, 
-                  right: 0, 
-                  bottom: 0, 
-                  backgroundColor: 'rgba(0,0,0,0.5)', 
-                  display: 'flex', 
-                  alignItems: 'center', 
-                  justifyContent: 'center',
-                  zIndex: 1000
-                }}>
-                  <div className="card" style={{ 
-                    maxWidth: '600px', 
-                    maxHeight: '80vh', 
-                    overflow: 'auto',
-                    margin: '20px',
-                    width: '100%'
-                  }}>
-                    <div style={{ display: 'flex', justifyContent: 'space-between', alignItems: 'center', marginBottom: '20px' }}>
-                      <h3 className="card-subtitle">{t(language, 'version.title')}</h3>
-                      <button 
-                        className="btn btn-secondary"
-                        onClick={() => setSelectedProfileVersions(null)}
-                      >
-                        ✖️
-                      </button>
-                    </div>
-
-                    {profileVersions.length === 0 ? (
-                      <div className="empty-state">
-                        <div className="empty-state-text">{t(language, 'version.noHistory')}</div>
-                      </div>
-                    ) : (
-                      <div style={{ display: 'flex', flexDirection: 'column', gap: '10px' }}>
-                        {profileVersions.map((version) => (
-                          <div key={version.id} className="card" style={{ padding: '12px' }}>
-                            <div style={{ display: 'flex', justifyContent: 'space-between', alignItems: 'center' }}>
-                              <div>
-                                <div style={{ fontSize: '14px', fontWeight: 'bold' }}>
-                                  {t(language, 'version.version')} {version.versionNumber}
-                                </div>
-                                <div style={{ fontSize: '12px', opacity: 0.7, marginTop: '4px' }}>
-                                  {new Date(version.createdAt).toLocaleDateString()} {new Date(version.createdAt).toLocaleTimeString()}
-                                </div>
-                                {version.description && (
-                                  <div style={{ fontSize: '12px', marginTop: '4px' }}>
-                                    {version.description}
-                                  </div>
-                                )}
-                              </div>
-                              <button
-                                className="btn btn-primary"
-                                onClick={() => handleRestoreVersion(version)}
-                              >
-                                {t(language, 'version.restore')}
-                              </button>
-                            </div>
-                          </div>
-                        ))}
-                      </div>
-                    )}
+                  <div className="card-actions">
+                    <button
+                      className="btn btn-primary btn-icon"
+                      onClick={() => onLoadProfile(profile)}
+                    >
+                      📂 Load
+                    </button>
+                    <button
+                      className="btn btn-danger btn-icon"
+                      onClick={() => handleDeleteProfile(profile.id)}
+                    >
+                      🗑️
+                    </button>
                   </div>
                 </div>
-              )}
-            </div>
-          )}
-
-          {profiles.length === 0 && (
-            <div className="empty-state">
-              <div className="empty-state-icon">💾</div>
-              <div className="empty-state-text">{t(language, 'profile.emptyState')}</div>
-            </div>
-          )}
-        </>
+              </div>
+            ))}
+          </div>
+        </div>
       )}
-
-      {activeTab === 'templates' && onTemplateChange && (
-        <CVTemplateManager
-          language={language}
-          onSelectTemplate={onTemplateChange}
-          currentTemplateId={currentTemplateId}
-        />
+      
+      {profiles.length === 0 && (
+        <div className="empty-state">
+          <div className="empty-state-icon">💾</div>
+          <div className="empty-state-text">
+            No saved profiles yet. Fill in your information and click "Save Profile" to save it for later use!
+          </div>
+        </div>
       )}
     </div>
   );
