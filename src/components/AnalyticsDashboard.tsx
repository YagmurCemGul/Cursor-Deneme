--- conflicted
+++ resolved
@@ -2,28 +2,13 @@
 import { OptimizationAnalytics } from '../types';
 import { StorageService } from '../utils/storage';
 import { t, Lang } from '../i18n';
-<<<<<<< HEAD
-import { usageAnalytics, UsageStatistics, DailyUsage } from '../utils/usageAnalytics';
-import { PieChart } from './PieChart';
-import { LineChart } from './LineChart';
-import { getProviderColor, LineChartPoint } from '../utils/chartUtils';
-=======
 import { AnalyticsExporter, AnalyticsFilter, ExportFormat } from '../utils/analyticsExporter';
->>>>>>> f61962c4
 
 interface AnalyticsDashboardProps {
   language: Lang;
 }
 
 export const AnalyticsDashboard: React.FC<AnalyticsDashboardProps> = ({ language }) => {
-<<<<<<< HEAD
-  const [oldAnalytics, setOldAnalytics] = useState<OptimizationAnalytics[]>([]);
-  const [statistics, setStatistics] = useState<UsageStatistics | null>(null);
-  const [dailyUsage, setDailyUsage] = useState<DailyUsage[]>([]);
-  const [successRates, setSuccessRates] = useState<Record<string, number>>({});
-  const [loading, setLoading] = useState(true);
-  const [timeRange, setTimeRange] = useState<number>(30); // days
-=======
   const [analytics, setAnalytics] = useState<OptimizationAnalytics[]>([]);
   const [filteredAnalytics, setFilteredAnalytics] = useState<OptimizationAnalytics[]>([]);
   const [loading, setLoading] = useState(true);
@@ -33,34 +18,17 @@
     start: '',
     end: '',
   });
->>>>>>> f61962c4
 
   useEffect(() => {
     loadAnalytics();
-  }, [timeRange]);
+  }, []);
 
   const loadAnalytics = async () => {
     setLoading(true);
     try {
-<<<<<<< HEAD
-      // Load new analytics
-      await usageAnalytics.initialize();
-      const [stats, daily, rates, oldData] = await Promise.all([
-        usageAnalytics.getStatistics(timeRange),
-        usageAnalytics.getDailyUsage(timeRange),
-        usageAnalytics.getSuccessRateByProvider(),
-        StorageService.getAnalytics(),
-      ]);
-      
-      setStatistics(stats);
-      setDailyUsage(daily);
-      setSuccessRates(rates);
-      setOldAnalytics(oldData);
-=======
       const data = await StorageService.getAnalytics();
       setAnalytics(data);
       setFilteredAnalytics(data);
->>>>>>> f61962c4
     } catch (error) {
       console.error('Failed to load analytics:', error);
     } finally {
@@ -108,60 +76,24 @@
 
   const handleClearAnalytics = async () => {
     if (confirm(t(language, 'analytics.clearConfirm'))) {
-      await Promise.all([
-        StorageService.clearAnalytics(),
-        usageAnalytics.clearAnalytics(),
-      ]);
-      await loadAnalytics();
+      await StorageService.clearAnalytics();
+      setAnalytics([]);
     }
   };
 
-<<<<<<< HEAD
-  const handleExportAnalytics = async () => {
-    try {
-      const data = await usageAnalytics.exportAnalytics();
-      const blob = new Blob([data], { type: 'application/json' });
-      const url = URL.createObjectURL(blob);
-      const a = document.createElement('a');
-      a.href = url;
-      a.download = `analytics-${new Date().toISOString().split('T')[0]}.json`;
-      document.body.appendChild(a);
-      a.click();
-      document.body.removeChild(a);
-      URL.revokeObjectURL(url);
-    } catch (error) {
-      console.error('Failed to export analytics:', error);
-    }
-  };
-
-  // Calculate legacy statistics from old data
-  const totalOptimizations = oldAnalytics.reduce((sum, a) => sum + a.optimizationsApplied, 0);
-  const averagePerSession = oldAnalytics.length > 0 ? (totalOptimizations / oldAnalytics.length).toFixed(1) : 0;
-=======
   // Calculate statistics (use filtered data)
   const totalOptimizations = filteredAnalytics.reduce((sum, a) => sum + a.optimizationsApplied, 0);
   const averagePerSession = filteredAnalytics.length > 0 ? (totalOptimizations / filteredAnalytics.length).toFixed(1) : 0;
->>>>>>> f61962c4
   
-  // Get most optimized section from old data
+  // Get most optimized section
   const sectionCounts: Record<string, number> = {};
-<<<<<<< HEAD
-  oldAnalytics.forEach(a => {
-=======
   filteredAnalytics.forEach(a => {
->>>>>>> f61962c4
     a.cvSections.forEach(section => {
       sectionCounts[section] = (sectionCounts[section] || 0) + 1;
     });
   });
   const mostOptimizedSection = Object.entries(sectionCounts).sort((a, b) => b[1] - a[1])[0]?.[0] || '-';
 
-<<<<<<< HEAD
-  // Get most used provider from new statistics
-  const mostUsedProvider = statistics 
-    ? (Object.entries(statistics.providerUsage).sort((a, b) => b[1] - a[1])[0]?.[0] || '-')
-    : '-';
-=======
   // Get category breakdown
   const categoryCounts: Record<string, number> = {};
   filteredAnalytics.forEach(a => {
@@ -176,7 +108,6 @@
     providerCounts[a.aiProvider] = (providerCounts[a.aiProvider] || 0) + 1;
   });
   const mostUsedProvider = Object.entries(providerCounts).sort((a, b) => b[1] - a[1])[0]?.[0] || '-';
->>>>>>> f61962c4
 
   // Additional statistics
   const totalSessions = filteredAnalytics.length;
@@ -210,7 +141,7 @@
     );
   }
 
-  if (!statistics || statistics.totalEvents === 0) {
+  if (analytics.length === 0) {
     return (
       <div className="section">
         <h2 className="section-title">📊 {t(language, 'analytics.title')}</h2>
@@ -225,22 +156,6 @@
   return (
     <div className="section">
       <div style={{ display: 'flex', justifyContent: 'space-between', alignItems: 'center', marginBottom: '20px' }}>
-<<<<<<< HEAD
-        <h2 className="section-title">📊 {t(language, 'analytics.title')}</h2>
-        <div style={{ display: 'flex', gap: '10px' }}>
-          <select 
-            className="form-select" 
-            value={timeRange}
-            onChange={(e) => setTimeRange(Number(e.target.value))}
-            style={{ width: 'auto' }}
-          >
-            <option value={7}>{language === 'en' ? 'Last 7 days' : 'Son 7 gün'}</option>
-            <option value={30}>{language === 'en' ? 'Last 30 days' : 'Son 30 gün'}</option>
-            <option value={90}>{language === 'en' ? 'Last 90 days' : 'Son 90 gün'}</option>
-          </select>
-        </div>
-      </div>
-=======
         <h2 className="section-title" style={{ margin: 0 }}>📊 {t(language, 'analytics.title')}</h2>
         <div style={{ display: 'flex', gap: '10px' }}>
           <button className="btn btn-secondary" onClick={() => setShowFilters(!showFilters)}>
@@ -326,24 +241,19 @@
           )}
         </div>
       )}
->>>>>>> f61962c4
 
       {/* Overview Cards */}
       <div style={{ display: 'grid', gridTemplateColumns: 'repeat(auto-fit, minmax(180px, 1fr))', gap: '15px', marginBottom: '20px' }}>
         <div className="card" style={{ padding: '20px', textAlign: 'center' }}>
-          <div style={{ fontSize: '32px', fontWeight: 'bold', color: '#667eea' }}>
-            {statistics.totalEvents}
-          </div>
-          <div style={{ fontSize: '12px', marginTop: '8px', opacity: 0.8 }}>
-            {language === 'en' ? 'Total Events' : 'Toplam Etkinlik'}
-          </div>
-        </div>
-
-        <div className="card" style={{ padding: '20px', textAlign: 'center' }}>
-<<<<<<< HEAD
-          <div style={{ fontSize: '32px', fontWeight: 'bold', color: '#10b981' }}>
-            {((statistics.successfulEvents / statistics.totalEvents) * 100).toFixed(1)}%
-=======
+          <div style={{ fontSize: '32px', fontWeight: 'bold', color: 'var(--primary-color)' }}>
+            {totalOptimizations}
+          </div>
+          <div style={{ fontSize: '12px', marginTop: '8px', opacity: 0.8 }}>
+            {t(language, 'analytics.totalOptimizations')}
+          </div>
+        </div>
+
+        <div className="card" style={{ padding: '20px', textAlign: 'center' }}>
           <div style={{ fontSize: '32px', fontWeight: 'bold', color: 'var(--success-color)' }}>
             {totalSessions}
           </div>
@@ -355,18 +265,13 @@
         <div className="card" style={{ padding: '20px', textAlign: 'center' }}>
           <div style={{ fontSize: '32px', fontWeight: 'bold', color: 'var(--success-color)' }}>
             {averagePerSession}
->>>>>>> f61962c4
-          </div>
-          <div style={{ fontSize: '12px', marginTop: '8px', opacity: 0.8 }}>
-            {language === 'en' ? 'Success Rate' : 'Başarı Oranı'}
-          </div>
-        </div>
-
-        <div className="card" style={{ padding: '20px', textAlign: 'center' }}>
-<<<<<<< HEAD
-          <div style={{ fontSize: '24px', fontWeight: 'bold', color: '#f59e0b' }}>
-            {statistics.averageResponseTime.toFixed(0)}ms
-=======
+          </div>
+          <div style={{ fontSize: '12px', marginTop: '8px', opacity: 0.8 }}>
+            {t(language, 'analytics.averagePerSession')}
+          </div>
+        </div>
+
+        <div className="card" style={{ padding: '20px', textAlign: 'center' }}>
           <div style={{ fontSize: '28px', fontWeight: 'bold', color: 'var(--info-color)' }}>
             {successRate}%
           </div>
@@ -378,16 +283,15 @@
         <div className="card" style={{ padding: '20px', textAlign: 'center' }}>
           <div style={{ fontSize: '18px', fontWeight: 'bold', color: 'var(--info-color)' }}>
             {mostOptimizedSection}
->>>>>>> f61962c4
-          </div>
-          <div style={{ fontSize: '12px', marginTop: '8px', opacity: 0.8 }}>
-            {language === 'en' ? 'Avg Response Time' : 'Ort. Yanıt Süresi'}
-          </div>
-        </div>
-
-        <div className="card" style={{ padding: '20px', textAlign: 'center' }}>
-          <div style={{ fontSize: '18px', fontWeight: 'bold', color: '#8b5cf6' }}>
-            {mostUsedProvider === 'openai' ? 'ChatGPT' : mostUsedProvider === 'gemini' ? 'Gemini' : mostUsedProvider === 'claude' ? 'Claude' : '-'}
+          </div>
+          <div style={{ fontSize: '12px', marginTop: '8px', opacity: 0.8 }}>
+            {t(language, 'analytics.mostOptimized')}
+          </div>
+        </div>
+
+        <div className="card" style={{ padding: '20px', textAlign: 'center' }}>
+          <div style={{ fontSize: '18px', fontWeight: 'bold', color: 'var(--warning-color)' }}>
+            {mostUsedProvider === 'openai' ? 'ChatGPT' : mostUsedProvider === 'gemini' ? 'Gemini' : 'Claude'}
           </div>
           <div style={{ fontSize: '12px', marginTop: '8px', opacity: 0.8 }}>
             {t(language, 'analytics.aiProvider')}
@@ -395,28 +299,6 @@
         </div>
       </div>
 
-<<<<<<< HEAD
-      {/* Provider Usage Pie Chart */}
-      <div className="card" style={{ marginBottom: '20px', padding: '20px' }}>
-        <h3 className="card-subtitle" style={{ marginBottom: '20px' }}>
-          {language === 'en' ? 'Provider Distribution' : 'Sağlayıcı Dağılımı'}
-        </h3>
-        <PieChart
-          data={Object.entries(statistics.providerUsage)
-            .filter(([_, count]) => count > 0)
-            .map(([provider, count]) => ({
-              label: provider === 'openai' ? 'ChatGPT' : provider === 'gemini' ? 'Gemini' : 'Claude',
-              value: count,
-              color: getProviderColor(provider),
-            }))}
-          size={250}
-        />
-      </div>
-
-      {/* Provider Usage Details */}
-      <div className="card" style={{ marginBottom: '20px', padding: '20px' }}>
-        <h3 className="card-subtitle">{language === 'en' ? 'Provider Usage Details' : 'Sağlayıcı Kullanım Detayları'}</h3>
-=======
       {/* Time-based Statistics */}
       <div className="card" style={{ marginBottom: '20px' }}>
         <h3 className="card-subtitle">
@@ -503,65 +385,27 @@
       {/* Category Breakdown */}
       <div className="card" style={{ marginBottom: '20px' }}>
         <h3 className="card-subtitle">{t(language, 'analytics.categoryBreakdown')}</h3>
->>>>>>> f61962c4
         <div style={{ display: 'grid', gap: '10px' }}>
-          {Object.entries(statistics.providerUsage).map(([provider, count]) => (
-            <div key={provider} style={{ display: 'flex', alignItems: 'center', gap: '10px' }}>
-              <div style={{ width: '100px', fontSize: '14px', fontWeight: '500' }}>
-                {provider === 'openai' ? 'ChatGPT' : provider === 'gemini' ? 'Gemini' : 'Claude'}
-              </div>
-              <div style={{ flex: 1, position: 'relative', height: '30px', backgroundColor: '#f1f5f9', borderRadius: '6px', overflow: 'hidden' }}>
-                <div style={{
-                  position: 'absolute',
-                  top: 0,
-                  left: 0,
-                  height: '100%',
-                  width: `${(count / Math.max(...Object.values(statistics.providerUsage))) * 100}%`,
-                  backgroundColor: provider === 'openai' ? '#10b981' : provider === 'gemini' ? '#3b82f6' : '#8b5cf6',
-                  borderRadius: '6px',
+          {Object.entries(categoryCounts)
+            .sort((a, b) => b[1] - a[1])
+            .map(([category, count]) => (
+              <div key={category} style={{ display: 'flex', alignItems: 'center', gap: '10px' }}>
+                <div style={{ 
+                  flex: 1, 
+                  height: '30px', 
+                  backgroundColor: 'var(--primary-color)', 
+                  borderRadius: '4px',
+                  width: `${(count / Math.max(...Object.values(categoryCounts))) * 100}%`,
                   transition: 'width 0.3s ease',
                   display: 'flex',
                   alignItems: 'center',
                   paddingLeft: '10px',
                   color: 'white',
-                  fontSize: '13px',
-                  fontWeight: '600'
+                  fontSize: '14px'
                 }}>
-                  {count}
+                  {category}
                 </div>
-              </div>
-              <div style={{ width: '80px', textAlign: 'right', fontSize: '13px' }}>
-                {successRates[provider as keyof typeof successRates]?.toFixed(1)}% {language === 'en' ? 'success' : 'başarı'}
-              </div>
-            </div>
-          ))}
-        </div>
-      </div>
-
-      {/* Event Types Breakdown */}
-      <div className="card" style={{ marginBottom: '20px', padding: '20px' }}>
-        <h3 className="card-subtitle">{language === 'en' ? 'Event Types' : 'Etkinlik Türleri'}</h3>
-        <div style={{ display: 'grid', gap: '10px' }}>
-          {Object.entries(statistics.eventsByType)
-            .sort((a, b) => b[1] - a[1])
-            .map(([type, count]) => (
-              <div key={type} style={{ display: 'flex', alignItems: 'center', gap: '10px' }}>
-                <div style={{ width: '150px', fontSize: '13px', textTransform: 'capitalize' }}>
-                  {type.replace(/_/g, ' ')}
-                </div>
-                <div style={{ flex: 1, position: 'relative', height: '25px', backgroundColor: '#f1f5f9', borderRadius: '4px', overflow: 'hidden' }}>
-                  <div style={{
-                    position: 'absolute',
-                    top: 0,
-                    left: 0,
-                    height: '100%',
-                    width: `${(count / Math.max(...Object.values(statistics.eventsByType))) * 100}%`,
-                    backgroundColor: '#667eea',
-                    borderRadius: '4px',
-                    transition: 'width 0.3s ease',
-                  }} />
-                </div>
-                <div style={{ width: '40px', textAlign: 'right', fontSize: '13px', fontWeight: 'bold' }}>
+                <div style={{ width: '40px', textAlign: 'right', fontSize: '14px', fontWeight: 'bold' }}>
                   {count}
                 </div>
               </div>
@@ -569,61 +413,54 @@
         </div>
       </div>
 
-      {/* Daily Usage Chart */}
-      <div className="card" style={{ marginBottom: '20px', padding: '20px' }}>
-        <h3 className="card-subtitle" style={{ marginBottom: '20px' }}>
-          {language === 'en' ? 'Daily Usage Trend' : 'Günlük Kullanım Trendi'}
-        </h3>
-        <LineChart
-          data={dailyUsage.map((day) => ({
-            x: new Date(day.date).toLocaleDateString(language === 'en' ? 'en-US' : 'tr-TR', { month: 'short', day: 'numeric' }),
-            y: day.events,
-          }))}
-          width={700}
-          height={200}
-          color="#667eea"
-          showTrend={true}
-          yLabel={language === 'en' ? 'Events' : 'Etkinlikler'}
-        />
-      </div>
-
-      {/* Response Time Trend */}
-      {dailyUsage.length > 0 && (
-        <div className="card" style={{ marginBottom: '20px', padding: '20px' }}>
-          <h3 className="card-subtitle" style={{ marginBottom: '20px' }}>
-            {language === 'en' ? 'Success Rate Trend' : 'Başarı Oranı Trendi'}
-          </h3>
-          <LineChart
-            data={dailyUsage.map((day) => ({
-              x: new Date(day.date).toLocaleDateString(language === 'en' ? 'en-US' : 'tr-TR', { month: 'short', day: 'numeric' }),
-              y: day.successRate,
-            }))}
-            width={700}
-            height={200}
-            color="#10b981"
-            showTrend={true}
-            yLabel={language === 'en' ? 'Success Rate (%)' : 'Başarı Oranı (%)'}
-          />
-        </div>
-      )}
-
-      {/* Action Buttons */}
-      <div style={{ display: 'flex', gap: '10px' }}>
-        <button
-          className="btn btn-secondary"
-          onClick={handleExportAnalytics}
-          style={{ flex: 1 }}
-        >
-          📥 {language === 'en' ? 'Export Data' : 'Verileri Dışa Aktar'}
-        </button>
-        <button
-          className="btn btn-danger"
-          onClick={handleClearAnalytics}
-          style={{ flex: 1 }}
-        >
-          🗑️ {t(language, 'analytics.clearData')}
-        </button>
-      </div>
+      {/* Recent Activity */}
+      <div className="card" style={{ marginBottom: '20px' }}>
+        <h3 className="card-subtitle">{t(language, 'analytics.recentActivity')}</h3>
+        <div style={{ display: 'flex', flexDirection: 'column', gap: '10px' }}>
+          {analytics.slice(0, 10).map((item) => (
+            <div key={item.id} className="card" style={{ padding: '12px' }}>
+              <div style={{ display: 'flex', justifyContent: 'space-between', alignItems: 'center', marginBottom: '8px' }}>
+                <div style={{ fontSize: '14px', fontWeight: 'bold' }}>
+                  {new Date(item.timestamp).toLocaleDateString(language === 'en' ? 'en-US' : 'tr-TR', {
+                    year: 'numeric',
+                    month: 'short',
+                    day: 'numeric',
+                    hour: '2-digit',
+                    minute: '2-digit'
+                  })}
+                </div>
+                <div style={{ fontSize: '12px', opacity: 0.7 }}>
+                  🤖 {item.aiProvider === 'openai' ? 'ChatGPT' : item.aiProvider === 'gemini' ? 'Gemini' : 'Claude'}
+                </div>
+              </div>
+              <div style={{ fontSize: '13px', marginBottom: '4px' }}>
+                ✨ {item.optimizationsApplied} {t(language, 'analytics.optimizationsApplied')}
+              </div>
+              <div style={{ fontSize: '12px', opacity: 0.7, display: 'flex', flexWrap: 'wrap', gap: '5px' }}>
+                {item.categoriesOptimized.map((cat, idx) => (
+                  <span key={idx} style={{ 
+                    backgroundColor: 'var(--bg-secondary)', 
+                    padding: '2px 8px', 
+                    borderRadius: '4px',
+                    fontSize: '11px'
+                  }}>
+                    {cat}
+                  </span>
+                ))}
+              </div>
+            </div>
+          ))}
+        </div>
+      </div>
+
+      {/* Clear Button */}
+      <button
+        className="btn btn-danger"
+        onClick={handleClearAnalytics}
+        style={{ width: '100%' }}
+      >
+        🗑️ {t(language, 'analytics.clearData')}
+      </button>
     </div>
   );
 };