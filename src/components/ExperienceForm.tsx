import React, { useState } from 'react';
import { Experience } from '../types';
import { countries, citiesByCountry } from '../data/locations';
<<<<<<< HEAD
=======
import { t, Lang } from '../i18n';
import { RichTextEditor } from './RichTextEditor';
>>>>>>> b595bb97

interface ExperienceFormProps {
  experiences: Experience[];
  onChange: (experiences: Experience[]) => void;
}

export const ExperienceForm: React.FC<ExperienceFormProps> = ({ experiences, onChange }) => {
  const [, setIsAdding] = useState(false);

  const handleAdd = () => {
    const newExperience: Experience = {
      id: Date.now().toString(),
      title: '',
      employmentType: '',
      company: '',
      startDate: '',
      endDate: '',
      location: '',
      country: '',
      city: '',
      locationType: '',
      description: '',
      skills: []
    };
    onChange([...experiences, newExperience]);
    setIsAdding(true);
  };

  const handleUpdate = (id: string, field: keyof Experience, value: string | string[] | boolean) => {
    onChange(experiences.map(exp => 
      exp.id === id ? { ...exp, [field]: value } : exp
    ));
  };

  const handleRemove = (id: string) => {
    onChange(experiences.filter(exp => exp.id !== id));
  };

  const handleAddSkill = (id: string, skill: string) => {
    if (!skill.trim()) return;
    const experience = experiences.find(exp => exp.id === id);
    if (experience && !experience.skills.includes(skill.trim())) {
      handleUpdate(id, 'skills', [...experience.skills, skill.trim()]);
    }
  };

  const handleRemoveSkill = (id: string, skillToRemove: string) => {
    const experience = experiences.find(exp => exp.id === id);
    if (experience) {
      handleUpdate(id, 'skills', experience.skills.filter(s => s !== skillToRemove));
    }
  };

  return (
    <div className="section">
      <h2 className="section-title">
        💼 Experience
        <button className="btn btn-primary btn-icon" onClick={handleAdd}>
          + Add Experience
        </button>
      </h2>
      
      {experiences.length === 0 ? (
        <div className="empty-state">
          <div className="empty-state-icon">💼</div>
          <div className="empty-state-text">No work experience added yet. Click "Add Experience" to get started!</div>
        </div>
      ) : (
        <div className="card-list">
          {experiences.map((exp, index) => (
            <div key={exp.id} className="experience-item">
              <div className="experience-item-header">
                <span style={{ fontWeight: 600, color: '#64748b' }}>
                  Experience #{index + 1}
                </span>
                <button 
                  className="btn btn-danger btn-icon"
                  onClick={() => handleRemove(exp.id)}
                >
                  🗑️ Remove
                </button>
              </div>
              
              <div className="form-row">
                <div className="form-group">
                  <label className="form-label">Job Title *</label>
                  <input
                    type="text"
                    className="form-input"
                    value={exp.title}
                    onChange={(e) => handleUpdate(exp.id, 'title', e.target.value)}
                    placeholder="Senior Software Engineer"
                  />
                </div>
                
                <div className="form-group">
                  <label className="form-label">Employment Type</label>
                  <select
                    className="form-select"
                    value={exp.employmentType}
                    onChange={(e) => handleUpdate(exp.id, 'employmentType', e.target.value)}
                  >
                    <option value="">Select Type</option>
                    <option value="Full-time">Full-time</option>
                    <option value="Part-time">Part-time</option>
                    <option value="Contract">Contract</option>
                    <option value="Freelance">Freelance</option>
                    <option value="Internship">Internship</option>
                  </select>
                </div>
              </div>
              
              <div className="form-group">
                <label className="form-label">Company or Organization *</label>
                <input
                  type="text"
                  className="form-input"
                  value={exp.company}
                  onChange={(e) => handleUpdate(exp.id, 'company', e.target.value)}
                  placeholder="Tech Company Inc."
                />
              </div>
              
              <div className="form-row">
                <div className="form-group">
                  <label className="form-label">Start Date *</label>
                  <input
                    type="month"
                    className="form-input"
                    value={exp.startDate}
                    onChange={(e) => handleUpdate(exp.id, 'startDate', e.target.value)}
                  />
                </div>
                
                <div className="form-group">
                  <label className="form-label">End Date</label>
                  <input
                    type="month"
                    className="form-input"
                    value={exp.endDate}
                    onChange={(e) => handleUpdate(exp.id, 'endDate', e.target.value)}
                    placeholder="Present"
                  />
                </div>
              </div>
              
              <div className="form-row">
                <div className="form-group">
                  <label className="form-label">Country</label>
                  <select
                    className="form-select"
                    value={exp.country || ''}
                    onChange={(e) => {
                      const country = e.target.value;
                      const firstCity = country ? citiesByCountry[country]?.[0] || '' : '';
                      handleUpdate(exp.id, 'country', country);
                      handleUpdate(exp.id, 'city', firstCity);
                      handleUpdate(exp.id, 'location', country && firstCity ? `${firstCity}, ${country}` : country || '');
                    }}
                  >
                    <option value="">Select Country</option>
                    {countries.map((c) => (
                      <option key={c} value={c}>{c}</option>
                    ))}
                  </select>
                </div>
                <div className="form-group">
                  <label className="form-label">City</label>
                  <select
                    className="form-select"
                    value={exp.city || ''}
                    onChange={(e) => {
                      const city = e.target.value;
                      handleUpdate(exp.id, 'city', city);
                      handleUpdate(exp.id, 'location', exp.country && city ? `${city}, ${exp.country}` : city);
                    }}
                    disabled={!exp.country}
                  >
                    <option value="">{exp.country ? 'Select City' : 'Select Country First'}</option>
                    {(exp.country ? citiesByCountry[exp.country] || [] : []).map((ct) => (
                      <option key={ct} value={ct}>{ct}</option>
                    ))}
                  </select>
                </div>
              </div>

              <div className="form-group">
                <label className="form-label">Location Type</label>
                <select
                  className="form-select"
                  value={exp.locationType}
                  onChange={(e) => handleUpdate(exp.id, 'locationType', e.target.value)}
                >
                  <option value="">Select Type</option>
                  <option value="On-site">On-site</option>
                  <option value="Remote">Remote</option>
                  <option value="Hybrid">Hybrid</option>
                </select>
              </div>
              
              <div className="form-group">
<<<<<<< HEAD
                <label className="form-label">Description</label>
                <textarea
                  className="form-textarea"
                  value={exp.description}
                  onChange={(e) => handleUpdate(exp.id, 'description', e.target.value)}
                  placeholder="Use bullets like: \n• Improved X by Y% \n• Led Z project"
                  onPaste={(e) => {
                    const text = e.clipboardData.getData('text');
                    if (text.includes('•') || text.includes('\n- ') || text.includes('\n* ')) {
                      e.preventDefault();
                      const normalized = text
                        .split(/\n|•|^-\s|^\*\s/m)
                        .map(s => s.trim())
                        .filter(Boolean)
                        .map(s => `• ${s}`)
                        .join('\n');
                      handleUpdate(exp.id, 'description', (exp.description ? exp.description + '\n' : '') + normalized);
                    }
                  }}
                />
                <div>
                  <button className="btn btn-secondary" onClick={(e) => { e.preventDefault(); handleUpdate(exp.id, 'description', (exp.description ? exp.description + '\n' : '') + '• '); }}>+ Add Bullet</button>
                </div>
=======
                <label className="form-label">{t(language, 'experience.description')}</label>
                <RichTextEditor
                  value={exp.description}
                  onChange={(value) => handleUpdate(exp.id, 'description', value)}
                  placeholder={t(language, 'experience.descriptionPlaceholder')}
                  language={language}
                  maxLength={2000}
                  showWordCount={true}
                  templateType="experience"
                />
>>>>>>> b595bb97
              </div>
              
              <div className="form-group">
                <label className="form-label">Skills</label>
                <div className="skills-input-container">
                  <input
                    type="text"
                    className="form-input"
                    placeholder="Add a skill or paste: skill1, skill2"
                    onKeyPress={(e) => {
                      if (e.key === 'Enter') {
                        e.preventDefault();
                        handleAddSkill(exp.id, (e.target as HTMLInputElement).value);
                        (e.target as HTMLInputElement).value = '';
                      }
                    }}
                    onPaste={(e) => {
                      const text = e.clipboardData.getData('text');
                      if (text.includes(',') || text.includes(';') || text.includes('|')) {
                        e.preventDefault();
                        text.split(/[,;|]/).map(s => s.trim()).filter(Boolean).forEach(s => handleAddSkill(exp.id, s));
                        (e.target as HTMLInputElement).value = '';
                      }
                    }}
                    className="flex-input"
                  />
                </div>
                {exp.skills.length > 0 && (
                  <div className="skills-tags">
                    {exp.skills.map((skill, idx) => (
                      <div key={idx} className="skill-tag">
                        {skill}
                        <span 
                          className="skill-tag-remove"
                          onClick={() => handleRemoveSkill(exp.id, skill)}
                        >
                          ✕
                        </span>
                      </div>
                    ))}
                  </div>
                )}
              </div>
            </div>
          ))}
          {/* Add button at the bottom of all experiences */}
          <div className="add-button-container">
            <button className="btn btn-primary btn-icon" onClick={handleAdd}>+ Add Experience</button>
          </div>
        </div>
      )}
    </div>
  );
};<|MERGE_RESOLUTION|>--- conflicted
+++ resolved
@@ -1,18 +1,16 @@
 import React, { useState } from 'react';
 import { Experience } from '../types';
 import { countries, citiesByCountry } from '../data/locations';
-<<<<<<< HEAD
-=======
 import { t, Lang } from '../i18n';
 import { RichTextEditor } from './RichTextEditor';
->>>>>>> b595bb97
 
 interface ExperienceFormProps {
   experiences: Experience[];
   onChange: (experiences: Experience[]) => void;
+  language: Lang;
 }
 
-export const ExperienceForm: React.FC<ExperienceFormProps> = ({ experiences, onChange }) => {
+export const ExperienceForm: React.FC<ExperienceFormProps> = ({ experiences, onChange, language }) => {
   const [, setIsAdding] = useState(false);
 
   const handleAdd = () => {
@@ -62,16 +60,16 @@
   return (
     <div className="section">
       <h2 className="section-title">
-        💼 Experience
+        💼 {t(language, 'experience.section')}
         <button className="btn btn-primary btn-icon" onClick={handleAdd}>
-          + Add Experience
+          + {t(language, 'experience.add')}
         </button>
       </h2>
       
       {experiences.length === 0 ? (
         <div className="empty-state">
           <div className="empty-state-icon">💼</div>
-          <div className="empty-state-text">No work experience added yet. Click "Add Experience" to get started!</div>
+          <div className="empty-state-text">{t(language, 'experience.emptyState')}</div>
         </div>
       ) : (
         <div className="card-list">
@@ -79,19 +77,19 @@
             <div key={exp.id} className="experience-item">
               <div className="experience-item-header">
                 <span style={{ fontWeight: 600, color: '#64748b' }}>
-                  Experience #{index + 1}
+                  {t(language, 'experience.number')} #{index + 1}
                 </span>
                 <button 
                   className="btn btn-danger btn-icon"
                   onClick={() => handleRemove(exp.id)}
                 >
-                  🗑️ Remove
+                  🗑️ {t(language, 'common.remove')}
                 </button>
               </div>
               
               <div className="form-row">
                 <div className="form-group">
-                  <label className="form-label">Job Title *</label>
+                  <label className="form-label">{t(language, 'experience.jobTitle')} *</label>
                   <input
                     type="text"
                     className="form-input"
@@ -102,24 +100,24 @@
                 </div>
                 
                 <div className="form-group">
-                  <label className="form-label">Employment Type</label>
+                  <label className="form-label">{t(language, 'experience.employmentType')}</label>
                   <select
                     className="form-select"
                     value={exp.employmentType}
                     onChange={(e) => handleUpdate(exp.id, 'employmentType', e.target.value)}
                   >
-                    <option value="">Select Type</option>
-                    <option value="Full-time">Full-time</option>
-                    <option value="Part-time">Part-time</option>
-                    <option value="Contract">Contract</option>
-                    <option value="Freelance">Freelance</option>
-                    <option value="Internship">Internship</option>
+                    <option value="">{t(language, 'experience.selectType')}</option>
+                    <option value="Full-time">{t(language, 'experience.employmentTypes.fulltime')}</option>
+                    <option value="Part-time">{t(language, 'experience.employmentTypes.parttime')}</option>
+                    <option value="Contract">{t(language, 'experience.employmentTypes.contract')}</option>
+                    <option value="Freelance">{t(language, 'experience.employmentTypes.freelance')}</option>
+                    <option value="Internship">{t(language, 'experience.employmentTypes.internship')}</option>
                   </select>
                 </div>
               </div>
               
               <div className="form-group">
-                <label className="form-label">Company or Organization *</label>
+                <label className="form-label">{t(language, 'experience.company')} *</label>
                 <input
                   type="text"
                   className="form-input"
@@ -131,7 +129,7 @@
               
               <div className="form-row">
                 <div className="form-group">
-                  <label className="form-label">Start Date *</label>
+                  <label className="form-label">{t(language, 'experience.start')} *</label>
                   <input
                     type="month"
                     className="form-input"
@@ -141,20 +139,20 @@
                 </div>
                 
                 <div className="form-group">
-                  <label className="form-label">End Date</label>
+                  <label className="form-label">{t(language, 'experience.end')}</label>
                   <input
                     type="month"
                     className="form-input"
                     value={exp.endDate}
                     onChange={(e) => handleUpdate(exp.id, 'endDate', e.target.value)}
-                    placeholder="Present"
+                    placeholder={t(language, 'experience.present')}
                   />
                 </div>
               </div>
               
               <div className="form-row">
                 <div className="form-group">
-                  <label className="form-label">Country</label>
+                  <label className="form-label">{t(language, 'experience.country')}</label>
                   <select
                     className="form-select"
                     value={exp.country || ''}
@@ -166,14 +164,14 @@
                       handleUpdate(exp.id, 'location', country && firstCity ? `${firstCity}, ${country}` : country || '');
                     }}
                   >
-                    <option value="">Select Country</option>
+                    <option value="">{t(language, 'experience.selectCountry')}</option>
                     {countries.map((c) => (
                       <option key={c} value={c}>{c}</option>
                     ))}
                   </select>
                 </div>
                 <div className="form-group">
-                  <label className="form-label">City</label>
+                  <label className="form-label">{t(language, 'experience.city')}</label>
                   <select
                     className="form-select"
                     value={exp.city || ''}
@@ -184,7 +182,7 @@
                     }}
                     disabled={!exp.country}
                   >
-                    <option value="">{exp.country ? 'Select City' : 'Select Country First'}</option>
+                    <option value="">{exp.country ? t(language, 'experience.selectCity') : t(language, 'experience.selectCountryFirst')}</option>
                     {(exp.country ? citiesByCountry[exp.country] || [] : []).map((ct) => (
                       <option key={ct} value={ct}>{ct}</option>
                     ))}
@@ -193,45 +191,20 @@
               </div>
 
               <div className="form-group">
-                <label className="form-label">Location Type</label>
+                <label className="form-label">{t(language, 'experience.locationType')}</label>
                 <select
                   className="form-select"
                   value={exp.locationType}
                   onChange={(e) => handleUpdate(exp.id, 'locationType', e.target.value)}
                 >
-                  <option value="">Select Type</option>
-                  <option value="On-site">On-site</option>
-                  <option value="Remote">Remote</option>
-                  <option value="Hybrid">Hybrid</option>
+                  <option value="">{t(language, 'experience.selectType')}</option>
+                  <option value="On-site">{t(language, 'experience.locationTypes.onsite')}</option>
+                  <option value="Remote">{t(language, 'experience.locationTypes.remote')}</option>
+                  <option value="Hybrid">{t(language, 'experience.locationTypes.hybrid')}</option>
                 </select>
               </div>
               
               <div className="form-group">
-<<<<<<< HEAD
-                <label className="form-label">Description</label>
-                <textarea
-                  className="form-textarea"
-                  value={exp.description}
-                  onChange={(e) => handleUpdate(exp.id, 'description', e.target.value)}
-                  placeholder="Use bullets like: \n• Improved X by Y% \n• Led Z project"
-                  onPaste={(e) => {
-                    const text = e.clipboardData.getData('text');
-                    if (text.includes('•') || text.includes('\n- ') || text.includes('\n* ')) {
-                      e.preventDefault();
-                      const normalized = text
-                        .split(/\n|•|^-\s|^\*\s/m)
-                        .map(s => s.trim())
-                        .filter(Boolean)
-                        .map(s => `• ${s}`)
-                        .join('\n');
-                      handleUpdate(exp.id, 'description', (exp.description ? exp.description + '\n' : '') + normalized);
-                    }
-                  }}
-                />
-                <div>
-                  <button className="btn btn-secondary" onClick={(e) => { e.preventDefault(); handleUpdate(exp.id, 'description', (exp.description ? exp.description + '\n' : '') + '• '); }}>+ Add Bullet</button>
-                </div>
-=======
                 <label className="form-label">{t(language, 'experience.description')}</label>
                 <RichTextEditor
                   value={exp.description}
@@ -242,16 +215,15 @@
                   showWordCount={true}
                   templateType="experience"
                 />
->>>>>>> b595bb97
-              </div>
-              
-              <div className="form-group">
-                <label className="form-label">Skills</label>
+              </div>
+              
+              <div className="form-group">
+                <label className="form-label">{t(language, 'experience.skills')}</label>
                 <div className="skills-input-container">
                   <input
                     type="text"
                     className="form-input"
-                    placeholder="Add a skill or paste: skill1, skill2"
+                    placeholder={t(language, 'experience.skillsPlaceholder')}
                     onKeyPress={(e) => {
                       if (e.key === 'Enter') {
                         e.preventDefault();
@@ -290,7 +262,7 @@
           ))}
           {/* Add button at the bottom of all experiences */}
           <div className="add-button-container">
-            <button className="btn btn-primary btn-icon" onClick={handleAdd}>+ Add Experience</button>
+            <button className="btn btn-primary btn-icon" onClick={handleAdd}>+ {t(language, 'experience.add')}</button>
           </div>
         </div>
       )}
