--- conflicted
+++ resolved
@@ -3,10 +3,6 @@
 import { t, Lang } from '../i18n';
 import { RichTextEditor } from './RichTextEditor';
 import { LocationSelector } from './LocationSelector';
-<<<<<<< HEAD
-import { DateInput } from './DateInput';
-=======
->>>>>>> af590d53
 
 interface ExperienceFormProps {
   experiences: Experience[];
@@ -14,11 +10,7 @@
   language: Lang;
 }
 
-export const ExperienceForm: React.FC<ExperienceFormProps> = ({
-  experiences,
-  onChange,
-  language,
-}) => {
+export const ExperienceForm: React.FC<ExperienceFormProps> = ({ experiences, onChange, language }) => {
   const [, setIsAdding] = useState(false);
 
   const handleAdd = () => {
@@ -29,46 +21,39 @@
       company: '',
       startDate: '',
       endDate: '',
-      currentlyWorking: false,
       location: '',
       country: '',
       city: '',
       locationType: '',
       description: '',
-      skills: [],
+      skills: []
     };
     onChange([...experiences, newExperience]);
     setIsAdding(true);
   };
 
-  const handleUpdate = (
-    id: string,
-    field: keyof Experience,
-    value: string | string[] | boolean
-  ) => {
-    onChange(experiences.map((exp) => (exp.id === id ? { ...exp, [field]: value } : exp)));
+  const handleUpdate = (id: string, field: keyof Experience, value: string | string[] | boolean) => {
+    onChange(experiences.map(exp => 
+      exp.id === id ? { ...exp, [field]: value } : exp
+    ));
   };
 
   const handleRemove = (id: string) => {
-    onChange(experiences.filter((exp) => exp.id !== id));
+    onChange(experiences.filter(exp => exp.id !== id));
   };
 
   const handleAddSkill = (id: string, skill: string) => {
     if (!skill.trim()) return;
-    const experience = experiences.find((exp) => exp.id === id);
+    const experience = experiences.find(exp => exp.id === id);
     if (experience && !experience.skills.includes(skill.trim())) {
       handleUpdate(id, 'skills', [...experience.skills, skill.trim()]);
     }
   };
 
   const handleRemoveSkill = (id: string, skillToRemove: string) => {
-    const experience = experiences.find((exp) => exp.id === id);
+    const experience = experiences.find(exp => exp.id === id);
     if (experience) {
-      handleUpdate(
-        id,
-        'skills',
-        experience.skills.filter((s) => s !== skillToRemove)
-      );
+      handleUpdate(id, 'skills', experience.skills.filter(s => s !== skillToRemove));
     }
   };
 
@@ -80,7 +65,7 @@
           + {t(language, 'experience.add')}
         </button>
       </h2>
-
+      
       {experiences.length === 0 ? (
         <div className="empty-state">
           <div className="empty-state-icon">💼</div>
@@ -94,11 +79,14 @@
                 <span style={{ fontWeight: 600, color: '#64748b' }}>
                   {t(language, 'experience.number')} #{index + 1}
                 </span>
-                <button className="btn btn-danger btn-icon" onClick={() => handleRemove(exp.id)}>
+                <button 
+                  className="btn btn-danger btn-icon"
+                  onClick={() => handleRemove(exp.id)}
+                >
                   🗑️ {t(language, 'common.remove')}
                 </button>
               </div>
-
+              
               <div className="form-row">
                 <div className="form-group">
                   <label className="form-label">{t(language, 'experience.jobTitle')} *</label>
@@ -110,7 +98,7 @@
                     placeholder="Senior Software Engineer"
                   />
                 </div>
-
+                
                 <div className="form-group">
                   <label className="form-label">{t(language, 'experience.employmentType')}</label>
                   <select
@@ -119,25 +107,15 @@
                     onChange={(e) => handleUpdate(exp.id, 'employmentType', e.target.value)}
                   >
                     <option value="">{t(language, 'experience.selectType')}</option>
-                    <option value="Full-time">
-                      {t(language, 'experience.employmentTypes.fulltime')}
-                    </option>
-                    <option value="Part-time">
-                      {t(language, 'experience.employmentTypes.parttime')}
-                    </option>
-                    <option value="Contract">
-                      {t(language, 'experience.employmentTypes.contract')}
-                    </option>
-                    <option value="Freelance">
-                      {t(language, 'experience.employmentTypes.freelance')}
-                    </option>
-                    <option value="Internship">
-                      {t(language, 'experience.employmentTypes.internship')}
-                    </option>
+                    <option value="Full-time">{t(language, 'experience.employmentTypes.fulltime')}</option>
+                    <option value="Part-time">{t(language, 'experience.employmentTypes.parttime')}</option>
+                    <option value="Contract">{t(language, 'experience.employmentTypes.contract')}</option>
+                    <option value="Freelance">{t(language, 'experience.employmentTypes.freelance')}</option>
+                    <option value="Internship">{t(language, 'experience.employmentTypes.internship')}</option>
                   </select>
                 </div>
               </div>
-
+              
               <div className="form-group">
                 <label className="form-label">{t(language, 'experience.company')} *</label>
                 <input
@@ -148,47 +126,29 @@
                   placeholder="Tech Company Inc."
                 />
               </div>
-
+              
               <div className="form-row">
-                <DateInput
-                  label={t(language, 'experience.start')}
-                  value={exp.startDate}
-                  onChange={(value) => handleUpdate(exp.id, 'startDate', value)}
-                  required={true}
-                  language={language}
-                />
-
-                <DateInput
-                  label={t(language, 'experience.end')}
-                  value={exp.endDate}
-                  onChange={(value) => handleUpdate(exp.id, 'endDate', value)}
-                  disabled={!!exp.currentlyWorking}
-                  language={language}
-                  startDate={exp.startDate}
-                  placeholder={t(language, 'experience.present')}
-                />
-              </div>
-<<<<<<< HEAD
-
-              <div className="form-group current-work-checkbox">
-                <div className="checkbox-item">
-                  <input
-                    type="checkbox"
-                    id={`current-${exp.id}`}
-                    checked={!!exp.currentlyWorking}
-                    onChange={(e) => {
-                      handleUpdate(exp.id, 'currentlyWorking', e.target.checked);
-                      if (e.target.checked) {
-                        handleUpdate(exp.id, 'endDate', '');
-                      }
-                    }}
-                  />
-                  <label htmlFor={`current-${exp.id}`}>
-                    {t(language, 'experience.currentlyWorking')}
-                  </label>
-                </div>
-              </div>
-=======
+                <div className="form-group">
+                  <label className="form-label">{t(language, 'experience.start')} *</label>
+                  <input
+                    type="month"
+                    className="form-input"
+                    value={exp.startDate}
+                    onChange={(e) => handleUpdate(exp.id, 'startDate', e.target.value)}
+                  />
+                </div>
+                
+                <div className="form-group">
+                  <label className="form-label">{t(language, 'experience.end')}</label>
+                  <input
+                    type="month"
+                    className="form-input"
+                    value={exp.endDate}
+                    onChange={(e) => handleUpdate(exp.id, 'endDate', e.target.value)}
+                    placeholder={t(language, 'experience.present')}
+                  />
+                </div>
+              </div>
               
               <LocationSelector
                 country={exp.country || ''}
@@ -203,29 +163,6 @@
                 }}
                 language={language}
               />
->>>>>>> af590d53
-
-              <LocationSelector
-                country={exp.country || ''}
-                city={exp.city || ''}
-                onCountryChange={(country) => {
-                  handleUpdate(exp.id, 'country', country);
-                  handleUpdate(
-                    exp.id,
-                    'location',
-                    country && exp.city ? `${exp.city}, ${country}` : country || ''
-                  );
-                }}
-                onCityChange={(city) => {
-                  handleUpdate(exp.id, 'city', city);
-                  handleUpdate(
-                    exp.id,
-                    'location',
-                    exp.country && city ? `${city}, ${exp.country}` : exp.country || ''
-                  );
-                }}
-                language={language}
-              />
 
               <div className="form-group">
                 <label className="form-label">{t(language, 'experience.locationType')}</label>
@@ -240,7 +177,7 @@
                   <option value="Hybrid">{t(language, 'experience.locationTypes.hybrid')}</option>
                 </select>
               </div>
-
+              
               <div className="form-group">
                 <label className="form-label">{t(language, 'experience.description')}</label>
                 <RichTextEditor
@@ -253,7 +190,7 @@
                   templateType="experience"
                 />
               </div>
-
+              
               <div className="form-group">
                 <label className="form-label">{t(language, 'experience.skills')}</label>
                 <div className="skills-input-container">
@@ -272,11 +209,7 @@
                       const text = e.clipboardData.getData('text');
                       if (text.includes(',') || text.includes(';') || text.includes('|')) {
                         e.preventDefault();
-                        text
-                          .split(/[,;|]/)
-                          .map((s) => s.trim())
-                          .filter(Boolean)
-                          .forEach((s) => handleAddSkill(exp.id, s));
+                        text.split(/[,;|]/).map(s => s.trim()).filter(Boolean).forEach(s => handleAddSkill(exp.id, s));
                         (e.target as HTMLInputElement).value = '';
                       }
                     }}
@@ -287,7 +220,7 @@
                     {exp.skills.map((skill, idx) => (
                       <div key={idx} className="skill-tag">
                         {skill}
-                        <span
+                        <span 
                           className="skill-tag-remove"
                           onClick={() => handleRemoveSkill(exp.id, skill)}
                         >
@@ -302,9 +235,7 @@
           ))}
           {/* Add button at the bottom of all experiences */}
           <div className="add-button-container">
-            <button className="btn btn-primary btn-icon" onClick={handleAdd}>
-              + {t(language, 'experience.add')}
-            </button>
+            <button className="btn btn-primary btn-icon" onClick={handleAdd}>+ {t(language, 'experience.add')}</button>
           </div>
         </div>
       )}
