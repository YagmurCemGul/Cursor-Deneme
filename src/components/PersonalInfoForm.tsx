import React, { useRef, useState } from 'react';
import { PersonalInfo, PhotoFilters, PhotoHistoryItem, AIPhotoEnhancement } from '../types';
import { logger } from '../utils/logger';
import { t, Lang } from '../i18n';
import { PhotoCropper } from './PhotoCropper';
import {
  validateLinkedInUsername,
  validateGitHubUsername,
  validatePortfolioUrl,
  validateWhatsAppLink,
  extractLinkedInUsername,
  extractGitHubUsername,
  buildWhatsAppLink,
  ValidationResult,
} from '../utils/urlValidation';

interface PersonalInfoFormProps {
  data: PersonalInfo;
  onChange: (data: PersonalInfo) => void;
  language: Lang;
}

export const PersonalInfoForm: React.FC<PersonalInfoFormProps> = ({ data, onChange, language }) => {
  const [emailValidation, setEmailValidation] = useState<{ isValid: boolean; message: string }>({
    isValid: true,
    message: '',
  });
  const [emailSuggestions, setEmailSuggestions] = useState<string[]>([]);
  const [showEmailSuggestions, setShowEmailSuggestions] = useState(false);
  const [photoError, setPhotoError] = useState<string>('');
  const [photoLoading, setPhotoLoading] = useState(false);
  const [showCropper, setShowCropper] = useState(false);
  const [tempPhotoUrl, setTempPhotoUrl] = useState<string>('');
  const [showHistory, setShowHistory] = useState(false);
  const [showBatchUpload, setShowBatchUpload] = useState(false);
  const [batchPhotos, setBatchPhotos] = useState<string[]>([]);
  const [removingBg, setRemovingBg] = useState(false);

  // URL validation states
  const [linkedInValidation, setLinkedInValidation] = useState<ValidationResult>({
    isValid: true,
    message: '',
    type: '',
  });
  const [githubValidation, setGithubValidation] = useState<ValidationResult>({
    isValid: true,
    message: '',
    type: '',
  });
  const [portfolioValidation, setPortfolioValidation] = useState<ValidationResult>({
    isValid: true,
    message: '',
    type: '',
  });
  const [whatsappValidation, setWhatsappValidation] = useState<ValidationResult>({
    isValid: true,
    message: '',
    type: '',
  });

  const fileInputRef = useRef<HTMLInputElement | null>(null);

  const handleChange = (field: keyof PersonalInfo, value: string) => {
    let processedValue = value;

    // Handle URL field validations and auto-extraction
    if (field === 'linkedInUsername') {
      processedValue = extractLinkedInUsername(value);
      setLinkedInValidation(validateLinkedInUsername(processedValue));
    } else if (field === 'githubUsername') {
      processedValue = extractGitHubUsername(value);
      setGithubValidation(validateGitHubUsername(processedValue));
    } else if (field === 'portfolioUrl') {
      setPortfolioValidation(validatePortfolioUrl(value));
    } else if (field === 'whatsappLink') {
      setWhatsappValidation(validateWhatsAppLink(value));
    }

    onChange({ ...data, [field]: processedValue });

    // Enhanced email validation and suggestions
    if (field === 'email') {
      validateEmail(value);
      generateEmailSuggestions(value);
    }
  };

  const validateEmail = (email: string) => {
    const emailRegex = /^[^\s@]+@[^\s@]+\.[^\s@]{2,}$/;
    const commonDomains = ['gmail.com', 'yahoo.com', 'outlook.com', 'hotmail.com', 'icloud.com'];

    if (!email) {
      setEmailValidation({ isValid: true, message: '' });
      return;
    }

    if (!emailRegex.test(email)) {
      setEmailValidation({ isValid: false, message: t(language, 'personal.invalidEmailFormat') });
      return;
    }

    // Check for common typos in domain
    const [localPart, domain] = email.split('@');
    if (!domain || !localPart) {
      setEmailValidation({ isValid: false, message: t(language, 'personal.invalidEmailFormat') });
      return;
    }

    const domainSuggestions = commonDomains.filter(
      (d) =>
        d.includes(domain) || domain.includes(d) || calculateLevenshteinDistance(domain, d) <= 2
    );

    if (domainSuggestions.length > 0 && !commonDomains.includes(domain) && domainSuggestions[0]) {
      setEmailValidation({
        isValid: false,
        message: `${t(language, 'personal.didYouMean')} ${localPart}@${domainSuggestions[0]}?`,
      });
      return;
    }

    setEmailValidation({ isValid: true, message: t(language, 'personal.validEmail') });
  };

  const calculateLevenshteinDistance = (str1: string, str2: string): number => {
    const matrix = Array(str2.length + 1)
      .fill(null)
      .map(() => Array(str1.length + 1).fill(0));

    for (let i = 0; i <= str1.length; i++) {
      const row = matrix[0];
      if (row) row[i] = i;
    }
    for (let j = 0; j <= str2.length; j++) {
      const row = matrix[j];
      if (row) row[0] = j;
    }

    for (let j = 1; j <= str2.length; j++) {
      for (let i = 1; i <= str1.length; i++) {
        const indicator = str1[i - 1] === str2[j - 1] ? 0 : 1;
        const currentRow = matrix[j];
        const prevRow = matrix[j - 1];
        if (currentRow && prevRow) {
          currentRow[i] = Math.min(
            (currentRow[i - 1] ?? 0) + 1,
            (prevRow[i] ?? 0) + 1,
            (prevRow[i - 1] ?? 0) + indicator
          );
        }
      }
    }

    const lastRow = matrix[str2.length];
    return lastRow?.[str1.length] ?? 0;
  };

  const generateEmailSuggestions = (email: string) => {
    if (!email || !email.includes('@')) {
      setEmailSuggestions([]);
      setShowEmailSuggestions(false);
      return;
    }

    const [localPart, domain] = email.split('@');
    const commonDomains = ['gmail.com', 'yahoo.com', 'outlook.com', 'hotmail.com', 'icloud.com'];

    if (domain && localPart && !commonDomains.includes(domain)) {
      const suggestions = commonDomains.map((d) => `${localPart}@${d}`);
      setEmailSuggestions(suggestions);
      setShowEmailSuggestions(true);
    } else {
      setEmailSuggestions([]);
      setShowEmailSuggestions(false);
    }
  };

  const handleEmailSuggestionClick = (suggestion: string) => {
    onChange({ ...data, email: suggestion });
    setShowEmailSuggestions(false);
    validateEmail(suggestion);
  };

  const compressImage = (file: File, maxSizeMB: number = 0.5): Promise<string> => {
    return new Promise((resolve, reject) => {
      const reader = new FileReader();
      reader.onload = (e) => {
        const img = new Image();
        img.onload = () => {
          const canvas = document.createElement('canvas');
          let width = img.width;
          let height = img.height;

          // Maintain aspect ratio, max dimension 500px
          const maxDimension = 500;
          if (width > height && width > maxDimension) {
            height = (height * maxDimension) / width;
            width = maxDimension;
          } else if (height > maxDimension) {
            width = (width * maxDimension) / height;
            height = maxDimension;
          }

          canvas.width = width;
          canvas.height = height;
          const ctx = canvas.getContext('2d');
          ctx?.drawImage(img, 0, 0, width, height);

          // Try different quality levels to meet size requirement
          let quality = 0.9;
          let dataUrl = canvas.toDataURL('image/jpeg', quality);

          // Estimate size and reduce quality if needed
          while (dataUrl.length > maxSizeMB * 1024 * 1024 * 1.37 && quality > 0.1) {
            quality -= 0.1;
            dataUrl = canvas.toDataURL('image/jpeg', quality);
          }

          resolve(dataUrl);
        };
        img.onerror = reject;
        img.src = e.target?.result as string;
      };
      reader.onerror = reject;
      reader.readAsDataURL(file);
    });
  };

  const handlePhotoSelect = async (e: React.ChangeEvent<HTMLInputElement>) => {
    const file = e.target.files?.[0];
    if (!file) return;

    setPhotoError('');
    setPhotoLoading(true);

    // Validate file type (including AVIF)
    const validTypes = ['image/jpeg', 'image/jpg', 'image/png', 'image/webp', 'image/avif'];
    if (!validTypes.includes(file.type)) {
      setPhotoError(t(language, 'personal.photoInvalidType'));
      setPhotoLoading(false);
      return;
    }

    // Validate file size (max 10MB before compression)
    const maxSize = 10 * 1024 * 1024;
    if (file.size > maxSize) {
      setPhotoError(t(language, 'personal.photoTooLarge'));
      setPhotoLoading(false);
      return;
    }

    try {
      // Load image for cropping
      const reader = new FileReader();
      reader.onload = () => {
        setTempPhotoUrl(reader.result as string);
        setShowCropper(true);
        setPhotoLoading(false);
      };
      reader.readAsDataURL(file);
    } catch (error) {
      setPhotoError(t(language, 'personal.photoProcessError'));
      logger.error('Image processing error:', error);
      setPhotoLoading(false);
    } finally {
      // Reset file input
      if (fileInputRef.current) {
        fileInputRef.current.value = '';
      }
    }
  };

  const handleBatchPhotoSelect = async (e: React.ChangeEvent<HTMLInputElement>) => {
    const files = e.target.files;
    if (!files || files.length === 0) return;

    setPhotoLoading(true);
    const validTypes = ['image/jpeg', 'image/jpg', 'image/png', 'image/webp', 'image/avif'];
    const photos: string[] = [];

    for (let i = 0; i < Math.min(files.length, 10); i++) {
      const file = files[i];
      if (!file) continue;

      if (!validTypes.includes(file.type) || file.size > 10 * 1024 * 1024) {
        continue;
      }

      try {
        const dataUrl = await new Promise<string>((resolve, reject) => {
          const reader = new FileReader();
          reader.onload = () => resolve(reader.result as string);
          reader.onerror = reject;
          reader.readAsDataURL(file);
        });
        photos.push(dataUrl);
      } catch (error) {
        logger.error('Error loading batch photo:', error);
      }
    }

    setBatchPhotos(photos);
    setShowBatchUpload(true);
    setPhotoLoading(false);
  };

  const selectBatchPhoto = (photoUrl: string) => {
    setTempPhotoUrl(photoUrl);
    setShowCropper(true);
    setShowBatchUpload(false);
  };

  const addToHistory = (dataUrl: string, filters?: PhotoFilters) => {
    const history = data.photoHistory || [];
    const newItem: PhotoHistoryItem = {
      id: Date.now().toString(),
      dataUrl,
      timestamp: Date.now(),
      ...(filters ? { filters } : {}),
    };
    // Keep last 10 items
    const updatedHistory = [newItem, ...history].slice(0, 10);
    onChange({ ...data, photoHistory: updatedHistory });
  };

  const restoreFromHistory = (item: PhotoHistoryItem) => {
    const updates: Partial<PersonalInfo> = {
      photoDataUrl: item.dataUrl,
    };
    if (item.filters) {
      updates.photoFilters = item.filters;
    }
    onChange({ 
      ...data,
      ...updates,
    });
    setShowHistory(false);
  };

  const removeBackground = async () => {
    if (!data.photoDataUrl) return;

    setRemovingBg(true);
    try {
      // This is a placeholder for AI background removal
      // In a real implementation, this would call an API like remove.bg or use a local model
      // For now, we'll simulate the process
      await new Promise(resolve => setTimeout(resolve, 2000));
      
      // Here you would integrate with remove.bg API or similar:
      // const response = await fetch('https://api.remove.bg/v1.0/removebg', {
      //   method: 'POST',
      //   headers: {
      //     'X-Api-Key': 'YOUR_API_KEY',
      //   },
      //   body: formData,
      // });
      
      setPhotoError('AI background removal requires API integration. This is a placeholder.');
    } catch (error) {
      setPhotoError(t(language, 'personal.photoProcessError'));
      logger.error('Background removal error:', error);
    } finally {
      setRemovingBg(false);
    }
  };

  const handleCropComplete = async (croppedDataUrl: string, filters?: PhotoFilters, aiEnhancements?: AIPhotoEnhancement) => {
    setShowCropper(false);
    setPhotoLoading(true);

    try {
      // Create a file from the cropped data URL for compression
      const response = await fetch(croppedDataUrl);
      const blob = await response.blob();
      const file = new File([blob], 'cropped.jpg', { type: 'image/jpeg' });

      // Compress the cropped image
      const compressedDataUrl = await compressImage(file, 0.3);
      
      // Add to history if we had a previous photo
      if (data.photoDataUrl) {
        addToHistory(data.photoDataUrl, data.photoFilters);
      }
      
      const updates: Partial<PersonalInfo> = {
        photoDataUrl: compressedDataUrl,
      };
      if (filters) {
        updates.photoFilters = filters;
      }
      if (aiEnhancements) {
        updates.aiEnhancements = aiEnhancements;
      }
      onChange({ 
        ...data,
        ...updates,
      });
    } catch (error) {
      setPhotoError(t(language, 'personal.photoProcessError'));
      logger.error('Crop processing error:', error);
    } finally {
      setPhotoLoading(false);
      setTempPhotoUrl('');
    }
  };

  const handleCropCancel = () => {
    setShowCropper(false);
    setTempPhotoUrl('');
    setPhotoLoading(false);
  };

  return (
    <div className="section">
      <h2 className="section-title">👤 {t(language, 'personal.section')}</h2>

      <div className="form-row-3">
        <div className="form-group">
          <label className="form-label">{t(language, 'personal.firstName')} *</label>
          <input
            type="text"
            className="form-input"
            value={data.firstName}
            onChange={(e) => handleChange('firstName', e.target.value)}
            placeholder="John"
          />
        </div>

        <div className="form-group">
          <label className="form-label">{t(language, 'personal.middleName')}</label>
          <input
            type="text"
            className="form-input"
            value={data.middleName}
            onChange={(e) => handleChange('middleName', e.target.value)}
            placeholder="Michael"
          />
        </div>

        <div className="form-group">
          <label className="form-label">{t(language, 'personal.lastName')} *</label>
          <input
            type="text"
            className="form-input"
            value={data.lastName}
            onChange={(e) => handleChange('lastName', e.target.value)}
            placeholder="Doe"
          />
        </div>
      </div>

      <div className="form-row">
        <div className="form-group">
          <label className="form-label">{t(language, 'personal.email')} *</label>
          <div className="email-input-wrapper">
            <input
              type="email"
              className={`form-input ${!emailValidation.isValid ? 'error' : ''}`}
              value={data.email}
              onChange={(e) => handleChange('email', e.target.value)}
              onFocus={() => setShowEmailSuggestions(emailSuggestions.length > 0)}
              onBlur={() => setTimeout(() => setShowEmailSuggestions(false), 200)}
              placeholder="john.doe@email.com"
              autoComplete="email"
            />
            {emailValidation.message && (
              <div
                className={`validation-message ${emailValidation.isValid ? 'success' : 'error'}`}
              >
                {emailValidation.message}
              </div>
            )}
            {showEmailSuggestions && emailSuggestions.length > 0 && (
              <div className="email-suggestions">
                {emailSuggestions.map((suggestion, index) => (
                  <div
                    key={index}
                    className="suggestion-item"
                    onClick={() => handleEmailSuggestionClick(suggestion)}
                  >
                    {suggestion}
                  </div>
                ))}
              </div>
            )}
          </div>
        </div>

        <div className="form-group">
          <label className="form-label">{t(language, 'personal.phoneNumber')} *</label>
          <div className="phone-input-group">
            <input
              type="text"
              className="form-input country-code-input"
              value={data.countryCode}
              onChange={(e) => handleChange('countryCode', e.target.value)}
              placeholder="+1"
            />
            <input
              type="tel"
              className="form-input flex-input"
              value={data.phoneNumber}
              onChange={(e) => handleChange('phoneNumber', e.target.value)}
              placeholder="(555) 123-4567"
            />
          </div>
        </div>
      </div>

      <div className="form-group">
        <label className="form-label">{t(language, 'personal.linkedin')}</label>
        <div className="input-prefix">
          <span className="input-prefix-text">https://www.linkedin.com/in/</span>
          <input
            type="text"
            className={linkedInValidation.type === 'error' ? 'error' : ''}
            value={data.linkedInUsername}
            onChange={(e) => handleChange('linkedInUsername', e.target.value)}
            placeholder="your-username"
          />
        </div>
        {linkedInValidation.message && (
          <div className={`validation-message ${linkedInValidation.type}`}>
            {linkedInValidation.message}
          </div>
        )}
      </div>

      <div className="form-group">
        <label className="form-label">{t(language, 'personal.photo')}</label>
        <div className="photo-upload-container">
          {photoLoading ? (
            <div className="photo-preview-loading">
              <div className="spinner"></div>
            </div>
          ) : data.photoDataUrl ? (
            <img src={data.photoDataUrl} alt="Profile" className="photo-preview" />
          ) : (
            <div className="photo-placeholder">📷</div>
          )}
          <div className="photo-actions">
            <button
              className="btn btn-secondary"
              onClick={(e) => {
                e.preventDefault();
                fileInputRef.current?.click();
              }}
              disabled={photoLoading}
            >
              {data.photoDataUrl
                ? '🔄 ' + t(language, 'personal.change')
                : '📤 ' + t(language, 'personal.upload')}
            </button>
            {data.photoDataUrl && (
              <>
                <button
                  className="btn btn-secondary"
                  onClick={(e) => {
                    e.preventDefault();
                    setTempPhotoUrl(data.photoDataUrl!);
                    setShowCropper(true);
                  }}
                  disabled={photoLoading}
                >
                  ✂️ {t(language, 'personal.editPhoto')}
                </button>
<<<<<<< HEAD
                <button
                  className="btn btn-danger"
                  onClick={(e) => {
                    e.preventDefault();
=======
                <button 
                  className="btn btn-danger" 
                  onClick={(e) => { 
                    e.preventDefault(); 
>>>>>>> 81c96626
                    const { photoDataUrl, ...rest } = data;
                    onChange(rest as PersonalInfo);
                    setPhotoError('');
                  }}
                  disabled={photoLoading}
                >
                  {t(language, 'personal.remove')}
                </button>
                <button
                  className="btn btn-secondary"
                  onClick={(e) => {
                    e.preventDefault();
                    removeBackground();
                  }}
                  disabled={photoLoading || removingBg}
                >
                  {removingBg ? t(language, 'personal.photoRemovingBg') : '✨ ' + t(language, 'personal.photoRemoveBg')}
                </button>
              </>
            )}
            <button
              className="btn btn-secondary"
              onClick={(e) => {
                e.preventDefault();
                document.getElementById('batch-photo-input')?.click();
              }}
              disabled={photoLoading}
            >
              📁 {t(language, 'personal.photoBatchUpload')}
            </button>
            {data.photoHistory && data.photoHistory.length > 0 && (
              <button
                className="btn btn-secondary"
                onClick={(e) => {
                  e.preventDefault();
                  setShowHistory(!showHistory);
                }}
              >
                🕐 {t(language, 'personal.photoHistory')}
              </button>
            )}
            <input
              ref={fileInputRef}
              type="file"
              accept="image/jpeg,image/jpg,image/png,image/webp,image/avif"
              onChange={handlePhotoSelect}
              style={{ display: 'none' }}
            />
            <input
              id="batch-photo-input"
              type="file"
              accept="image/jpeg,image/jpg,image/png,image/webp,image/avif"
              onChange={handleBatchPhotoSelect}
              multiple
              style={{ display: 'none' }}
            />
          </div>
        </div>
        {photoError && (
          <div className="validation-message error" style={{ marginTop: '8px' }}>
            {photoError}
          </div>
        )}
        {data.photoDataUrl && !photoError && (
          <div className="validation-message success" style={{ marginTop: '8px' }}>
            ✓ {t(language, 'personal.photoUploadSuccess')}
          </div>
        )}
        {showCropper && tempPhotoUrl && (
          <PhotoCropper
            imageDataUrl={tempPhotoUrl}
            onCrop={handleCropComplete}
            onCancel={handleCropCancel}
            language={language}
            {...(data.photoFilters ? { initialFilters: data.photoFilters } : {})}
            {...(data.aiEnhancements ? { initialAIEnhancements: data.aiEnhancements } : {})}
          />
        )}
        {showHistory && (
          <div className="photo-history-overlay" onClick={() => setShowHistory(false)}>
            <div className="photo-history-modal" onClick={(e) => e.stopPropagation()}>
              <div className="photo-history-header">
                <h3>🕐 {t(language, 'personal.photoHistoryTitle')}</h3>
                <button className="btn btn-secondary btn-icon" onClick={() => setShowHistory(false)}>
                  ×
                </button>
              </div>
              <div className="photo-history-content">
                {data.photoHistory && data.photoHistory.length > 0 ? (
                  <div className="photo-history-grid">
                    {data.photoHistory.map((item) => (
                      <div key={item.id} className="photo-history-item">
                        <img src={item.dataUrl} alt="History" />
                        <div className="photo-history-item-date">
                          {new Date(item.timestamp).toLocaleDateString()}
                        </div>
                        <button
                          className="btn btn-primary btn-sm"
                          onClick={() => restoreFromHistory(item)}
                        >
                          {t(language, 'personal.photoRestore')}
                        </button>
                      </div>
                    ))}
                  </div>
                ) : (
                  <p>{t(language, 'personal.photoHistoryEmpty')}</p>
                )}
              </div>
            </div>
          </div>
        )}
        {showBatchUpload && (
          <div className="photo-batch-overlay" onClick={() => setShowBatchUpload(false)}>
            <div className="photo-batch-modal" onClick={(e) => e.stopPropagation()}>
              <div className="photo-batch-header">
                <h3>📁 {t(language, 'personal.photoBatchUpload')}</h3>
                <button className="btn btn-secondary btn-icon" onClick={() => setShowBatchUpload(false)}>
                  ×
                </button>
              </div>
              <div className="photo-batch-content">
                <div className="photo-batch-grid">
                  {batchPhotos.map((photo, index) => (
                    <div key={index} className="photo-batch-item" onClick={() => selectBatchPhoto(photo)}>
                      <img src={photo} alt={`Photo ${index + 1}`} />
                    </div>
                  ))}
                </div>
              </div>
            </div>
          </div>
        )}
      </div>

      <div className="form-group">
        <label className="form-label">{t(language, 'personal.github')}</label>
        <div className="input-prefix">
          <span className="input-prefix-text">https://github.com/</span>
          <input
            type="text"
            className={githubValidation.type === 'error' ? 'error' : ''}
            value={data.githubUsername}
            onChange={(e) => handleChange('githubUsername', e.target.value)}
            placeholder="your-username"
          />
        </div>
        {githubValidation.message && (
          <div className={`validation-message ${githubValidation.type}`}>
            {githubValidation.message}
          </div>
        )}
      </div>

      <div className="form-row">
        <div className="form-group">
          <label className="form-label">{t(language, 'personal.portfolio')}</label>
          <input
            type="url"
            className={`form-input ${portfolioValidation.type === 'error' ? 'error' : ''}`}
            value={data.portfolioUrl}
            onChange={(e) => handleChange('portfolioUrl', e.target.value)}
            placeholder="https://yourportfolio.com"
          />
          {portfolioValidation.message && (
            <div className={`validation-message ${portfolioValidation.type}`}>
              {portfolioValidation.message}
            </div>
          )}
        </div>

        <div className="form-group">
          <label className="form-label">{t(language, 'personal.whatsapp')}</label>
          <input
            type="url"
            className={`form-input ${whatsappValidation.type === 'error' ? 'error' : ''}`}
            value={data.whatsappLink}
            onChange={(e) => handleChange('whatsappLink', e.target.value)}
            placeholder="https://wa.me/..."
          />
          {whatsappValidation.message && (
            <div className={`validation-message ${whatsappValidation.type}`}>
              {whatsappValidation.message}
            </div>
          )}
          <div className="whatsapp-helper">
            <button
              className="btn btn-secondary"
              onClick={(e) => {
                e.preventDefault();
                const link = buildWhatsAppLink(data.countryCode, data.phoneNumber);
                if (link) {
                  handleChange('whatsappLink', link);
                  setWhatsappValidation(validateWhatsAppLink(link));
                }
              }}
            >
              {t(language, 'personal.buildFromPhone')}
            </button>
          </div>
        </div>
      </div>

      <div className="form-group">
        <label className="form-label">{t(language, 'personal.summary')}</label>
        <textarea
          className="form-textarea"
          value={data.summary}
          onChange={(e) => handleChange('summary', e.target.value)}
          placeholder="Write a brief professional summary highlighting your key strengths and experience..."
          style={{ minHeight: '120px' }}
        />
      </div>
    </div>
  );
};<|MERGE_RESOLUTION|>--- conflicted
+++ resolved
@@ -1,18 +1,7 @@
 import React, { useRef, useState } from 'react';
-import { PersonalInfo, PhotoFilters, PhotoHistoryItem, AIPhotoEnhancement } from '../types';
-import { logger } from '../utils/logger';
+import { PersonalInfo } from '../types';
 import { t, Lang } from '../i18n';
 import { PhotoCropper } from './PhotoCropper';
-import {
-  validateLinkedInUsername,
-  validateGitHubUsername,
-  validatePortfolioUrl,
-  validateWhatsAppLink,
-  extractLinkedInUsername,
-  extractGitHubUsername,
-  buildWhatsAppLink,
-  ValidationResult,
-} from '../utils/urlValidation';
 
 interface PersonalInfoFormProps {
   data: PersonalInfo;
@@ -21,63 +10,19 @@
 }
 
 export const PersonalInfoForm: React.FC<PersonalInfoFormProps> = ({ data, onChange, language }) => {
-  const [emailValidation, setEmailValidation] = useState<{ isValid: boolean; message: string }>({
-    isValid: true,
-    message: '',
-  });
+  const [emailValidation, setEmailValidation] = useState<{ isValid: boolean; message: string }>({ isValid: true, message: '' });
   const [emailSuggestions, setEmailSuggestions] = useState<string[]>([]);
   const [showEmailSuggestions, setShowEmailSuggestions] = useState(false);
   const [photoError, setPhotoError] = useState<string>('');
   const [photoLoading, setPhotoLoading] = useState(false);
   const [showCropper, setShowCropper] = useState(false);
   const [tempPhotoUrl, setTempPhotoUrl] = useState<string>('');
-  const [showHistory, setShowHistory] = useState(false);
-  const [showBatchUpload, setShowBatchUpload] = useState(false);
-  const [batchPhotos, setBatchPhotos] = useState<string[]>([]);
-  const [removingBg, setRemovingBg] = useState(false);
-
-  // URL validation states
-  const [linkedInValidation, setLinkedInValidation] = useState<ValidationResult>({
-    isValid: true,
-    message: '',
-    type: '',
-  });
-  const [githubValidation, setGithubValidation] = useState<ValidationResult>({
-    isValid: true,
-    message: '',
-    type: '',
-  });
-  const [portfolioValidation, setPortfolioValidation] = useState<ValidationResult>({
-    isValid: true,
-    message: '',
-    type: '',
-  });
-  const [whatsappValidation, setWhatsappValidation] = useState<ValidationResult>({
-    isValid: true,
-    message: '',
-    type: '',
-  });
-
+  
   const fileInputRef = useRef<HTMLInputElement | null>(null);
 
   const handleChange = (field: keyof PersonalInfo, value: string) => {
-    let processedValue = value;
-
-    // Handle URL field validations and auto-extraction
-    if (field === 'linkedInUsername') {
-      processedValue = extractLinkedInUsername(value);
-      setLinkedInValidation(validateLinkedInUsername(processedValue));
-    } else if (field === 'githubUsername') {
-      processedValue = extractGitHubUsername(value);
-      setGithubValidation(validateGitHubUsername(processedValue));
-    } else if (field === 'portfolioUrl') {
-      setPortfolioValidation(validatePortfolioUrl(value));
-    } else if (field === 'whatsappLink') {
-      setWhatsappValidation(validateWhatsAppLink(value));
-    }
-
-    onChange({ ...data, [field]: processedValue });
-
+    onChange({ ...data, [field]: value });
+    
     // Enhanced email validation and suggestions
     if (field === 'email') {
       validateEmail(value);
@@ -88,45 +33,43 @@
   const validateEmail = (email: string) => {
     const emailRegex = /^[^\s@]+@[^\s@]+\.[^\s@]{2,}$/;
     const commonDomains = ['gmail.com', 'yahoo.com', 'outlook.com', 'hotmail.com', 'icloud.com'];
-
+    
     if (!email) {
       setEmailValidation({ isValid: true, message: '' });
       return;
     }
-
+    
     if (!emailRegex.test(email)) {
       setEmailValidation({ isValid: false, message: t(language, 'personal.invalidEmailFormat') });
       return;
     }
-
+    
     // Check for common typos in domain
     const [localPart, domain] = email.split('@');
     if (!domain || !localPart) {
       setEmailValidation({ isValid: false, message: t(language, 'personal.invalidEmailFormat') });
       return;
     }
-
-    const domainSuggestions = commonDomains.filter(
-      (d) =>
-        d.includes(domain) || domain.includes(d) || calculateLevenshteinDistance(domain, d) <= 2
+    
+    const domainSuggestions = commonDomains.filter(d => 
+      d.includes(domain) || domain.includes(d) || 
+      calculateLevenshteinDistance(domain, d) <= 2
     );
-
+    
     if (domainSuggestions.length > 0 && !commonDomains.includes(domain) && domainSuggestions[0]) {
-      setEmailValidation({
-        isValid: false,
-        message: `${t(language, 'personal.didYouMean')} ${localPart}@${domainSuggestions[0]}?`,
+      setEmailValidation({ 
+        isValid: false, 
+        message: `${t(language, 'personal.didYouMean')} ${localPart}@${domainSuggestions[0]}?` 
       });
       return;
     }
-
+    
     setEmailValidation({ isValid: true, message: t(language, 'personal.validEmail') });
   };
 
   const calculateLevenshteinDistance = (str1: string, str2: string): number => {
-    const matrix = Array(str2.length + 1)
-      .fill(null)
-      .map(() => Array(str1.length + 1).fill(0));
-
+    const matrix = Array(str2.length + 1).fill(null).map(() => Array(str1.length + 1).fill(0));
+    
     for (let i = 0; i <= str1.length; i++) {
       const row = matrix[0];
       if (row) row[i] = i;
@@ -135,7 +78,7 @@
       const row = matrix[j];
       if (row) row[0] = j;
     }
-
+    
     for (let j = 1; j <= str2.length; j++) {
       for (let i = 1; i <= str1.length; i++) {
         const indicator = str1[i - 1] === str2[j - 1] ? 0 : 1;
@@ -150,7 +93,7 @@
         }
       }
     }
-
+    
     const lastRow = matrix[str2.length];
     return lastRow?.[str1.length] ?? 0;
   };
@@ -161,12 +104,12 @@
       setShowEmailSuggestions(false);
       return;
     }
-
+    
     const [localPart, domain] = email.split('@');
     const commonDomains = ['gmail.com', 'yahoo.com', 'outlook.com', 'hotmail.com', 'icloud.com'];
-
+    
     if (domain && localPart && !commonDomains.includes(domain)) {
-      const suggestions = commonDomains.map((d) => `${localPart}@${d}`);
+      const suggestions = commonDomains.map(d => `${localPart}@${d}`);
       setEmailSuggestions(suggestions);
       setShowEmailSuggestions(true);
     } else {
@@ -190,7 +133,7 @@
           const canvas = document.createElement('canvas');
           let width = img.width;
           let height = img.height;
-
+          
           // Maintain aspect ratio, max dimension 500px
           const maxDimension = 500;
           if (width > height && width > maxDimension) {
@@ -200,22 +143,22 @@
             width = (width * maxDimension) / height;
             height = maxDimension;
           }
-
+          
           canvas.width = width;
           canvas.height = height;
           const ctx = canvas.getContext('2d');
           ctx?.drawImage(img, 0, 0, width, height);
-
+          
           // Try different quality levels to meet size requirement
           let quality = 0.9;
           let dataUrl = canvas.toDataURL('image/jpeg', quality);
-
+          
           // Estimate size and reduce quality if needed
           while (dataUrl.length > maxSizeMB * 1024 * 1024 * 1.37 && quality > 0.1) {
             quality -= 0.1;
             dataUrl = canvas.toDataURL('image/jpeg', quality);
           }
-
+          
           resolve(dataUrl);
         };
         img.onerror = reject;
@@ -229,26 +172,26 @@
   const handlePhotoSelect = async (e: React.ChangeEvent<HTMLInputElement>) => {
     const file = e.target.files?.[0];
     if (!file) return;
-
+    
     setPhotoError('');
     setPhotoLoading(true);
-
-    // Validate file type (including AVIF)
-    const validTypes = ['image/jpeg', 'image/jpg', 'image/png', 'image/webp', 'image/avif'];
+    
+    // Validate file type
+    const validTypes = ['image/jpeg', 'image/jpg', 'image/png', 'image/webp'];
     if (!validTypes.includes(file.type)) {
-      setPhotoError(t(language, 'personal.photoInvalidType'));
+      setPhotoError('Please upload a valid image file (JPEG, PNG, or WebP)');
       setPhotoLoading(false);
       return;
     }
-
+    
     // Validate file size (max 10MB before compression)
     const maxSize = 10 * 1024 * 1024;
     if (file.size > maxSize) {
-      setPhotoError(t(language, 'personal.photoTooLarge'));
+      setPhotoError('Image is too large. Please upload an image smaller than 10MB.');
       setPhotoLoading(false);
       return;
     }
-
+    
     try {
       // Load image for cropping
       const reader = new FileReader();
@@ -259,8 +202,8 @@
       };
       reader.readAsDataURL(file);
     } catch (error) {
-      setPhotoError(t(language, 'personal.photoProcessError'));
-      logger.error('Image processing error:', error);
+      setPhotoError('Error processing image. Please try another file.');
+      console.error('Image processing error:', error);
       setPhotoLoading(false);
     } finally {
       // Reset file input
@@ -270,135 +213,22 @@
     }
   };
 
-  const handleBatchPhotoSelect = async (e: React.ChangeEvent<HTMLInputElement>) => {
-    const files = e.target.files;
-    if (!files || files.length === 0) return;
-
-    setPhotoLoading(true);
-    const validTypes = ['image/jpeg', 'image/jpg', 'image/png', 'image/webp', 'image/avif'];
-    const photos: string[] = [];
-
-    for (let i = 0; i < Math.min(files.length, 10); i++) {
-      const file = files[i];
-      if (!file) continue;
-
-      if (!validTypes.includes(file.type) || file.size > 10 * 1024 * 1024) {
-        continue;
-      }
-
-      try {
-        const dataUrl = await new Promise<string>((resolve, reject) => {
-          const reader = new FileReader();
-          reader.onload = () => resolve(reader.result as string);
-          reader.onerror = reject;
-          reader.readAsDataURL(file);
-        });
-        photos.push(dataUrl);
-      } catch (error) {
-        logger.error('Error loading batch photo:', error);
-      }
-    }
-
-    setBatchPhotos(photos);
-    setShowBatchUpload(true);
-    setPhotoLoading(false);
-  };
-
-  const selectBatchPhoto = (photoUrl: string) => {
-    setTempPhotoUrl(photoUrl);
-    setShowCropper(true);
-    setShowBatchUpload(false);
-  };
-
-  const addToHistory = (dataUrl: string, filters?: PhotoFilters) => {
-    const history = data.photoHistory || [];
-    const newItem: PhotoHistoryItem = {
-      id: Date.now().toString(),
-      dataUrl,
-      timestamp: Date.now(),
-      ...(filters ? { filters } : {}),
-    };
-    // Keep last 10 items
-    const updatedHistory = [newItem, ...history].slice(0, 10);
-    onChange({ ...data, photoHistory: updatedHistory });
-  };
-
-  const restoreFromHistory = (item: PhotoHistoryItem) => {
-    const updates: Partial<PersonalInfo> = {
-      photoDataUrl: item.dataUrl,
-    };
-    if (item.filters) {
-      updates.photoFilters = item.filters;
-    }
-    onChange({ 
-      ...data,
-      ...updates,
-    });
-    setShowHistory(false);
-  };
-
-  const removeBackground = async () => {
-    if (!data.photoDataUrl) return;
-
-    setRemovingBg(true);
-    try {
-      // This is a placeholder for AI background removal
-      // In a real implementation, this would call an API like remove.bg or use a local model
-      // For now, we'll simulate the process
-      await new Promise(resolve => setTimeout(resolve, 2000));
-      
-      // Here you would integrate with remove.bg API or similar:
-      // const response = await fetch('https://api.remove.bg/v1.0/removebg', {
-      //   method: 'POST',
-      //   headers: {
-      //     'X-Api-Key': 'YOUR_API_KEY',
-      //   },
-      //   body: formData,
-      // });
-      
-      setPhotoError('AI background removal requires API integration. This is a placeholder.');
-    } catch (error) {
-      setPhotoError(t(language, 'personal.photoProcessError'));
-      logger.error('Background removal error:', error);
-    } finally {
-      setRemovingBg(false);
-    }
-  };
-
-  const handleCropComplete = async (croppedDataUrl: string, filters?: PhotoFilters, aiEnhancements?: AIPhotoEnhancement) => {
+  const handleCropComplete = async (croppedDataUrl: string) => {
     setShowCropper(false);
     setPhotoLoading(true);
-
+    
     try {
       // Create a file from the cropped data URL for compression
       const response = await fetch(croppedDataUrl);
       const blob = await response.blob();
       const file = new File([blob], 'cropped.jpg', { type: 'image/jpeg' });
-
+      
       // Compress the cropped image
       const compressedDataUrl = await compressImage(file, 0.3);
-      
-      // Add to history if we had a previous photo
-      if (data.photoDataUrl) {
-        addToHistory(data.photoDataUrl, data.photoFilters);
-      }
-      
-      const updates: Partial<PersonalInfo> = {
-        photoDataUrl: compressedDataUrl,
-      };
-      if (filters) {
-        updates.photoFilters = filters;
-      }
-      if (aiEnhancements) {
-        updates.aiEnhancements = aiEnhancements;
-      }
-      onChange({ 
-        ...data,
-        ...updates,
-      });
+      onChange({ ...data, photoDataUrl: compressedDataUrl });
     } catch (error) {
-      setPhotoError(t(language, 'personal.photoProcessError'));
-      logger.error('Crop processing error:', error);
+      setPhotoError('Error processing cropped image. Please try again.');
+      console.error('Crop processing error:', error);
     } finally {
       setPhotoLoading(false);
       setTempPhotoUrl('');
@@ -413,8 +243,10 @@
 
   return (
     <div className="section">
-      <h2 className="section-title">👤 {t(language, 'personal.section')}</h2>
-
+      <h2 className="section-title">
+        👤 {t(language, 'personal.section')}
+      </h2>
+      
       <div className="form-row-3">
         <div className="form-group">
           <label className="form-label">{t(language, 'personal.firstName')} *</label>
@@ -426,7 +258,7 @@
             placeholder="John"
           />
         </div>
-
+        
         <div className="form-group">
           <label className="form-label">{t(language, 'personal.middleName')}</label>
           <input
@@ -437,7 +269,7 @@
             placeholder="Michael"
           />
         </div>
-
+        
         <div className="form-group">
           <label className="form-label">{t(language, 'personal.lastName')} *</label>
           <input
@@ -449,44 +281,42 @@
           />
         </div>
       </div>
-
+      
       <div className="form-row">
-        <div className="form-group">
-          <label className="form-label">{t(language, 'personal.email')} *</label>
-          <div className="email-input-wrapper">
-            <input
-              type="email"
-              className={`form-input ${!emailValidation.isValid ? 'error' : ''}`}
-              value={data.email}
-              onChange={(e) => handleChange('email', e.target.value)}
-              onFocus={() => setShowEmailSuggestions(emailSuggestions.length > 0)}
-              onBlur={() => setTimeout(() => setShowEmailSuggestions(false), 200)}
-              placeholder="john.doe@email.com"
-              autoComplete="email"
-            />
-            {emailValidation.message && (
-              <div
-                className={`validation-message ${emailValidation.isValid ? 'success' : 'error'}`}
-              >
-                {emailValidation.message}
-              </div>
-            )}
-            {showEmailSuggestions && emailSuggestions.length > 0 && (
-              <div className="email-suggestions">
-                {emailSuggestions.map((suggestion, index) => (
-                  <div
-                    key={index}
-                    className="suggestion-item"
-                    onClick={() => handleEmailSuggestionClick(suggestion)}
-                  >
-                    {suggestion}
-                  </div>
-                ))}
-              </div>
-            )}
-          </div>
-        </div>
-
+      <div className="form-group">
+        <label className="form-label">{t(language, 'personal.email')} *</label>
+        <div className="email-input-wrapper">
+          <input
+            type="email"
+            className={`form-input ${!emailValidation.isValid ? 'error' : ''}`}
+            value={data.email}
+            onChange={(e) => handleChange('email', e.target.value)}
+            onFocus={() => setShowEmailSuggestions(emailSuggestions.length > 0)}
+            onBlur={() => setTimeout(() => setShowEmailSuggestions(false), 200)}
+            placeholder="john.doe@email.com"
+            autoComplete="email"
+          />
+          {emailValidation.message && (
+            <div className={`validation-message ${emailValidation.isValid ? 'success' : 'error'}`}>
+              {emailValidation.message}
+            </div>
+          )}
+          {showEmailSuggestions && emailSuggestions.length > 0 && (
+            <div className="email-suggestions">
+              {emailSuggestions.map((suggestion, index) => (
+                <div
+                  key={index}
+                  className="suggestion-item"
+                  onClick={() => handleEmailSuggestionClick(suggestion)}
+                >
+                  {suggestion}
+                </div>
+              ))}
+            </div>
+          )}
+        </div>
+      </div>
+        
         <div className="form-group">
           <label className="form-label">{t(language, 'personal.phoneNumber')} *</label>
           <div className="phone-input-group">
@@ -507,24 +337,18 @@
           </div>
         </div>
       </div>
-
+      
       <div className="form-group">
         <label className="form-label">{t(language, 'personal.linkedin')}</label>
         <div className="input-prefix">
           <span className="input-prefix-text">https://www.linkedin.com/in/</span>
           <input
             type="text"
-            className={linkedInValidation.type === 'error' ? 'error' : ''}
             value={data.linkedInUsername}
             onChange={(e) => handleChange('linkedInUsername', e.target.value)}
             placeholder="your-username"
           />
         </div>
-        {linkedInValidation.message && (
-          <div className={`validation-message ${linkedInValidation.type}`}>
-            {linkedInValidation.message}
-          </div>
-        )}
       </div>
 
       <div className="form-group">
@@ -540,42 +364,30 @@
             <div className="photo-placeholder">📷</div>
           )}
           <div className="photo-actions">
-            <button
-              className="btn btn-secondary"
-              onClick={(e) => {
-                e.preventDefault();
-                fileInputRef.current?.click();
-              }}
+            <button 
+              className="btn btn-secondary" 
+              onClick={(e) => { e.preventDefault(); fileInputRef.current?.click(); }}
               disabled={photoLoading}
             >
-              {data.photoDataUrl
-                ? '🔄 ' + t(language, 'personal.change')
-                : '📤 ' + t(language, 'personal.upload')}
+              {data.photoDataUrl ? '🔄 Change' : '📤 ' + t(language, 'personal.upload')}
             </button>
             {data.photoDataUrl && (
               <>
-                <button
-                  className="btn btn-secondary"
-                  onClick={(e) => {
-                    e.preventDefault();
+                <button 
+                  className="btn btn-secondary" 
+                  onClick={(e) => { 
+                    e.preventDefault(); 
                     setTempPhotoUrl(data.photoDataUrl!);
                     setShowCropper(true);
                   }}
                   disabled={photoLoading}
                 >
-                  ✂️ {t(language, 'personal.editPhoto')}
+                  ✂️ Edit Photo
                 </button>
-<<<<<<< HEAD
-                <button
-                  className="btn btn-danger"
-                  onClick={(e) => {
-                    e.preventDefault();
-=======
                 <button 
                   className="btn btn-danger" 
                   onClick={(e) => { 
                     e.preventDefault(); 
->>>>>>> 81c96626
                     const { photoDataUrl, ...rest } = data;
                     onChange(rest as PersonalInfo);
                     setPhotoError('');
@@ -584,53 +396,14 @@
                 >
                   {t(language, 'personal.remove')}
                 </button>
-                <button
-                  className="btn btn-secondary"
-                  onClick={(e) => {
-                    e.preventDefault();
-                    removeBackground();
-                  }}
-                  disabled={photoLoading || removingBg}
-                >
-                  {removingBg ? t(language, 'personal.photoRemovingBg') : '✨ ' + t(language, 'personal.photoRemoveBg')}
-                </button>
               </>
             )}
-            <button
-              className="btn btn-secondary"
-              onClick={(e) => {
-                e.preventDefault();
-                document.getElementById('batch-photo-input')?.click();
-              }}
-              disabled={photoLoading}
-            >
-              📁 {t(language, 'personal.photoBatchUpload')}
-            </button>
-            {data.photoHistory && data.photoHistory.length > 0 && (
-              <button
-                className="btn btn-secondary"
-                onClick={(e) => {
-                  e.preventDefault();
-                  setShowHistory(!showHistory);
-                }}
-              >
-                🕐 {t(language, 'personal.photoHistory')}
-              </button>
-            )}
-            <input
-              ref={fileInputRef}
-              type="file"
-              accept="image/jpeg,image/jpg,image/png,image/webp,image/avif"
-              onChange={handlePhotoSelect}
-              style={{ display: 'none' }}
-            />
-            <input
-              id="batch-photo-input"
-              type="file"
-              accept="image/jpeg,image/jpg,image/png,image/webp,image/avif"
-              onChange={handleBatchPhotoSelect}
-              multiple
-              style={{ display: 'none' }}
+            <input 
+              ref={fileInputRef} 
+              type="file" 
+              accept="image/jpeg,image/jpg,image/png,image/webp" 
+              onChange={handlePhotoSelect} 
+              style={{ display: 'none' }} 
             />
           </div>
         </div>
@@ -641,7 +414,7 @@
         )}
         {data.photoDataUrl && !photoError && (
           <div className="validation-message success" style={{ marginTop: '8px' }}>
-            ✓ {t(language, 'personal.photoUploadSuccess')}
+            ✓ Photo uploaded successfully (optimized for ATS)
           </div>
         )}
         {showCropper && tempPhotoUrl && (
@@ -649,127 +422,53 @@
             imageDataUrl={tempPhotoUrl}
             onCrop={handleCropComplete}
             onCancel={handleCropCancel}
-            language={language}
-            {...(data.photoFilters ? { initialFilters: data.photoFilters } : {})}
-            {...(data.aiEnhancements ? { initialAIEnhancements: data.aiEnhancements } : {})}
           />
         )}
-        {showHistory && (
-          <div className="photo-history-overlay" onClick={() => setShowHistory(false)}>
-            <div className="photo-history-modal" onClick={(e) => e.stopPropagation()}>
-              <div className="photo-history-header">
-                <h3>🕐 {t(language, 'personal.photoHistoryTitle')}</h3>
-                <button className="btn btn-secondary btn-icon" onClick={() => setShowHistory(false)}>
-                  ×
-                </button>
-              </div>
-              <div className="photo-history-content">
-                {data.photoHistory && data.photoHistory.length > 0 ? (
-                  <div className="photo-history-grid">
-                    {data.photoHistory.map((item) => (
-                      <div key={item.id} className="photo-history-item">
-                        <img src={item.dataUrl} alt="History" />
-                        <div className="photo-history-item-date">
-                          {new Date(item.timestamp).toLocaleDateString()}
-                        </div>
-                        <button
-                          className="btn btn-primary btn-sm"
-                          onClick={() => restoreFromHistory(item)}
-                        >
-                          {t(language, 'personal.photoRestore')}
-                        </button>
-                      </div>
-                    ))}
-                  </div>
-                ) : (
-                  <p>{t(language, 'personal.photoHistoryEmpty')}</p>
-                )}
-              </div>
-            </div>
-          </div>
-        )}
-        {showBatchUpload && (
-          <div className="photo-batch-overlay" onClick={() => setShowBatchUpload(false)}>
-            <div className="photo-batch-modal" onClick={(e) => e.stopPropagation()}>
-              <div className="photo-batch-header">
-                <h3>📁 {t(language, 'personal.photoBatchUpload')}</h3>
-                <button className="btn btn-secondary btn-icon" onClick={() => setShowBatchUpload(false)}>
-                  ×
-                </button>
-              </div>
-              <div className="photo-batch-content">
-                <div className="photo-batch-grid">
-                  {batchPhotos.map((photo, index) => (
-                    <div key={index} className="photo-batch-item" onClick={() => selectBatchPhoto(photo)}>
-                      <img src={photo} alt={`Photo ${index + 1}`} />
-                    </div>
-                  ))}
-                </div>
-              </div>
-            </div>
-          </div>
-        )}
-      </div>
-
+      </div>
+      
       <div className="form-group">
         <label className="form-label">{t(language, 'personal.github')}</label>
         <div className="input-prefix">
           <span className="input-prefix-text">https://github.com/</span>
           <input
             type="text"
-            className={githubValidation.type === 'error' ? 'error' : ''}
             value={data.githubUsername}
             onChange={(e) => handleChange('githubUsername', e.target.value)}
             placeholder="your-username"
           />
         </div>
-        {githubValidation.message && (
-          <div className={`validation-message ${githubValidation.type}`}>
-            {githubValidation.message}
-          </div>
-        )}
-      </div>
-
+      </div>
+      
       <div className="form-row">
         <div className="form-group">
           <label className="form-label">{t(language, 'personal.portfolio')}</label>
           <input
             type="url"
-            className={`form-input ${portfolioValidation.type === 'error' ? 'error' : ''}`}
+            className="form-input"
             value={data.portfolioUrl}
             onChange={(e) => handleChange('portfolioUrl', e.target.value)}
             placeholder="https://yourportfolio.com"
           />
-          {portfolioValidation.message && (
-            <div className={`validation-message ${portfolioValidation.type}`}>
-              {portfolioValidation.message}
-            </div>
-          )}
-        </div>
-
+        </div>
+        
         <div className="form-group">
           <label className="form-label">{t(language, 'personal.whatsapp')}</label>
           <input
             type="url"
-            className={`form-input ${whatsappValidation.type === 'error' ? 'error' : ''}`}
+            className="form-input"
             value={data.whatsappLink}
             onChange={(e) => handleChange('whatsappLink', e.target.value)}
             placeholder="https://wa.me/..."
           />
-          {whatsappValidation.message && (
-            <div className={`validation-message ${whatsappValidation.type}`}>
-              {whatsappValidation.message}
-            </div>
-          )}
           <div className="whatsapp-helper">
             <button
               className="btn btn-secondary"
               onClick={(e) => {
                 e.preventDefault();
-                const link = buildWhatsAppLink(data.countryCode, data.phoneNumber);
-                if (link) {
-                  handleChange('whatsappLink', link);
-                  setWhatsappValidation(validateWhatsAppLink(link));
+                const digits = (data.phoneNumber || '').replace(/\D/g, '');
+                const cc = (data.countryCode || '').replace(/\D/g, '');
+                if (cc && digits) {
+                  handleChange('whatsappLink', `https://wa.me/${cc}${digits}`);
                 }
               }}
             >
@@ -778,7 +477,7 @@
           </div>
         </div>
       </div>
-
+      
       <div className="form-group">
         <label className="form-label">{t(language, 'personal.summary')}</label>
         <textarea
