--- conflicted
+++ resolved
@@ -1,7 +1,6 @@
 import React from 'react';
 import { CVData, ATSOptimization } from '../types';
 import { DocumentGenerator } from '../utils/documentGenerator';
-import { GoogleDriveService } from '../utils/googleDriveService';
 import { t, Lang } from '../i18n';
 
 interface CVPreviewProps {
@@ -13,10 +12,7 @@
 }
 
 export const CVPreview: React.FC<CVPreviewProps> = ({ cvData, optimizations, language, focusedOptimizationId, templateId = 'classic' }) => {
-<<<<<<< HEAD
-=======
   const [, setTemplate] = React.useState<'Classic' | 'Modern' | 'Compact'>('Classic');
->>>>>>> fc82d7fd
   const highlightRefs = React.useRef<Map<string, HTMLElement>>(new Map());
   
   // Scroll to focused optimization
@@ -89,44 +85,8 @@
     }
   };
 
-  const [isExportingToGoogle, setIsExportingToGoogle] = React.useState(false);
-  const [showGoogleOptions, setShowGoogleOptions] = React.useState(false);
-
-  const handleGoogleExport = async (exportType: 'docs' | 'sheets' | 'slides') => {
-    setIsExportingToGoogle(true);
-    try {
-      let result;
-      
-      switch (exportType) {
-        case 'docs':
-          result = await GoogleDriveService.exportToGoogleDocs(cvData, optimizations, templateId);
-          alert(`${t(language, 'googleDrive.exportSuccess')}\n${t(language, 'googleDrive.openFile')}`);
-          window.open(result.webViewLink, '_blank');
-          break;
-          
-        case 'sheets':
-          result = await GoogleDriveService.exportToGoogleSheets(cvData);
-          alert(`${t(language, 'googleDrive.exportSuccessSheets')}\n${t(language, 'googleDrive.openFile')}`);
-          window.open(result.webViewLink, '_blank');
-          break;
-          
-        case 'slides':
-          result = await GoogleDriveService.exportToGoogleSlides(cvData);
-          alert(`${t(language, 'googleDrive.exportSuccessSlides')}\n${t(language, 'googleDrive.openFile')}`);
-          window.open(result.webViewLink, '_blank');
-          break;
-      }
-    } catch (error: any) {
-      console.error('Error exporting to Google:', error);
-      if (error.message?.includes('authentication') || error.message?.includes('token')) {
-        alert(t(language, 'googleDrive.authRequired'));
-      } else {
-        alert(t(language, 'googleDrive.exportError') + '\n' + error.message);
-      }
-    } finally {
-      setIsExportingToGoogle(false);
-      setShowGoogleOptions(false);
-    }
+  const handleGoogleDoc = () => {
+    alert(t(language, 'common.googleDocsMsg'));
   };
 
   return (
@@ -190,7 +150,7 @@
                   {exp.title} | {exp.company}
                 </div>
                 <div className="preview-item-subtitle">
-                  {exp.startDate} - {exp.currentlyWorking ? t(language, 'experience.present') : (exp.endDate || t(language, 'experience.present'))} | {exp.location}
+                  {exp.startDate} - {exp.endDate || 'Present'} | {exp.location}
                 </div>
                 {exp.description && (
                   <div className="preview-item-description">
@@ -224,7 +184,7 @@
                   {edu.degree} in {edu.fieldOfStudy}
                 </div>
                 <div className="preview-item-subtitle">
-                  {edu.startDate} - {edu.currentlyStudying ? t(language, 'education.expected') : edu.endDate}
+                  {edu.startDate} - {edu.endDate}
                   {edu.grade && ` | GPA: ${edu.grade}`}
                 </div>
                 {edu.description && (
@@ -269,10 +229,8 @@
                 <div className="preview-item-title">
                   {proj.name}
                 </div>
-                {(proj.startDate || proj.endDate || proj.associatedWith) && (
+                {proj.associatedWith && (
                   <div className="preview-item-subtitle">
-                    {proj.startDate && `${proj.startDate} - ${proj.currentlyWorking ? t(language, 'experience.present') : (proj.endDate || t(language, 'experience.present'))}`}
-                    {proj.startDate && proj.associatedWith && ' | '}
                     {proj.associatedWith}
                   </div>
                 )}
@@ -298,58 +256,9 @@
         <button className="btn btn-primary" onClick={() => handleDownload('docx')}>
           📥 {t(language, 'preview.downloadDocx')}
         </button>
-<<<<<<< HEAD
-        <div className="google-export-container" style={{ position: 'relative', display: 'inline-block' }}>
-          <button 
-            className="btn btn-secondary" 
-            onClick={() => setShowGoogleOptions(!showGoogleOptions)}
-            disabled={isExportingToGoogle}
-          >
-            {isExportingToGoogle ? '⏳' : '☁️'} {t(language, 'preview.exportGoogle')}
-          </button>
-          {showGoogleOptions && (
-            <div className="google-export-dropdown" style={{
-              position: 'absolute',
-              top: '100%',
-              left: 0,
-              marginTop: '4px',
-              backgroundColor: 'white',
-              border: '1px solid #ddd',
-              borderRadius: '8px',
-              boxShadow: '0 4px 12px rgba(0,0,0,0.15)',
-              zIndex: 1000,
-              minWidth: '200px',
-              padding: '8px'
-            }}>
-              <button 
-                className="btn btn-secondary" 
-                style={{ width: '100%', marginBottom: '4px', justifyContent: 'flex-start' }}
-                onClick={() => handleGoogleExport('docs')}
-              >
-                📄 {t(language, 'preview.exportGoogleDocs')}
-              </button>
-              <button 
-                className="btn btn-secondary" 
-                style={{ width: '100%', marginBottom: '4px', justifyContent: 'flex-start' }}
-                onClick={() => handleGoogleExport('sheets')}
-              >
-                📊 {t(language, 'preview.exportGoogleSheets')}
-              </button>
-              <button 
-                className="btn btn-secondary" 
-                style={{ width: '100%', justifyContent: 'flex-start' }}
-                onClick={() => handleGoogleExport('slides')}
-              >
-                📽️ {t(language, 'preview.exportGoogleSlides')}
-              </button>
-            </div>
-          )}
-        </div>
-=======
         <button className="btn btn-secondary" onClick={handleGoogleDoc}>
           📄 {t(language, 'preview.exportGoogleDocs')}
         </button>
->>>>>>> fc82d7fd
       </div>
     </div>
   );
