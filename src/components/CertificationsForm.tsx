import React from 'react';
import { Certification } from '../types';
import { t, Lang } from '../i18n';
import { RichTextEditor } from './RichTextEditor';

interface CertificationsFormProps {
  certifications: Certification[];
  onChange: (certifications: Certification[]) => void;
  language: Lang;
}

<<<<<<< HEAD
export const CertificationsForm: React.FC<CertificationsFormProps> = ({ certifications, onChange, language }) => {
=======
export const CertificationsForm: React.FC<CertificationsFormProps> = ({
  certifications,
  onChange,
  language,
}) => {
  // Track validation state for each certification's credential URL
  const [urlValidations, setUrlValidations] = useState<Record<string, ValidationResult>>({});

>>>>>>> e522ff19
  const handleAdd = () => {
    const newCert: Certification = {
      id: Date.now().toString(),
      name: '',
      issuingOrganization: '',
      issueDate: '',
      expirationDate: '',
      noExpiration: false,
      credentialId: '',
      credentialUrl: '',
      description: '',
<<<<<<< HEAD
      skills: []
=======
      skills: [],
      country: '',
      city: '',
      location: '',
>>>>>>> e522ff19
    };
    onChange([...certifications, newCert]);
  };

<<<<<<< HEAD
  const handleUpdate = (id: string, field: keyof Certification, value: string | string[] | boolean) => {
    onChange(certifications.map(cert => 
      cert.id === id ? { ...cert, [field]: value } : cert
    ));
=======
  const handleUpdate = (
    id: string,
    field: keyof Certification,
    value: string | string[] | boolean
  ) => {
    // Validate credential URL
    if (field === 'credentialUrl' && typeof value === 'string') {
      const validation = validateCredentialUrl(value);
      setUrlValidations((prev) => ({ ...prev, [id]: validation }));
    }

    onChange(certifications.map((cert) => (cert.id === id ? { ...cert, [field]: value } : cert)));
>>>>>>> e522ff19
  };

  const handleRemove = (id: string) => {
    onChange(certifications.filter((cert) => cert.id !== id));
  };

  const removeSkill = (id: string, skillToRemove: string) => {
    const cert = certifications.find((c) => c.id === id);
    if (!cert) return;
    const updated = certifications.map((c) =>
      c.id === id ? { ...c, skills: c.skills.filter((s) => s !== skillToRemove) } : c
    );
    onChange(updated);
  };

  return (
    <div className="section">
      <h2 className="section-title">
        📜 {t(language, 'certs.section')}
        <button className="btn btn-primary btn-icon" onClick={handleAdd}>
          + {t(language, 'certs.add')}
        </button>
      </h2>

      {certifications.length === 0 ? (
        <div className="empty-state">
          <div className="empty-state-icon">📜</div>
          <div className="empty-state-text">{t(language, 'certs.emptyState')}</div>
        </div>
      ) : (
        <div className="card-list">
          {certifications.map((cert, index) => (
            <div key={cert.id} className="experience-item">
              <div className="experience-item-header">
                <span style={{ fontWeight: 600, color: '#64748b' }}>
                  {t(language, 'certs.number')} #{index + 1}
                </span>
                <button className="btn btn-danger btn-icon" onClick={() => handleRemove(cert.id)}>
                  🗑️ {t(language, 'common.remove')}
                </button>
              </div>

              <div className="form-row">
                <div className="form-group">
                  <label className="form-label">{t(language, 'certs.name')} *</label>
                  <input
                    type="text"
                    className="form-input"
                    value={cert.name}
                    onChange={(e) => handleUpdate(cert.id, 'name', e.target.value)}
                    placeholder="AWS Certified Solutions Architect"
                  />
                </div>

                <div className="form-group">
                  <label className="form-label">{t(language, 'certs.org')} *</label>
                  <input
                    type="text"
                    className="form-input"
                    value={cert.issuingOrganization}
                    onChange={(e) => handleUpdate(cert.id, 'issuingOrganization', e.target.value)}
                    placeholder="Amazon Web Services"
                  />
                </div>
              </div>

              <div className="form-row">
                <div className="form-group">
                  <label className="form-label">{t(language, 'certs.issue')}</label>
                  <input
                    type="month"
                    className="form-input"
                    value={cert.issueDate}
                    onChange={(e) => handleUpdate(cert.id, 'issueDate', e.target.value)}
                  />
                </div>

                <div className="form-group">
                  <label className="form-label">{t(language, 'certs.expiration')}</label>
                  <input
                    type="month"
                    className="form-input"
                    value={cert.expirationDate}
                    onChange={(e) => handleUpdate(cert.id, 'expirationDate', e.target.value)}
                    disabled={!!cert.noExpiration}
                    placeholder={t(language, 'certs.expiration')}
                  />
                </div>
              </div>

              <div className="form-group">
                <div className="checkbox-item">
                  <input
                    type="checkbox"
                    id={`noexp-${cert.id}`}
                    checked={!!cert.noExpiration}
                    onChange={(e) => handleUpdate(cert.id, 'noExpiration', e.target.checked)}
                  />
                  <label htmlFor={`noexp-${cert.id}`}>{t(language, 'certs.noExpiration')}</label>
                </div>
              </div>

              <div className="form-row">
                <div className="form-group">
                  <label className="form-label">{t(language, 'certs.credId')}</label>
                  <input
                    type="text"
                    className="form-input"
                    value={cert.credentialId}
                    onChange={(e) => handleUpdate(cert.id, 'credentialId', e.target.value)}
                    placeholder="ABC123XYZ"
                  />
                </div>

                <div className="form-group">
                  <label className="form-label">{t(language, 'certs.credUrl')}</label>
                  <input
                    type="url"
                    className="form-input"
                    value={cert.credentialUrl}
                    onChange={(e) => handleUpdate(cert.id, 'credentialUrl', e.target.value)}
                    placeholder="https://..."
                  />
                </div>
              </div>

<<<<<<< HEAD
=======
              <LocationSelector
                country={cert.country || ''}
                city={cert.city || ''}
                onCountryChange={(country) => {
                  handleUpdate(cert.id, 'country', country);
                  handleUpdate(
                    cert.id,
                    'location',
                    country && cert.city ? `${cert.city}, ${country}` : country || ''
                  );
                }}
                onCityChange={(city) => {
                  handleUpdate(cert.id, 'city', city);
                  handleUpdate(
                    cert.id,
                    'location',
                    cert.country && city ? `${city}, ${cert.country}` : cert.country || ''
                  );
                }}
                language={language}
              />

>>>>>>> e522ff19
              <div className="form-group">
                <label className="form-label">{t(language, 'certs.description')}</label>
                <RichTextEditor
                  value={cert.description || ''}
                  onChange={(value) => handleUpdate(cert.id, 'description', value)}
                  placeholder={t(language, 'certs.descriptionPlaceholder')}
                  language={language}
                  maxLength={2000}
                  showWordCount={true}
                  templateType="certification"
                />
              </div>

              <div className="form-group">
                <label className="form-label">{t(language, 'certs.skills')}</label>
                <div className="skills-input-container">
                  <input
                    type="text"
                    className="form-input"
                    placeholder={t(language, 'experience.skillsPlaceholder')}
                    onKeyPress={(e) => {
                      if (e.key === 'Enter') {
                        e.preventDefault();
                        const value = (e.target as HTMLInputElement).value;
                        const newSkills = value
                          .split(/[,;|]/)
                          .map((s) => s.trim())
                          .filter(Boolean);
                        const uniqueSkills = Array.from(new Set([...cert.skills, ...newSkills]));
                        handleUpdate(cert.id, 'skills', uniqueSkills);
                        (e.target as HTMLInputElement).value = '';
                      }
                    }}
                    onPaste={(e) => {
                      const text = e.clipboardData.getData('text');
                      if (text.includes(',') || text.includes(';') || text.includes('|')) {
                        e.preventDefault();
                        const newSkills = text
                          .split(/[,;|]/)
                          .map((s) => s.trim())
                          .filter(Boolean);
                        const uniqueSkills = Array.from(new Set([...cert.skills, ...newSkills]));
                        handleUpdate(cert.id, 'skills', uniqueSkills);
                        (e.target as HTMLInputElement).value = '';
                      }
                    }}
                    style={{ flex: 1 }}
                  />
                </div>
                {cert.skills.length > 0 && (
                  <div className="skills-tags">
                    {cert.skills.map((skill, idx) => (
                      <div key={idx} className="skill-tag">
                        {skill}
                        <span
                          className="skill-tag-remove"
                          onClick={() => removeSkill(cert.id, skill)}
                        >
                          ✕
                        </span>
                      </div>
                    ))}
                  </div>
                )}
              </div>
            </div>
          ))}
          {certifications.length > 0 && (
            <div style={{ display: 'flex', justifyContent: 'flex-end' }}>
              <button className="btn btn-primary btn-icon" onClick={handleAdd}>
                + {t(language, 'certs.add')}
              </button>
            </div>
          )}
        </div>
      )}
    </div>
  );
};<|MERGE_RESOLUTION|>--- conflicted
+++ resolved
@@ -1,7 +1,9 @@
-import React from 'react';
+import React, { useState } from 'react';
 import { Certification } from '../types';
 import { t, Lang } from '../i18n';
 import { RichTextEditor } from './RichTextEditor';
+import { LocationSelector } from './LocationSelector';
+import { validateCredentialUrl, ValidationResult } from '../utils/urlValidation';
 
 interface CertificationsFormProps {
   certifications: Certification[];
@@ -9,9 +11,6 @@
   language: Lang;
 }
 
-<<<<<<< HEAD
-export const CertificationsForm: React.FC<CertificationsFormProps> = ({ certifications, onChange, language }) => {
-=======
 export const CertificationsForm: React.FC<CertificationsFormProps> = ({
   certifications,
   onChange,
@@ -20,7 +19,6 @@
   // Track validation state for each certification's credential URL
   const [urlValidations, setUrlValidations] = useState<Record<string, ValidationResult>>({});
 
->>>>>>> e522ff19
   const handleAdd = () => {
     const newCert: Certification = {
       id: Date.now().toString(),
@@ -32,24 +30,14 @@
       credentialId: '',
       credentialUrl: '',
       description: '',
-<<<<<<< HEAD
-      skills: []
-=======
       skills: [],
       country: '',
       city: '',
       location: '',
->>>>>>> e522ff19
     };
     onChange([...certifications, newCert]);
   };
 
-<<<<<<< HEAD
-  const handleUpdate = (id: string, field: keyof Certification, value: string | string[] | boolean) => {
-    onChange(certifications.map(cert => 
-      cert.id === id ? { ...cert, [field]: value } : cert
-    ));
-=======
   const handleUpdate = (
     id: string,
     field: keyof Certification,
@@ -62,7 +50,6 @@
     }
 
     onChange(certifications.map((cert) => (cert.id === id ? { ...cert, [field]: value } : cert)));
->>>>>>> e522ff19
   };
 
   const handleRemove = (id: string) => {
@@ -181,16 +168,19 @@
                   <label className="form-label">{t(language, 'certs.credUrl')}</label>
                   <input
                     type="url"
-                    className="form-input"
+                    className={`form-input ${urlValidations[cert.id]?.type === 'error' ? 'error' : ''}`}
                     value={cert.credentialUrl}
                     onChange={(e) => handleUpdate(cert.id, 'credentialUrl', e.target.value)}
                     placeholder="https://..."
                   />
-                </div>
-              </div>
-
-<<<<<<< HEAD
-=======
+                  {urlValidations[cert.id]?.message && (
+                    <div className={`validation-message ${urlValidations[cert.id]?.type || ''}`}>
+                      {urlValidations[cert.id]?.message}
+                    </div>
+                  )}
+                </div>
+              </div>
+
               <LocationSelector
                 country={cert.country || ''}
                 city={cert.city || ''}
@@ -213,7 +203,6 @@
                 language={language}
               />
 
->>>>>>> e522ff19
               <div className="form-group">
                 <label className="form-label">{t(language, 'certs.description')}</label>
                 <RichTextEditor
