--- conflicted
+++ resolved
@@ -2,10 +2,6 @@
 import { Certification } from '../types';
 import { t, Lang } from '../i18n';
 import { RichTextEditor } from './RichTextEditor';
-<<<<<<< HEAD
-import { LocationSelector } from './LocationSelector';
-=======
->>>>>>> b595bb97
 
 interface CertificationsFormProps {
   certifications: Certification[];
@@ -25,10 +21,7 @@
       credentialId: '',
       credentialUrl: '',
       description: '',
-      skills: [],
-      country: '',
-      city: '',
-      location: ''
+      skills: []
     };
     onChange([...certifications, newCert]);
   };
@@ -164,20 +157,6 @@
                 </div>
               </div>
 
-              <LocationSelector
-                country={cert.country || ''}
-                city={cert.city || ''}
-                onCountryChange={(country) => {
-                  handleUpdate(cert.id, 'country', country);
-                  handleUpdate(cert.id, 'location', country && cert.city ? `${cert.city}, ${country}` : country || '');
-                }}
-                onCityChange={(city) => {
-                  handleUpdate(cert.id, 'city', city);
-                  handleUpdate(cert.id, 'location', cert.country && city ? `${city}, ${cert.country}` : cert.country || '');
-                }}
-                language={language}
-              />
-
               <div className="form-group">
                 <label className="form-label">{t(language, 'certs.description')}</label>
                 <RichTextEditor
