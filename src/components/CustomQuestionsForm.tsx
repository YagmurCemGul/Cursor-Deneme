import React, { useState, useEffect, useRef } from 'react';
import { CustomQuestion } from '../types';
import { t, Lang } from '../i18n';
import { RichTextEditor } from './RichTextEditor';

interface CustomQuestionsFormProps {
  questions: CustomQuestion[];
  onChange: (questions: CustomQuestion[]) => void;
  language: Lang;
}

export const CustomQuestionsForm: React.FC<CustomQuestionsFormProps> = ({
  questions,
  onChange,
  language,
}) => {
  const [isAdding, setIsAdding] = useState(false);
  const [newQuestionText, setNewQuestionText] = useState('');
  const [newQuestionType, setNewQuestionType] = useState<CustomQuestion['type']>('text');
  const [newQuestionOptions, setNewQuestionOptions] = useState<string[]>([]);
  const [currentOptionText, setCurrentOptionText] = useState('');
  const [newQuestionRequired, setNewQuestionRequired] = useState(false);
  const [newQuestionMaxLength, setNewQuestionMaxLength] = useState<number | undefined>(undefined);
  const [autoSaveMessage, setAutoSaveMessage] = useState('');
  const autoSaveTimeoutRef = useRef<NodeJS.Timeout | null>(null);

  // Normalize questions on mount to ensure proper answer initialization
  React.useEffect(() => {
    const normalizedQuestions = questions.map((q) => normalizeQuestion(q));
    const needsUpdate = normalizedQuestions.some((nq, idx) => {
      const originalQuestion = questions[idx];
      return (
        originalQuestion && JSON.stringify(nq.answer) !== JSON.stringify(originalQuestion.answer)
      );
    });
    if (needsUpdate) {
      onChange(normalizedQuestions);
    }
  }, []);

  // Auto-save functionality with debouncing
  useEffect(() => {
    if (autoSaveTimeoutRef.current) {
      clearTimeout(autoSaveTimeoutRef.current);
    }

    if (questions.length > 0) {
      autoSaveTimeoutRef.current = setTimeout(() => {
        // Trigger auto-save message
        setAutoSaveMessage(t(language, 'questions.autoSaved'));
        setTimeout(() => setAutoSaveMessage(''), 2000);
      }, 1000); // Auto-save after 1 second of inactivity
    }

    return () => {
      if (autoSaveTimeoutRef.current) {
        clearTimeout(autoSaveTimeoutRef.current);
      }
    };
  }, [questions, language]);

  // Normalize questions on mount to ensure proper answer initialization
  React.useEffect(() => {
    const normalizedQuestions = questions.map(q => normalizeQuestion(q));
    const needsUpdate = normalizedQuestions.some((nq, idx) => {
      const originalQuestion = questions[idx];
      return originalQuestion && JSON.stringify(nq.answer) !== JSON.stringify(originalQuestion.answer);
    });
    if (needsUpdate) {
      onChange(normalizedQuestions);
    }
  }, []);

  const requiresOptions = (type: CustomQuestion['type']) => {
    return type === 'choice' || type === 'selection' || type === 'checkbox';
  };

  // Normalize question to ensure answer field is properly initialized
  const normalizeQuestion = (question: CustomQuestion): CustomQuestion => {
    if (question.type === 'checkbox') {
      // Checkbox should have array answer
      return {
        ...question,
<<<<<<< HEAD
        answer: Array.isArray(question.answer) ? question.answer : [],
      };
    } else {
      // Text, form_group, fieldset, choice, selection, file_upload should have string answer
      return {
        ...question,
        answer: typeof question.answer === 'string' ? question.answer : '',
=======
        answer: Array.isArray(question.answer) ? question.answer : []
      };
    } else {
      // Text, form_group, fieldset, choice, selection should have string answer
      return {
        ...question,
        answer: typeof question.answer === 'string' ? question.answer : ''
>>>>>>> 26f407e3
      };
    }
  };

  const handleAddOption = () => {
    if (currentOptionText.trim()) {
      setNewQuestionOptions([...newQuestionOptions, currentOptionText.trim()]);
      setCurrentOptionText('');
    }
  };

  const handleRemoveOption = (index: number) => {
    setNewQuestionOptions(newQuestionOptions.filter((_, idx) => idx !== index));
  };

  const handleTypeChange = (type: CustomQuestion['type']) => {
    setNewQuestionType(type);
    // Reset options when changing type
    if (!requiresOptions(type)) {
      setNewQuestionOptions([]);
      setCurrentOptionText('');
    }
    // Set default max length for form_group and fieldset
    if (type === 'form_group' || type === 'fieldset') {
      setNewQuestionMaxLength(1000);
    } else {
      setNewQuestionMaxLength(undefined);
    }
  };

  const handleAdd = () => {
    if (!newQuestionText.trim()) return;

    // Validate options for option-based question types
    if (requiresOptions(newQuestionType) && newQuestionOptions.length === 0) {
      alert(t(language, 'questions.optionsRequired'));
      return;
    }

    const newQuestion: CustomQuestion = {
      id: Date.now().toString(),
      question: newQuestionText,
      type: newQuestionType,
      options: requiresOptions(newQuestionType) ? newQuestionOptions : undefined,
      answer: newQuestionType === 'checkbox' ? [] : '',
      required: newQuestionRequired,
      ...(newQuestionMaxLength !== undefined && { maxLength: newQuestionMaxLength }),
    };

    onChange([...questions, newQuestion]);
    setNewQuestionText('');
    setNewQuestionType('text');
    setNewQuestionOptions([]);
    setCurrentOptionText('');
    setNewQuestionRequired(false);
    setNewQuestionMaxLength(undefined);
    setIsAdding(false);
  };

  const handleUpdate = (id: string, field: keyof CustomQuestion, value: any) => {
    onChange(questions.map((q) => (q.id === id ? { ...q, [field]: value } : q)));
  };

  const handleRemove = (id: string) => {
    onChange(questions.filter((q) => q.id !== id));
  };

  const handleFileUpload = (questionId: string, event: React.ChangeEvent<HTMLInputElement>) => {
    const file = event.target.files?.[0];
    if (!file) return;

    // Max file size: 10MB
    if (file.size > 10 * 1024 * 1024) {
      alert('File is too large. Maximum size is 10MB.');
      return;
    }

    const reader = new FileReader();
    reader.onload = (e) => {
      const dataUrl = e.target?.result as string;
      const fileData = {
        name: file.name,
        size: file.size,
        type: file.type,
        dataUrl,
      };
      handleUpdate(questionId, 'fileData', fileData);
      handleUpdate(questionId, 'answer', file.name);
    };
    reader.readAsDataURL(file);
  };

  const validateAnswer = (question: CustomQuestion): boolean => {
    if (!question.required) return true;

    if (question.type === 'checkbox') {
      return Array.isArray(question.answer) && question.answer.length > 0;
    } else if (question.type === 'file_upload') {
      return !!question.fileData;
    } else {
      return typeof question.answer === 'string' && question.answer.trim() !== '';
    }
  };

  const getCharacterCount = (text: string, maxLength?: number) => {
    const count = text.length;
    if (!maxLength) return null;

    const remaining = maxLength - count;
    const isOver = remaining < 0;

    return {
      count,
      remaining: Math.abs(remaining),
      isOver,
    };
  };

  const renderAnswerInput = (question: CustomQuestion) => {
    const isInvalid = !validateAnswer(question);

    switch (question.type) {
<<<<<<< HEAD
      case 'text': {
        const textAnswer = Array.isArray(question.answer) ? '' : question.answer || '';
        return (
          <div>
            <textarea
              className={`form-textarea ${isInvalid ? 'input-error' : ''}`}
              value={textAnswer}
              onChange={(e) => handleUpdate(question.id, 'answer', e.target.value)}
              placeholder={t(language, 'questions.answerPlaceholder')}
              rows={3}
            />
            {isInvalid && (
              <div style={{ color: 'var(--danger, #dc3545)', fontSize: '0.85em', marginTop: '4px' }}>
                ⚠️ {t(language, 'questions.validationRequired')}
              </div>
            )}
          </div>
        );
      }

      case 'form_group': {
        const textAnswer = Array.isArray(question.answer) ? '' : question.answer || '';
        const charInfo = getCharacterCount(textAnswer, question.maxLength);

        return (
          <div>
            <RichTextEditor
              value={textAnswer}
              onChange={(value) => handleUpdate(question.id, 'answer', value)}
              placeholder={t(language, 'questions.answerPlaceholder')}
              language={language}
              maxLength={question.maxLength || 2000}
              showWordCount={false}
            />
            {charInfo && (
              <div
                style={{
                  fontSize: '0.85em',
                  marginTop: '4px',
                  color: charInfo.isOver ? 'var(--danger, #dc3545)' : 'var(--text-secondary)',
                }}
              >
                {charInfo.isOver
                  ? t(language, 'questions.charactersOver', { over: charInfo.remaining })
                  : t(language, 'questions.charactersRemaining', { remaining: charInfo.remaining })}
              </div>
            )}
            {isInvalid && (
              <div style={{ color: 'var(--danger, #dc3545)', fontSize: '0.85em', marginTop: '4px' }}>
                ⚠️ {t(language, 'questions.validationRequired')}
              </div>
            )}
          </div>
        );
      }

      case 'fieldset': {
        const textAnswer = Array.isArray(question.answer) ? '' : question.answer || '';
        const charInfo = getCharacterCount(textAnswer, question.maxLength);

        return (
          <div>
            <textarea
              className={`form-textarea ${isInvalid ? 'input-error' : ''}`}
              value={textAnswer}
              onChange={(e) => handleUpdate(question.id, 'answer', e.target.value)}
              placeholder={t(language, 'questions.answerPlaceholder')}
              rows={5}
              maxLength={question.maxLength}
            />
            {charInfo && (
              <div
                style={{
                  fontSize: '0.85em',
                  marginTop: '4px',
                  color: charInfo.isOver ? 'var(--danger, #dc3545)' : 'var(--text-secondary)',
                }}
              >
                {charInfo.isOver
                  ? t(language, 'questions.charactersOver', { over: charInfo.remaining })
                  : t(language, 'questions.charactersRemaining', { remaining: charInfo.remaining })}
              </div>
            )}
            {isInvalid && (
              <div style={{ color: 'var(--danger, #dc3545)', fontSize: '0.85em', marginTop: '4px' }}>
                ⚠️ {t(language, 'questions.validationRequired')}
              </div>
            )}
          </div>
=======
      case 'text':
      case 'form_group':
      case 'fieldset':
        // Ensure answer is always a string for text-based inputs
        const textAnswer = Array.isArray(question.answer) ? '' : (question.answer || '');
        return (
          <textarea
            className="form-textarea"
            value={textAnswer}
            onChange={(e) => handleUpdate(question.id, 'answer', e.target.value)}
            placeholder={t(language, 'questions.answerPlaceholder')}
            rows={question.type === 'text' ? 3 : 5}
          />
>>>>>>> 26f407e3
        );
      }

      case 'choice':
<<<<<<< HEAD
      case 'selection': {
        const radioAnswer = Array.isArray(question.answer) ? '' : question.answer || '';
        return (
          <div>
            <div className="radio-group">
              {question.options && question.options.length > 0 ? (
                question.options.map((option, idx) => (
                  <div key={idx} className="radio-item">
                    <input
                      type="radio"
                      id={`${question.id}-${idx}`}
                      name={question.id}
                      checked={radioAnswer === option}
                      onChange={() => handleUpdate(question.id, 'answer', option)}
                    />
                    <label htmlFor={`${question.id}-${idx}`}>{option}</label>
                  </div>
                ))
              ) : (
                <div style={{ color: 'var(--text-secondary)', fontStyle: 'italic' }}>
                  {t(language, 'questions.optionsRequired')}
=======
      case 'selection':
        // Ensure answer is a string for radio inputs
        const radioAnswer = Array.isArray(question.answer) ? '' : (question.answer || '');
        return (
          <div className="radio-group">
            {question.options && question.options.length > 0 ? (
              question.options.map((option, idx) => (
                <div key={idx} className="radio-item">
                  <input
                    type="radio"
                    id={`${question.id}-${idx}`}
                    name={question.id}
                    checked={radioAnswer === option}
                    onChange={() => handleUpdate(question.id, 'answer', option)}
                  />
                  <label htmlFor={`${question.id}-${idx}`}>{option}</label>
>>>>>>> 26f407e3
                </div>
              )}
            </div>
            {isInvalid && (
              <div style={{ color: 'var(--danger, #dc3545)', fontSize: '0.85em', marginTop: '4px' }}>
                ⚠️ {t(language, 'questions.validationRequired')}
              </div>
            )}
          </div>
        );
<<<<<<< HEAD
      }

      case 'checkbox': {
        const checkboxAnswers = Array.isArray(question.answer) ? question.answer : [];
        return (
          <div>
            <div className="checkbox-group">
              {question.options && question.options.length > 0 ? (
                question.options.map((option, idx) => (
                  <div key={idx} className="checkbox-item">
                    <input
                      type="checkbox"
                      id={`${question.id}-${idx}`}
                      checked={checkboxAnswers.includes(option)}
                      onChange={(e) => {
                        const newAnswers = e.target.checked
                          ? [...checkboxAnswers, option]
                          : checkboxAnswers.filter((a) => a !== option);
                        handleUpdate(question.id, 'answer', newAnswers);
                      }}
                    />
                    <label htmlFor={`${question.id}-${idx}`}>{option}</label>
                  </div>
                ))
              ) : (
                <div style={{ color: 'var(--text-secondary)', fontStyle: 'italic' }}>
                  {t(language, 'questions.optionsRequired')}
                </div>
              )}
            </div>
            {isInvalid && (
              <div style={{ color: 'var(--danger, #dc3545)', fontSize: '0.85em', marginTop: '4px' }}>
                ⚠️ {t(language, 'questions.validationRequired')}
              </div>
            )}
          </div>
        );
      }

      case 'file_upload': {
        return (
          <div>
            {question.fileData ? (
              <div
                style={{
                  padding: '12px',
                  backgroundColor: 'var(--bg-secondary)',
                  border: '1px solid var(--border-color)',
                  borderRadius: '6px',
                  marginBottom: '8px',
                }}
              >
                <div style={{ display: 'flex', alignItems: 'center', gap: '8px', marginBottom: '8px' }}>
                  <span style={{ fontSize: '1.5em' }}>📄</span>
                  <div style={{ flex: 1 }}>
                    <div style={{ fontWeight: 500 }}>{question.fileData.name}</div>
                    <div style={{ fontSize: '0.85em', color: 'var(--text-secondary)' }}>
                      {(question.fileData.size / 1024).toFixed(2)} KB
                    </div>
                  </div>
                </div>
                <div style={{ display: 'flex', gap: '8px' }}>
                  <label
                    htmlFor={`file-change-${question.id}`}
                    className="btn btn-secondary"
                    style={{ cursor: 'pointer', fontSize: '0.9em' }}
                  >
                    {t(language, 'questions.changeFile')}
                  </label>
                  <button
                    type="button"
                    className="btn btn-danger"
                    onClick={() => {
                      handleUpdate(question.id, 'fileData', undefined);
                      handleUpdate(question.id, 'answer', '');
=======
      
      case 'checkbox':
        // Ensure answer is an array for checkbox inputs
        const checkboxAnswers = Array.isArray(question.answer) ? question.answer : [];
        return (
          <div className="checkbox-group">
            {question.options && question.options.length > 0 ? (
              question.options.map((option, idx) => (
                <div key={idx} className="checkbox-item">
                  <input
                    type="checkbox"
                    id={`${question.id}-${idx}`}
                    checked={checkboxAnswers.includes(option)}
                    onChange={(e) => {
                      const newAnswers = e.target.checked
                        ? [...checkboxAnswers, option]
                        : checkboxAnswers.filter(a => a !== option);
                      handleUpdate(question.id, 'answer', newAnswers);
>>>>>>> 26f407e3
                    }}
                    style={{ fontSize: '0.9em' }}
                  >
                    {t(language, 'questions.removeFile')}
                  </button>
                  <input
                    id={`file-change-${question.id}`}
                    type="file"
                    style={{ display: 'none' }}
                    onChange={(e) => handleFileUpload(question.id, e)}
                  />
                </div>
              </div>
            ) : (
              <div>
                <label
                  htmlFor={`file-upload-${question.id}`}
                  className={`btn btn-primary ${isInvalid ? 'btn-outline-danger' : ''}`}
                  style={{ cursor: 'pointer' }}
                >
                  📎 {t(language, 'questions.uploadFile')}
                </label>
                <input
                  id={`file-upload-${question.id}`}
                  type="file"
                  style={{ display: 'none' }}
                  onChange={(e) => handleFileUpload(question.id, e)}
                />
                {isInvalid && (
                  <div style={{ color: 'var(--danger, #dc3545)', fontSize: '0.85em', marginTop: '4px' }}>
                    ⚠️ {t(language, 'questions.validationRequired')}
                  </div>
                )}
              </div>
            )}
          </div>
        );
      }

      default:
        return null;
    }
  };

  return (
    <div className="section">
      <h2 className="section-title">
        ❓ {t(language, 'questions.section')}
        <button className="btn btn-primary btn-icon" onClick={() => setIsAdding(!isAdding)}>
          {isAdding ? `✕ ${t(language, 'questions.cancel')}` : `+ ${t(language, 'questions.add')}`}
        </button>
      </h2>

      {autoSaveMessage && (
        <div
          style={{
            padding: '8px 12px',
            backgroundColor: 'var(--success-bg, #d4edda)',
            border: '1px solid var(--success-border, #c3e6cb)',
            borderRadius: '6px',
            marginBottom: '12px',
            color: 'var(--success-text, #155724)',
            fontSize: '0.9em',
          }}
        >
          ✓ {autoSaveMessage}
        </div>
      )}

      {isAdding && (
        <div className="card add-question-card">
          <div className="form-group">
            <label className="form-label">{t(language, 'questions.questionText')}</label>
            <input
              type="text"
              className="form-input"
              value={newQuestionText}
              onChange={(e) => setNewQuestionText(e.target.value)}
              placeholder={t(language, 'questions.questionPlaceholder')}
            />
          </div>

          <div className="form-group">
            <label className="form-label">{t(language, 'questions.questionType')}</label>
            <select
              className="form-select"
              value={newQuestionType}
              onChange={(e) => handleTypeChange(e.target.value as CustomQuestion['type'])}
            >
              <option value="text">{t(language, 'questions.textInput')}</option>
              <option value="form_group">{t(language, 'questions.formGroup')}</option>
              <option value="choice">{t(language, 'questions.choice')}</option>
              <option value="fieldset">{t(language, 'questions.fieldset')}</option>
              <option value="selection">{t(language, 'questions.selection')}</option>
              <option value="checkbox">{t(language, 'questions.checkbox')}</option>
              <option value="file_upload">{t(language, 'questions.fileUpload')}</option>
            </select>
          </div>

          <div className="form-group">
            <label style={{ display: 'flex', alignItems: 'center', gap: '8px', cursor: 'pointer' }}>
              <input
                type="checkbox"
                checked={newQuestionRequired}
                onChange={(e) => setNewQuestionRequired(e.target.checked)}
              />
              <span>{t(language, 'questions.makeRequired')}</span>
            </label>
          </div>

          {(newQuestionType === 'form_group' || newQuestionType === 'fieldset') && (
            <div className="form-group">
              <label className="form-label">{t(language, 'questions.maxLength')}</label>
              <input
                type="number"
                className="form-input"
                value={newQuestionMaxLength || ''}
                onChange={(e) => setNewQuestionMaxLength(e.target.value ? parseInt(e.target.value) : undefined)}
                placeholder="e.g., 1000"
                min="1"
              />
            </div>
          )}

          {requiresOptions(newQuestionType) && (
            <div className="form-group">
              <label className="form-label">
                {t(language, 'questions.options')}
                <span className="form-help-text"> - {t(language, 'questions.optionsHelp')}</span>
              </label>

              <div style={{ display: 'flex', gap: '8px', marginBottom: '12px' }}>
                <input
                  type="text"
                  className="form-input"
                  value={currentOptionText}
                  onChange={(e) => setCurrentOptionText(e.target.value)}
                  onKeyPress={(e) => e.key === 'Enter' && (e.preventDefault(), handleAddOption())}
                  placeholder={t(language, 'questions.optionPlaceholder')}
                  style={{ flex: 1 }}
                />
                <button
                  type="button"
                  className="btn btn-secondary"
                  onClick={handleAddOption}
                  disabled={!currentOptionText.trim()}
                >
                  + {t(language, 'questions.addOption')}
                </button>
              </div>

              {newQuestionOptions.length > 0 && (
                <div style={{ display: 'flex', flexDirection: 'column', gap: '8px' }}>
                  {newQuestionOptions.map((option, idx) => (
                    <div
                      key={idx}
                      style={{
                        display: 'flex',
                        alignItems: 'center',
                        justifyContent: 'space-between',
                        padding: '8px 12px',
                        backgroundColor: 'var(--bg-secondary)',
                        borderRadius: '6px',
                        border: '1px solid var(--border-color)',
                      }}
                    >
                      <span style={{ flex: 1 }}>
                        {newQuestionType === 'checkbox' ? '☑' : '◉'} {option}
                      </span>
                      <button
                        type="button"
                        className="btn btn-danger btn-icon"
                        onClick={() => handleRemoveOption(idx)}
                        title={t(language, 'questions.removeOption')}
                        style={{ minWidth: 'auto', padding: '4px 8px' }}
                      >
                        ✕
                      </button>
                    </div>
                  ))}
                </div>
              )}
            </div>
          )}

          <button className="btn btn-success" onClick={handleAdd}>
            ✓ {t(language, 'questions.add')}
          </button>
        </div>
      )}

      {questions.length === 0 ? (
        <div className="empty-state">
          <div className="empty-state-icon">❓</div>
          <div className="empty-state-text">{t(language, 'questions.emptyState')}</div>
        </div>
      ) : (
        <div className="card-list">
          {questions.map((question) => (
            <div key={question.id} className="card">
              <div className="card-header">
                <div>
                  <div className="card-title">
                    {question.question}
                    {question.required && (
                      <span
                        style={{
                          marginLeft: '8px',
                          color: 'var(--danger, #dc3545)',
                          fontSize: '0.9em',
                        }}
                      >
                        *
                      </span>
                    )}
                  </div>
                  <div className="card-meta">
                    {t(language, 'questions.type')}: {question.type}
                    {question.options && question.options.length > 0 && (
                      <span style={{ marginLeft: '8px', color: 'var(--text-secondary)' }}>
                        ({question.options.length} {t(language, 'questions.options').toLowerCase()})
                      </span>
                    )}
                    {question.maxLength && (
                      <span style={{ marginLeft: '8px', color: 'var(--text-secondary)' }}>
                        | {t(language, 'questions.maxLength')}: {question.maxLength}
                      </span>
                    )}
                  </div>
                </div>
                <button
                  className="btn btn-danger btn-icon"
                  onClick={() => handleRemove(question.id)}
                >
                  🗑️
                </button>
              </div>

              {question.options &&
                question.options.length === 0 &&
                requiresOptions(question.type) && (
                  <div
                    style={{
                      padding: '12px',
                      backgroundColor: 'var(--warning-bg, #fff3cd)',
                      border: '1px solid var(--warning-border, #ffc107)',
                      borderRadius: '6px',
                      marginBottom: '12px',
                      color: 'var(--warning-text, #856404)',
                    }}
                  >
                    ⚠️ {t(language, 'questions.optionsRequired')}
                  </div>
                )}

              <div className="form-group">
                <label className="form-label">
                  {t(language, 'questions.answer')}
<<<<<<< HEAD
                  {question.required && (
                    <span style={{ color: 'var(--danger, #dc3545)', marginLeft: '4px' }}>*</span>
                  )}
                  {(question.type === 'form_group' || question.type === 'fieldset') && (
                    <span
                      style={{
                        marginLeft: '8px',
                        fontSize: '0.85em',
                        color: 'var(--text-secondary)',
                        fontWeight: 'normal',
                      }}
                    >
=======
                  {(question.type === 'form_group' || question.type === 'fieldset') && (
                    <span style={{ marginLeft: '8px', fontSize: '0.85em', color: 'var(--text-secondary)', fontWeight: 'normal' }}>
>>>>>>> 26f407e3
                      ({t(language, 'questions.multilineInput')})
                    </span>
                  )}
                </label>
                {renderAnswerInput(question)}
              </div>
            </div>
          ))}
        </div>
      )}
    </div>
  );
};<|MERGE_RESOLUTION|>--- conflicted
+++ resolved
@@ -1,7 +1,6 @@
-import React, { useState, useEffect, useRef } from 'react';
+import React, { useState } from 'react';
 import { CustomQuestion } from '../types';
 import { t, Lang } from '../i18n';
-import { RichTextEditor } from './RichTextEditor';
 
 interface CustomQuestionsFormProps {
   questions: CustomQuestion[];
@@ -9,55 +8,12 @@
   language: Lang;
 }
 
-export const CustomQuestionsForm: React.FC<CustomQuestionsFormProps> = ({
-  questions,
-  onChange,
-  language,
-}) => {
+export const CustomQuestionsForm: React.FC<CustomQuestionsFormProps> = ({ questions, onChange, language }) => {
   const [isAdding, setIsAdding] = useState(false);
   const [newQuestionText, setNewQuestionText] = useState('');
   const [newQuestionType, setNewQuestionType] = useState<CustomQuestion['type']>('text');
   const [newQuestionOptions, setNewQuestionOptions] = useState<string[]>([]);
   const [currentOptionText, setCurrentOptionText] = useState('');
-  const [newQuestionRequired, setNewQuestionRequired] = useState(false);
-  const [newQuestionMaxLength, setNewQuestionMaxLength] = useState<number | undefined>(undefined);
-  const [autoSaveMessage, setAutoSaveMessage] = useState('');
-  const autoSaveTimeoutRef = useRef<NodeJS.Timeout | null>(null);
-
-  // Normalize questions on mount to ensure proper answer initialization
-  React.useEffect(() => {
-    const normalizedQuestions = questions.map((q) => normalizeQuestion(q));
-    const needsUpdate = normalizedQuestions.some((nq, idx) => {
-      const originalQuestion = questions[idx];
-      return (
-        originalQuestion && JSON.stringify(nq.answer) !== JSON.stringify(originalQuestion.answer)
-      );
-    });
-    if (needsUpdate) {
-      onChange(normalizedQuestions);
-    }
-  }, []);
-
-  // Auto-save functionality with debouncing
-  useEffect(() => {
-    if (autoSaveTimeoutRef.current) {
-      clearTimeout(autoSaveTimeoutRef.current);
-    }
-
-    if (questions.length > 0) {
-      autoSaveTimeoutRef.current = setTimeout(() => {
-        // Trigger auto-save message
-        setAutoSaveMessage(t(language, 'questions.autoSaved'));
-        setTimeout(() => setAutoSaveMessage(''), 2000);
-      }, 1000); // Auto-save after 1 second of inactivity
-    }
-
-    return () => {
-      if (autoSaveTimeoutRef.current) {
-        clearTimeout(autoSaveTimeoutRef.current);
-      }
-    };
-  }, [questions, language]);
 
   // Normalize questions on mount to ensure proper answer initialization
   React.useEffect(() => {
@@ -81,15 +37,6 @@
       // Checkbox should have array answer
       return {
         ...question,
-<<<<<<< HEAD
-        answer: Array.isArray(question.answer) ? question.answer : [],
-      };
-    } else {
-      // Text, form_group, fieldset, choice, selection, file_upload should have string answer
-      return {
-        ...question,
-        answer: typeof question.answer === 'string' ? question.answer : '',
-=======
         answer: Array.isArray(question.answer) ? question.answer : []
       };
     } else {
@@ -97,7 +44,6 @@
       return {
         ...question,
         answer: typeof question.answer === 'string' ? question.answer : ''
->>>>>>> 26f407e3
       };
     }
   };
@@ -120,197 +66,45 @@
       setNewQuestionOptions([]);
       setCurrentOptionText('');
     }
-    // Set default max length for form_group and fieldset
-    if (type === 'form_group' || type === 'fieldset') {
-      setNewQuestionMaxLength(1000);
-    } else {
-      setNewQuestionMaxLength(undefined);
-    }
   };
 
   const handleAdd = () => {
     if (!newQuestionText.trim()) return;
-
+    
     // Validate options for option-based question types
     if (requiresOptions(newQuestionType) && newQuestionOptions.length === 0) {
       alert(t(language, 'questions.optionsRequired'));
       return;
     }
-
+    
     const newQuestion: CustomQuestion = {
       id: Date.now().toString(),
       question: newQuestionText,
       type: newQuestionType,
       options: requiresOptions(newQuestionType) ? newQuestionOptions : undefined,
-      answer: newQuestionType === 'checkbox' ? [] : '',
-      required: newQuestionRequired,
-      ...(newQuestionMaxLength !== undefined && { maxLength: newQuestionMaxLength }),
+      answer: newQuestionType === 'checkbox' ? [] : ''
     };
-
+    
     onChange([...questions, newQuestion]);
     setNewQuestionText('');
     setNewQuestionType('text');
     setNewQuestionOptions([]);
     setCurrentOptionText('');
-    setNewQuestionRequired(false);
-    setNewQuestionMaxLength(undefined);
     setIsAdding(false);
   };
 
-  const handleUpdate = (id: string, field: keyof CustomQuestion, value: any) => {
-    onChange(questions.map((q) => (q.id === id ? { ...q, [field]: value } : q)));
+  const handleUpdate = (id: string, field: keyof CustomQuestion, value: string | string[]) => {
+    onChange(questions.map(q => 
+      q.id === id ? { ...q, [field]: value } : q
+    ));
   };
 
   const handleRemove = (id: string) => {
-    onChange(questions.filter((q) => q.id !== id));
-  };
-
-  const handleFileUpload = (questionId: string, event: React.ChangeEvent<HTMLInputElement>) => {
-    const file = event.target.files?.[0];
-    if (!file) return;
-
-    // Max file size: 10MB
-    if (file.size > 10 * 1024 * 1024) {
-      alert('File is too large. Maximum size is 10MB.');
-      return;
-    }
-
-    const reader = new FileReader();
-    reader.onload = (e) => {
-      const dataUrl = e.target?.result as string;
-      const fileData = {
-        name: file.name,
-        size: file.size,
-        type: file.type,
-        dataUrl,
-      };
-      handleUpdate(questionId, 'fileData', fileData);
-      handleUpdate(questionId, 'answer', file.name);
-    };
-    reader.readAsDataURL(file);
-  };
-
-  const validateAnswer = (question: CustomQuestion): boolean => {
-    if (!question.required) return true;
-
-    if (question.type === 'checkbox') {
-      return Array.isArray(question.answer) && question.answer.length > 0;
-    } else if (question.type === 'file_upload') {
-      return !!question.fileData;
-    } else {
-      return typeof question.answer === 'string' && question.answer.trim() !== '';
-    }
-  };
-
-  const getCharacterCount = (text: string, maxLength?: number) => {
-    const count = text.length;
-    if (!maxLength) return null;
-
-    const remaining = maxLength - count;
-    const isOver = remaining < 0;
-
-    return {
-      count,
-      remaining: Math.abs(remaining),
-      isOver,
-    };
+    onChange(questions.filter(q => q.id !== id));
   };
 
   const renderAnswerInput = (question: CustomQuestion) => {
-    const isInvalid = !validateAnswer(question);
-
     switch (question.type) {
-<<<<<<< HEAD
-      case 'text': {
-        const textAnswer = Array.isArray(question.answer) ? '' : question.answer || '';
-        return (
-          <div>
-            <textarea
-              className={`form-textarea ${isInvalid ? 'input-error' : ''}`}
-              value={textAnswer}
-              onChange={(e) => handleUpdate(question.id, 'answer', e.target.value)}
-              placeholder={t(language, 'questions.answerPlaceholder')}
-              rows={3}
-            />
-            {isInvalid && (
-              <div style={{ color: 'var(--danger, #dc3545)', fontSize: '0.85em', marginTop: '4px' }}>
-                ⚠️ {t(language, 'questions.validationRequired')}
-              </div>
-            )}
-          </div>
-        );
-      }
-
-      case 'form_group': {
-        const textAnswer = Array.isArray(question.answer) ? '' : question.answer || '';
-        const charInfo = getCharacterCount(textAnswer, question.maxLength);
-
-        return (
-          <div>
-            <RichTextEditor
-              value={textAnswer}
-              onChange={(value) => handleUpdate(question.id, 'answer', value)}
-              placeholder={t(language, 'questions.answerPlaceholder')}
-              language={language}
-              maxLength={question.maxLength || 2000}
-              showWordCount={false}
-            />
-            {charInfo && (
-              <div
-                style={{
-                  fontSize: '0.85em',
-                  marginTop: '4px',
-                  color: charInfo.isOver ? 'var(--danger, #dc3545)' : 'var(--text-secondary)',
-                }}
-              >
-                {charInfo.isOver
-                  ? t(language, 'questions.charactersOver', { over: charInfo.remaining })
-                  : t(language, 'questions.charactersRemaining', { remaining: charInfo.remaining })}
-              </div>
-            )}
-            {isInvalid && (
-              <div style={{ color: 'var(--danger, #dc3545)', fontSize: '0.85em', marginTop: '4px' }}>
-                ⚠️ {t(language, 'questions.validationRequired')}
-              </div>
-            )}
-          </div>
-        );
-      }
-
-      case 'fieldset': {
-        const textAnswer = Array.isArray(question.answer) ? '' : question.answer || '';
-        const charInfo = getCharacterCount(textAnswer, question.maxLength);
-
-        return (
-          <div>
-            <textarea
-              className={`form-textarea ${isInvalid ? 'input-error' : ''}`}
-              value={textAnswer}
-              onChange={(e) => handleUpdate(question.id, 'answer', e.target.value)}
-              placeholder={t(language, 'questions.answerPlaceholder')}
-              rows={5}
-              maxLength={question.maxLength}
-            />
-            {charInfo && (
-              <div
-                style={{
-                  fontSize: '0.85em',
-                  marginTop: '4px',
-                  color: charInfo.isOver ? 'var(--danger, #dc3545)' : 'var(--text-secondary)',
-                }}
-              >
-                {charInfo.isOver
-                  ? t(language, 'questions.charactersOver', { over: charInfo.remaining })
-                  : t(language, 'questions.charactersRemaining', { remaining: charInfo.remaining })}
-              </div>
-            )}
-            {isInvalid && (
-              <div style={{ color: 'var(--danger, #dc3545)', fontSize: '0.85em', marginTop: '4px' }}>
-                ⚠️ {t(language, 'questions.validationRequired')}
-              </div>
-            )}
-          </div>
-=======
       case 'text':
       case 'form_group':
       case 'fieldset':
@@ -324,34 +118,9 @@
             placeholder={t(language, 'questions.answerPlaceholder')}
             rows={question.type === 'text' ? 3 : 5}
           />
->>>>>>> 26f407e3
         );
-      }
-
+      
       case 'choice':
-<<<<<<< HEAD
-      case 'selection': {
-        const radioAnswer = Array.isArray(question.answer) ? '' : question.answer || '';
-        return (
-          <div>
-            <div className="radio-group">
-              {question.options && question.options.length > 0 ? (
-                question.options.map((option, idx) => (
-                  <div key={idx} className="radio-item">
-                    <input
-                      type="radio"
-                      id={`${question.id}-${idx}`}
-                      name={question.id}
-                      checked={radioAnswer === option}
-                      onChange={() => handleUpdate(question.id, 'answer', option)}
-                    />
-                    <label htmlFor={`${question.id}-${idx}`}>{option}</label>
-                  </div>
-                ))
-              ) : (
-                <div style={{ color: 'var(--text-secondary)', fontStyle: 'italic' }}>
-                  {t(language, 'questions.optionsRequired')}
-=======
       case 'selection':
         // Ensure answer is a string for radio inputs
         const radioAnswer = Array.isArray(question.answer) ? '' : (question.answer || '');
@@ -368,94 +137,15 @@
                     onChange={() => handleUpdate(question.id, 'answer', option)}
                   />
                   <label htmlFor={`${question.id}-${idx}`}>{option}</label>
->>>>>>> 26f407e3
-                </div>
-              )}
-            </div>
-            {isInvalid && (
-              <div style={{ color: 'var(--danger, #dc3545)', fontSize: '0.85em', marginTop: '4px' }}>
-                ⚠️ {t(language, 'questions.validationRequired')}
+                </div>
+              ))
+            ) : (
+              <div style={{ color: 'var(--text-secondary)', fontStyle: 'italic' }}>
+                {t(language, 'questions.optionsRequired')}
               </div>
             )}
           </div>
         );
-<<<<<<< HEAD
-      }
-
-      case 'checkbox': {
-        const checkboxAnswers = Array.isArray(question.answer) ? question.answer : [];
-        return (
-          <div>
-            <div className="checkbox-group">
-              {question.options && question.options.length > 0 ? (
-                question.options.map((option, idx) => (
-                  <div key={idx} className="checkbox-item">
-                    <input
-                      type="checkbox"
-                      id={`${question.id}-${idx}`}
-                      checked={checkboxAnswers.includes(option)}
-                      onChange={(e) => {
-                        const newAnswers = e.target.checked
-                          ? [...checkboxAnswers, option]
-                          : checkboxAnswers.filter((a) => a !== option);
-                        handleUpdate(question.id, 'answer', newAnswers);
-                      }}
-                    />
-                    <label htmlFor={`${question.id}-${idx}`}>{option}</label>
-                  </div>
-                ))
-              ) : (
-                <div style={{ color: 'var(--text-secondary)', fontStyle: 'italic' }}>
-                  {t(language, 'questions.optionsRequired')}
-                </div>
-              )}
-            </div>
-            {isInvalid && (
-              <div style={{ color: 'var(--danger, #dc3545)', fontSize: '0.85em', marginTop: '4px' }}>
-                ⚠️ {t(language, 'questions.validationRequired')}
-              </div>
-            )}
-          </div>
-        );
-      }
-
-      case 'file_upload': {
-        return (
-          <div>
-            {question.fileData ? (
-              <div
-                style={{
-                  padding: '12px',
-                  backgroundColor: 'var(--bg-secondary)',
-                  border: '1px solid var(--border-color)',
-                  borderRadius: '6px',
-                  marginBottom: '8px',
-                }}
-              >
-                <div style={{ display: 'flex', alignItems: 'center', gap: '8px', marginBottom: '8px' }}>
-                  <span style={{ fontSize: '1.5em' }}>📄</span>
-                  <div style={{ flex: 1 }}>
-                    <div style={{ fontWeight: 500 }}>{question.fileData.name}</div>
-                    <div style={{ fontSize: '0.85em', color: 'var(--text-secondary)' }}>
-                      {(question.fileData.size / 1024).toFixed(2)} KB
-                    </div>
-                  </div>
-                </div>
-                <div style={{ display: 'flex', gap: '8px' }}>
-                  <label
-                    htmlFor={`file-change-${question.id}`}
-                    className="btn btn-secondary"
-                    style={{ cursor: 'pointer', fontSize: '0.9em' }}
-                  >
-                    {t(language, 'questions.changeFile')}
-                  </label>
-                  <button
-                    type="button"
-                    className="btn btn-danger"
-                    onClick={() => {
-                      handleUpdate(question.id, 'fileData', undefined);
-                      handleUpdate(question.id, 'answer', '');
-=======
       
       case 'checkbox':
         // Ensure answer is an array for checkbox inputs
@@ -474,46 +164,19 @@
                         ? [...checkboxAnswers, option]
                         : checkboxAnswers.filter(a => a !== option);
                       handleUpdate(question.id, 'answer', newAnswers);
->>>>>>> 26f407e3
                     }}
-                    style={{ fontSize: '0.9em' }}
-                  >
-                    {t(language, 'questions.removeFile')}
-                  </button>
-                  <input
-                    id={`file-change-${question.id}`}
-                    type="file"
-                    style={{ display: 'none' }}
-                    onChange={(e) => handleFileUpload(question.id, e)}
                   />
-                </div>
-              </div>
+                  <label htmlFor={`${question.id}-${idx}`}>{option}</label>
+                </div>
+              ))
             ) : (
-              <div>
-                <label
-                  htmlFor={`file-upload-${question.id}`}
-                  className={`btn btn-primary ${isInvalid ? 'btn-outline-danger' : ''}`}
-                  style={{ cursor: 'pointer' }}
-                >
-                  📎 {t(language, 'questions.uploadFile')}
-                </label>
-                <input
-                  id={`file-upload-${question.id}`}
-                  type="file"
-                  style={{ display: 'none' }}
-                  onChange={(e) => handleFileUpload(question.id, e)}
-                />
-                {isInvalid && (
-                  <div style={{ color: 'var(--danger, #dc3545)', fontSize: '0.85em', marginTop: '4px' }}>
-                    ⚠️ {t(language, 'questions.validationRequired')}
-                  </div>
-                )}
+              <div style={{ color: 'var(--text-secondary)', fontStyle: 'italic' }}>
+                {t(language, 'questions.optionsRequired')}
               </div>
             )}
           </div>
         );
-      }
-
+      
       default:
         return null;
     }
@@ -527,23 +190,7 @@
           {isAdding ? `✕ ${t(language, 'questions.cancel')}` : `+ ${t(language, 'questions.add')}`}
         </button>
       </h2>
-
-      {autoSaveMessage && (
-        <div
-          style={{
-            padding: '8px 12px',
-            backgroundColor: 'var(--success-bg, #d4edda)',
-            border: '1px solid var(--success-border, #c3e6cb)',
-            borderRadius: '6px',
-            marginBottom: '12px',
-            color: 'var(--success-text, #155724)',
-            fontSize: '0.9em',
-          }}
-        >
-          ✓ {autoSaveMessage}
-        </div>
-      )}
-
+      
       {isAdding && (
         <div className="card add-question-card">
           <div className="form-group">
@@ -556,7 +203,7 @@
               placeholder={t(language, 'questions.questionPlaceholder')}
             />
           </div>
-
+          
           <div className="form-group">
             <label className="form-label">{t(language, 'questions.questionType')}</label>
             <select
@@ -570,42 +217,16 @@
               <option value="fieldset">{t(language, 'questions.fieldset')}</option>
               <option value="selection">{t(language, 'questions.selection')}</option>
               <option value="checkbox">{t(language, 'questions.checkbox')}</option>
-              <option value="file_upload">{t(language, 'questions.fileUpload')}</option>
             </select>
           </div>
-
-          <div className="form-group">
-            <label style={{ display: 'flex', alignItems: 'center', gap: '8px', cursor: 'pointer' }}>
-              <input
-                type="checkbox"
-                checked={newQuestionRequired}
-                onChange={(e) => setNewQuestionRequired(e.target.checked)}
-              />
-              <span>{t(language, 'questions.makeRequired')}</span>
-            </label>
-          </div>
-
-          {(newQuestionType === 'form_group' || newQuestionType === 'fieldset') && (
-            <div className="form-group">
-              <label className="form-label">{t(language, 'questions.maxLength')}</label>
-              <input
-                type="number"
-                className="form-input"
-                value={newQuestionMaxLength || ''}
-                onChange={(e) => setNewQuestionMaxLength(e.target.value ? parseInt(e.target.value) : undefined)}
-                placeholder="e.g., 1000"
-                min="1"
-              />
-            </div>
-          )}
-
+          
           {requiresOptions(newQuestionType) && (
             <div className="form-group">
               <label className="form-label">
                 {t(language, 'questions.options')}
                 <span className="form-help-text"> - {t(language, 'questions.optionsHelp')}</span>
               </label>
-
+              
               <div style={{ display: 'flex', gap: '8px', marginBottom: '12px' }}>
                 <input
                   type="text"
@@ -616,29 +237,29 @@
                   placeholder={t(language, 'questions.optionPlaceholder')}
                   style={{ flex: 1 }}
                 />
-                <button
+                <button 
                   type="button"
-                  className="btn btn-secondary"
+                  className="btn btn-secondary" 
                   onClick={handleAddOption}
                   disabled={!currentOptionText.trim()}
                 >
                   + {t(language, 'questions.addOption')}
                 </button>
               </div>
-
+              
               {newQuestionOptions.length > 0 && (
                 <div style={{ display: 'flex', flexDirection: 'column', gap: '8px' }}>
                   {newQuestionOptions.map((option, idx) => (
-                    <div
-                      key={idx}
-                      style={{
-                        display: 'flex',
-                        alignItems: 'center',
+                    <div 
+                      key={idx} 
+                      style={{ 
+                        display: 'flex', 
+                        alignItems: 'center', 
                         justifyContent: 'space-between',
                         padding: '8px 12px',
                         backgroundColor: 'var(--bg-secondary)',
                         borderRadius: '6px',
-                        border: '1px solid var(--border-color)',
+                        border: '1px solid var(--border-color)'
                       }}
                     >
                       <span style={{ flex: 1 }}>
@@ -659,13 +280,13 @@
               )}
             </div>
           )}
-
+          
           <button className="btn btn-success" onClick={handleAdd}>
             ✓ {t(language, 'questions.add')}
           </button>
         </div>
       )}
-
+      
       {questions.length === 0 ? (
         <div className="empty-state">
           <div className="empty-state-icon">❓</div>
@@ -673,24 +294,11 @@
         </div>
       ) : (
         <div className="card-list">
-          {questions.map((question) => (
+            {questions.map((question) => (
             <div key={question.id} className="card">
               <div className="card-header">
                 <div>
-                  <div className="card-title">
-                    {question.question}
-                    {question.required && (
-                      <span
-                        style={{
-                          marginLeft: '8px',
-                          color: 'var(--danger, #dc3545)',
-                          fontSize: '0.9em',
-                        }}
-                      >
-                        *
-                      </span>
-                    )}
-                  </div>
+                  <div className="card-title">{question.question}</div>
                   <div className="card-meta">
                     {t(language, 'questions.type')}: {question.type}
                     {question.options && question.options.length > 0 && (
@@ -698,11 +306,6 @@
                         ({question.options.length} {t(language, 'questions.options').toLowerCase()})
                       </span>
                     )}
-                    {question.maxLength && (
-                      <span style={{ marginLeft: '8px', color: 'var(--text-secondary)' }}>
-                        | {t(language, 'questions.maxLength')}: {question.maxLength}
-                      </span>
-                    )}
                   </div>
                 </div>
                 <button
@@ -712,44 +315,25 @@
                   🗑️
                 </button>
               </div>
-
-              {question.options &&
-                question.options.length === 0 &&
-                requiresOptions(question.type) && (
-                  <div
-                    style={{
-                      padding: '12px',
-                      backgroundColor: 'var(--warning-bg, #fff3cd)',
-                      border: '1px solid var(--warning-border, #ffc107)',
-                      borderRadius: '6px',
-                      marginBottom: '12px',
-                      color: 'var(--warning-text, #856404)',
-                    }}
-                  >
-                    ⚠️ {t(language, 'questions.optionsRequired')}
-                  </div>
-                )}
-
+              
+              {question.options && question.options.length === 0 && requiresOptions(question.type) && (
+                <div style={{ 
+                  padding: '12px', 
+                  backgroundColor: 'var(--warning-bg, #fff3cd)', 
+                  border: '1px solid var(--warning-border, #ffc107)',
+                  borderRadius: '6px',
+                  marginBottom: '12px',
+                  color: 'var(--warning-text, #856404)'
+                }}>
+                  ⚠️ {t(language, 'questions.optionsRequired')}
+                </div>
+              )}
+              
               <div className="form-group">
                 <label className="form-label">
                   {t(language, 'questions.answer')}
-<<<<<<< HEAD
-                  {question.required && (
-                    <span style={{ color: 'var(--danger, #dc3545)', marginLeft: '4px' }}>*</span>
-                  )}
-                  {(question.type === 'form_group' || question.type === 'fieldset') && (
-                    <span
-                      style={{
-                        marginLeft: '8px',
-                        fontSize: '0.85em',
-                        color: 'var(--text-secondary)',
-                        fontWeight: 'normal',
-                      }}
-                    >
-=======
                   {(question.type === 'form_group' || question.type === 'fieldset') && (
                     <span style={{ marginLeft: '8px', fontSize: '0.85em', color: 'var(--text-secondary)', fontWeight: 'normal' }}>
->>>>>>> 26f407e3
                       ({t(language, 'questions.multilineInput')})
                     </span>
                   )}
