import React, { useState, useEffect, useCallback, useRef } from 'react';
import { CustomQuestion } from '../types';
import { t, Lang } from '../i18n';
import { RichTextEditor } from './RichTextEditor';

interface CustomQuestionsFormProps {
  questions: CustomQuestion[];
  onChange: (questions: CustomQuestion[]) => void;
  language: Lang;
}

export const CustomQuestionsForm: React.FC<CustomQuestionsFormProps> = ({
  questions,
  onChange,
  language,
}) => {
  const [isAdding, setIsAdding] = useState(false);
  const [newQuestionText, setNewQuestionText] = useState('');
  const [newQuestionType, setNewQuestionType] = useState<CustomQuestion['type']>('text');
  const [newQuestionOptions, setNewQuestionOptions] = useState<string[]>([]);
  const [currentOptionText, setCurrentOptionText] = useState('');
  const [newQuestionRequired, setNewQuestionRequired] = useState(false);
  const [newQuestionMaxLength, setNewQuestionMaxLength] = useState<number>(500);
  const [autoSaveStatus, setAutoSaveStatus] = useState<'idle' | 'saving' | 'saved'>('idle');
  const [validationErrors, setValidationErrors] = useState<Set<string>>(new Set());
  const autoSaveTimerRef = useRef<NodeJS.Timeout | null>(null);

  // Normalize questions on mount to ensure proper answer initialization
  React.useEffect(() => {
    const normalizedQuestions = questions.map((q) => normalizeQuestion(q));
    const needsUpdate = normalizedQuestions.some((nq, idx) => {
      const originalQuestion = questions[idx];
      return (
        originalQuestion && JSON.stringify(nq.answer) !== JSON.stringify(originalQuestion.answer)
      );
    });
    if (needsUpdate) {
      onChange(normalizedQuestions);
    }
  }, []);

  // Validate all questions
  const validateQuestions = useCallback(() => {
    const errors = new Set<string>();
    questions.forEach((question) => {
      if (question.required) {
        if (question.type === 'checkbox') {
          const checkboxAnswers = Array.isArray(question.answer) ? question.answer : [];
          if (checkboxAnswers.length === 0) {
            errors.add(question.id);
          }
        } else if (question.type === 'file') {
          if (!question.fileData) {
            errors.add(question.id);
          }
        } else {
          const textAnswer = Array.isArray(question.answer) ? '' : question.answer || '';
          if (!textAnswer.trim()) {
            errors.add(question.id);
          }
        }
      }
    });
    setValidationErrors(errors);
    return errors.size === 0;
  }, [questions]);

  // Auto-save with debounce
  const triggerAutoSave = useCallback(() => {
    if (autoSaveTimerRef.current) {
      clearTimeout(autoSaveTimerRef.current);
    }

    setAutoSaveStatus('saving');

    autoSaveTimerRef.current = setTimeout(() => {
      setAutoSaveStatus('saved');
      validateQuestions();
      setTimeout(() => {
        setAutoSaveStatus('idle');
      }, 2000);
    }, 1000);
  }, [validateQuestions]);

  // Cleanup timer on unmount
  useEffect(() => {
    return () => {
      if (autoSaveTimerRef.current) {
        clearTimeout(autoSaveTimerRef.current);
      }
    };
  }, []);

  const requiresOptions = (type: CustomQuestion['type']) => {
    return type === 'choice' || type === 'selection' || type === 'checkbox';
  };

  const supportsCharacterLimit = (type: CustomQuestion['type']) => {
    return type === 'form_group' || type === 'fieldset';
  };

  // Normalize question to ensure answer field is properly initialized
  const normalizeQuestion = (question: CustomQuestion): CustomQuestion => {
    if (question.type === 'checkbox') {
      // Checkbox should have array answer
      return {
        ...question,
        answer: Array.isArray(question.answer) ? question.answer : [],
<<<<<<< HEAD
      };
    } else if (question.type === 'file') {
      // File type should have empty string answer
      return {
        ...question,
        answer: '',
=======
>>>>>>> e522ff19
      };
    } else {
      // Text, form_group, fieldset, choice, selection should have string answer
      return {
        ...question,
        answer: typeof question.answer === 'string' ? question.answer : '',
      };
    }
  };

  const handleAddOption = () => {
    if (currentOptionText.trim()) {
      setNewQuestionOptions([...newQuestionOptions, currentOptionText.trim()]);
      setCurrentOptionText('');
    }
  };

  const handleRemoveOption = (index: number) => {
    setNewQuestionOptions(newQuestionOptions.filter((_, idx) => idx !== index));
  };

  const handleTypeChange = (type: CustomQuestion['type']) => {
    setNewQuestionType(type);
    // Reset options when changing type
    if (!requiresOptions(type)) {
      setNewQuestionOptions([]);
      setCurrentOptionText('');
    }
    // Set default max length for character-limited types
    if (supportsCharacterLimit(type) && !newQuestionMaxLength) {
      setNewQuestionMaxLength(500);
    }
  };

  const handleAdd = () => {
    if (!newQuestionText.trim()) return;

    // Validate options for option-based question types
    if (requiresOptions(newQuestionType) && newQuestionOptions.length === 0) {
      alert(t(language, 'questions.optionsRequired'));
      return;
    }

    const newQuestion: CustomQuestion = {
      id: Date.now().toString(),
      question: newQuestionText,
      type: newQuestionType,
      options: requiresOptions(newQuestionType) ? newQuestionOptions : undefined,
      answer: newQuestionType === 'checkbox' ? [] : '',
<<<<<<< HEAD
      required: newQuestionRequired,
      ...(supportsCharacterLimit(newQuestionType) && { maxLength: newQuestionMaxLength }),
=======
>>>>>>> e522ff19
    };

    onChange([...questions, newQuestion]);
    setNewQuestionText('');
    setNewQuestionType('text');
    setNewQuestionOptions([]);
    setCurrentOptionText('');
    setNewQuestionRequired(false);
    setNewQuestionMaxLength(500);
    setIsAdding(false);
  };

<<<<<<< HEAD
  const handleUpdate = (id: string, field: keyof CustomQuestion, value: any) => {
    onChange(questions.map((q) => (q.id === id ? { ...q, [field]: value } : q)));
    triggerAutoSave();
=======
  const handleUpdate = (id: string, field: keyof CustomQuestion, value: string | string[]) => {
    onChange(questions.map((q) => (q.id === id ? { ...q, [field]: value } : q)));
>>>>>>> e522ff19
  };

  const handleRemove = (id: string) => {
    onChange(questions.filter((q) => q.id !== id));
<<<<<<< HEAD
    setValidationErrors((prev) => {
      const newErrors = new Set(prev);
      newErrors.delete(id);
      return newErrors;
    });
  };

  const handleFileUpload = (questionId: string, event: React.ChangeEvent<HTMLInputElement>) => {
    const file = event.target.files?.[0];
    if (!file) return;

    // Check file size (5MB limit)
    const maxSize = 5 * 1024 * 1024; // 5MB
    if (file.size > maxSize) {
      alert(t(language, 'questions.fileTooLarge'));
      return;
    }

    const reader = new FileReader();
    reader.onload = (e) => {
      const dataUrl = e.target?.result as string;
      handleUpdate(questionId, 'fileData', {
        name: file.name,
        size: file.size,
        type: file.type,
        dataUrl: dataUrl,
      });
    };
    reader.readAsDataURL(file);
  };

  const handleRemoveFile = (questionId: string) => {
    handleUpdate(questionId, 'fileData', undefined);
=======
>>>>>>> e522ff19
  };

  const renderAnswerInput = (question: CustomQuestion) => {
    const hasError = validationErrors.has(question.id);

    switch (question.type) {
<<<<<<< HEAD
      case 'text': {
=======
      case 'text':
      case 'form_group':
      case 'fieldset': {
        // Ensure answer is always a string for text-based inputs
>>>>>>> e522ff19
        const textAnswer = Array.isArray(question.answer) ? '' : question.answer || '';
        return (
          <textarea
            className={`form-textarea ${hasError ? 'error' : ''}`}
            value={textAnswer}
            onChange={(e) => handleUpdate(question.id, 'answer', e.target.value)}
            placeholder={t(language, 'questions.answerPlaceholder')}
            rows={3}
            style={hasError ? { borderColor: '#dc3545' } : {}}
          />
        );
      }

<<<<<<< HEAD
      case 'form_group': {
        const textAnswer = Array.isArray(question.answer) ? '' : question.answer || '';
        const maxLength = question.maxLength || 500;
        const remaining = maxLength - textAnswer.length;

        return (
          <div>
            <RichTextEditor
              value={textAnswer}
              onChange={(value) => handleUpdate(question.id, 'answer', value)}
              placeholder={t(language, 'questions.answerPlaceholder')}
              language={language}
              maxLength={maxLength}
              showWordCount={true}
            />
            <div
              style={{
                marginTop: '4px',
                fontSize: '0.85em',
                color: remaining < 50 ? '#dc3545' : 'var(--text-secondary)',
              }}
            >
              {remaining} {t(language, 'questions.charactersRemaining')}
            </div>
          </div>
        );
      }

      case 'fieldset': {
        const textAnswer = Array.isArray(question.answer) ? '' : question.answer || '';
        const maxLength = question.maxLength || 500;
        const remaining = maxLength - textAnswer.length;

        return (
          <div>
            <textarea
              className={`form-textarea ${hasError ? 'error' : ''}`}
              value={textAnswer}
              onChange={(e) => handleUpdate(question.id, 'answer', e.target.value)}
              placeholder={t(language, 'questions.answerPlaceholder')}
              rows={5}
              maxLength={maxLength}
              style={hasError ? { borderColor: '#dc3545' } : {}}
            />
            <div
              style={{
                marginTop: '4px',
                fontSize: '0.85em',
                color: remaining < 50 ? '#dc3545' : 'var(--text-secondary)',
              }}
            >
              {remaining} {t(language, 'questions.charactersRemaining')}
            </div>
          </div>
        );
      }

      case 'choice':
      case 'selection': {
=======
      case 'choice':
      case 'selection': {
        // Ensure answer is a string for radio inputs
>>>>>>> e522ff19
        const radioAnswer = Array.isArray(question.answer) ? '' : question.answer || '';
        return (
          <div className="radio-group">
            {question.options && question.options.length > 0 ? (
              question.options.map((option, idx) => (
                <div key={idx} className="radio-item">
                  <input
                    type="radio"
                    id={`${question.id}-${idx}`}
                    name={question.id}
                    checked={radioAnswer === option}
                    onChange={() => handleUpdate(question.id, 'answer', option)}
                  />
                  <label htmlFor={`${question.id}-${idx}`}>{option}</label>
                </div>
              ))
            ) : (
              <div style={{ color: 'var(--text-secondary)', fontStyle: 'italic' }}>
                {t(language, 'questions.optionsRequired')}
              </div>
            )}
          </div>
        );
      }

      case 'checkbox': {
<<<<<<< HEAD
=======
        // Ensure answer is an array for checkbox inputs
>>>>>>> e522ff19
        const checkboxAnswers = Array.isArray(question.answer) ? question.answer : [];
        return (
          <div className="checkbox-group">
            {question.options && question.options.length > 0 ? (
              question.options.map((option, idx) => (
                <div key={idx} className="checkbox-item">
                  <input
                    type="checkbox"
                    id={`${question.id}-${idx}`}
                    checked={checkboxAnswers.includes(option)}
                    onChange={(e) => {
                      const newAnswers = e.target.checked
                        ? [...checkboxAnswers, option]
                        : checkboxAnswers.filter((a) => a !== option);
                      handleUpdate(question.id, 'answer', newAnswers);
                    }}
                  />
                  <label htmlFor={`${question.id}-${idx}`}>{option}</label>
                </div>
              ))
            ) : (
              <div style={{ color: 'var(--text-secondary)', fontStyle: 'italic' }}>
                {t(language, 'questions.optionsRequired')}
              </div>
            )}
          </div>
        );
      }

<<<<<<< HEAD
      case 'file': {
        return (
          <div style={{ marginTop: '8px' }}>
            {question.fileData ? (
              <div
                style={{
                  padding: '12px',
                  backgroundColor: 'var(--bg-secondary)',
                  borderRadius: '6px',
                  border: '1px solid var(--border-color)',
                  display: 'flex',
                  alignItems: 'center',
                  justifyContent: 'space-between',
                }}
              >
                <div>
                  <div style={{ fontWeight: 500 }}>📎 {question.fileData.name}</div>
                  <div style={{ fontSize: '0.85em', color: 'var(--text-secondary)' }}>
                    {(question.fileData.size / 1024).toFixed(1)} KB
                  </div>
                </div>
                <button
                  type="button"
                  className="btn btn-danger btn-icon"
                  onClick={() => handleRemoveFile(question.id)}
                  title={t(language, 'questions.removeFile')}
                  style={{ minWidth: 'auto', padding: '4px 8px' }}
                >
                  ✕
                </button>
              </div>
            ) : (
              <div>
                <label
                  htmlFor={`file-${question.id}`}
                  className="btn btn-secondary"
                  style={{ cursor: 'pointer', display: 'inline-block' }}
                >
                  📁 {t(language, 'questions.chooseFile')}
                </label>
                <input
                  type="file"
                  id={`file-${question.id}`}
                  onChange={(e) => handleFileUpload(question.id, e)}
                  style={{ display: 'none' }}
                  accept="*/*"
                />
                <div style={{ marginTop: '4px', fontSize: '0.85em', color: 'var(--text-secondary)' }}>
                  {t(language, 'questions.noFileChosen')}
                </div>
              </div>
            )}
          </div>
        );
      }

=======
>>>>>>> e522ff19
      default:
        return null;
    }
  };

  return (
    <div className="section">
<<<<<<< HEAD
      <div style={{ display: 'flex', alignItems: 'center', justifyContent: 'space-between' }}>
        <h2 className="section-title">
          ❓ {t(language, 'questions.section')}
          <button className="btn btn-primary btn-icon" onClick={() => setIsAdding(!isAdding)}>
            {isAdding ? `✕ ${t(language, 'questions.cancel')}` : `+ ${t(language, 'questions.add')}`}
          </button>
        </h2>
        {autoSaveStatus !== 'idle' && (
          <div
            style={{
              fontSize: '0.85em',
              color: autoSaveStatus === 'saving' ? 'var(--text-secondary)' : '#28a745',
              display: 'flex',
              alignItems: 'center',
              gap: '4px',
            }}
          >
            {autoSaveStatus === 'saving' ? '💾' : '✓'}{' '}
            {t(language, autoSaveStatus === 'saving' ? 'questions.autoSaving' : 'questions.autoSaved')}
          </div>
        )}
      </div>

      {validationErrors.size > 0 && (
        <div
          style={{
            padding: '12px',
            backgroundColor: '#fff3cd',
            border: '1px solid #ffc107',
            borderRadius: '6px',
            marginBottom: '16px',
            color: '#856404',
          }}
        >
          ⚠️ {t(language, 'questions.validationError')}
        </div>
      )}
=======
      <h2 className="section-title">
        ❓ {t(language, 'questions.section')}
        <button className="btn btn-primary btn-icon" onClick={() => setIsAdding(!isAdding)}>
          {isAdding ? `✕ ${t(language, 'questions.cancel')}` : `+ ${t(language, 'questions.add')}`}
        </button>
      </h2>
>>>>>>> e522ff19

      {isAdding && (
        <div className="card add-question-card">
          <div className="form-group">
            <label className="form-label">{t(language, 'questions.questionText')}</label>
            <input
              type="text"
              className="form-input"
              value={newQuestionText}
              onChange={(e) => setNewQuestionText(e.target.value)}
              placeholder={t(language, 'questions.questionPlaceholder')}
            />
          </div>

          <div className="form-group">
            <label className="form-label">{t(language, 'questions.questionType')}</label>
            <select
              className="form-select"
              value={newQuestionType}
              onChange={(e) => handleTypeChange(e.target.value as CustomQuestion['type'])}
            >
              <option value="text">{t(language, 'questions.textInput')}</option>
              <option value="form_group">{t(language, 'questions.formGroup')}</option>
              <option value="choice">{t(language, 'questions.choice')}</option>
              <option value="fieldset">{t(language, 'questions.fieldset')}</option>
              <option value="selection">{t(language, 'questions.selection')}</option>
              <option value="checkbox">{t(language, 'questions.checkbox')}</option>
              <option value="file">{t(language, 'questions.fileUpload')}</option>
            </select>
          </div>

<<<<<<< HEAD
          <div className="form-group">
            <label style={{ display: 'flex', alignItems: 'center', gap: '8px', cursor: 'pointer' }}>
              <input
                type="checkbox"
                checked={newQuestionRequired}
                onChange={(e) => setNewQuestionRequired(e.target.checked)}
              />
              <span>{t(language, 'questions.markAsRequired')}</span>
            </label>
          </div>

          {supportsCharacterLimit(newQuestionType) && (
            <div className="form-group">
              <label className="form-label">{t(language, 'questions.characterLimit')}</label>
              <input
                type="number"
                className="form-input"
                value={newQuestionMaxLength}
                onChange={(e) => setNewQuestionMaxLength(parseInt(e.target.value) || 500)}
                min="50"
                max="5000"
              />
            </div>
          )}

=======
>>>>>>> e522ff19
          {requiresOptions(newQuestionType) && (
            <div className="form-group">
              <label className="form-label">
                {t(language, 'questions.options')}
                <span className="form-help-text"> - {t(language, 'questions.optionsHelp')}</span>
              </label>

              <div style={{ display: 'flex', gap: '8px', marginBottom: '12px' }}>
                <input
                  type="text"
                  className="form-input"
                  value={currentOptionText}
                  onChange={(e) => setCurrentOptionText(e.target.value)}
                  onKeyPress={(e) => e.key === 'Enter' && (e.preventDefault(), handleAddOption())}
                  placeholder={t(language, 'questions.optionPlaceholder')}
                  style={{ flex: 1 }}
                />
                <button
                  type="button"
                  className="btn btn-secondary"
                  onClick={handleAddOption}
                  disabled={!currentOptionText.trim()}
                >
                  + {t(language, 'questions.addOption')}
                </button>
              </div>

              {newQuestionOptions.length > 0 && (
                <div style={{ display: 'flex', flexDirection: 'column', gap: '8px' }}>
                  {newQuestionOptions.map((option, idx) => (
                    <div
                      key={idx}
                      style={{
                        display: 'flex',
                        alignItems: 'center',
                        justifyContent: 'space-between',
                        padding: '8px 12px',
                        backgroundColor: 'var(--bg-secondary)',
                        borderRadius: '6px',
                        border: '1px solid var(--border-color)',
                      }}
                    >
                      <span style={{ flex: 1 }}>
                        {newQuestionType === 'checkbox' ? '☑' : '◉'} {option}
                      </span>
                      <button
                        type="button"
                        className="btn btn-danger btn-icon"
                        onClick={() => handleRemoveOption(idx)}
                        title={t(language, 'questions.removeOption')}
                        style={{ minWidth: 'auto', padding: '4px 8px' }}
                      >
                        ✕
                      </button>
                    </div>
                  ))}
                </div>
              )}
            </div>
          )}

          <button className="btn btn-success" onClick={handleAdd}>
            ✓ {t(language, 'questions.add')}
          </button>
        </div>
      )}

      {questions.length === 0 ? (
        <div className="empty-state">
          <div className="empty-state-icon">❓</div>
          <div className="empty-state-text">{t(language, 'questions.emptyState')}</div>
        </div>
      ) : (
        <div className="card-list">
          {questions.map((question) => (
<<<<<<< HEAD
            <div
              key={question.id}
              className="card"
              style={validationErrors.has(question.id) ? { borderColor: '#dc3545' } : {}}
            >
=======
            <div key={question.id} className="card">
>>>>>>> e522ff19
              <div className="card-header">
                <div>
                  <div className="card-title">
                    {question.question}
                    {question.required && (
                      <span style={{ color: '#dc3545', marginLeft: '4px' }}>*</span>
                    )}
                  </div>
                  <div className="card-meta">
                    {t(language, 'questions.type')}: {question.type}
                    {question.required && (
                      <span
                        style={{
                          marginLeft: '8px',
                          padding: '2px 6px',
                          backgroundColor: '#dc3545',
                          color: 'white',
                          borderRadius: '4px',
                          fontSize: '0.75em',
                        }}
                      >
                        {t(language, 'questions.required')}
                      </span>
                    )}
                    {question.options && question.options.length > 0 && (
                      <span style={{ marginLeft: '8px', color: 'var(--text-secondary)' }}>
                        ({question.options.length} {t(language, 'questions.options').toLowerCase()})
                      </span>
                    )}
                    {question.maxLength && (
                      <span style={{ marginLeft: '8px', color: 'var(--text-secondary)' }}>
                        (max: {question.maxLength} chars)
                      </span>
                    )}
                  </div>
                </div>
                <button
                  className="btn btn-danger btn-icon"
                  onClick={() => handleRemove(question.id)}
                >
                  🗑️
                </button>
              </div>

              {question.options &&
                question.options.length === 0 &&
                requiresOptions(question.type) && (
                  <div
                    style={{
                      padding: '12px',
                      backgroundColor: 'var(--warning-bg, #fff3cd)',
                      border: '1px solid var(--warning-border, #ffc107)',
                      borderRadius: '6px',
                      marginBottom: '12px',
                      color: 'var(--warning-text, #856404)',
                    }}
                  >
                    ⚠️ {t(language, 'questions.optionsRequired')}
                  </div>
                )}

              <div className="form-group">
                <label className="form-label">
                  {t(language, 'questions.answer')}
                  {(question.type === 'form_group' || question.type === 'fieldset') && (
                    <span
                      style={{
                        marginLeft: '8px',
                        fontSize: '0.85em',
                        color: 'var(--text-secondary)',
                        fontWeight: 'normal',
                      }}
                    >
                      ({t(language, 'questions.multilineInput')})
                    </span>
                  )}
                </label>
                {renderAnswerInput(question)}
              </div>
            </div>
          ))}
        </div>
      )}
    </div>
  );
};<|MERGE_RESOLUTION|>--- conflicted
+++ resolved
@@ -1,7 +1,6 @@
-import React, { useState, useEffect, useCallback, useRef } from 'react';
+import React, { useState } from 'react';
 import { CustomQuestion } from '../types';
 import { t, Lang } from '../i18n';
-import { RichTextEditor } from './RichTextEditor';
 
 interface CustomQuestionsFormProps {
   questions: CustomQuestion[];
@@ -19,11 +18,6 @@
   const [newQuestionType, setNewQuestionType] = useState<CustomQuestion['type']>('text');
   const [newQuestionOptions, setNewQuestionOptions] = useState<string[]>([]);
   const [currentOptionText, setCurrentOptionText] = useState('');
-  const [newQuestionRequired, setNewQuestionRequired] = useState(false);
-  const [newQuestionMaxLength, setNewQuestionMaxLength] = useState<number>(500);
-  const [autoSaveStatus, setAutoSaveStatus] = useState<'idle' | 'saving' | 'saved'>('idle');
-  const [validationErrors, setValidationErrors] = useState<Set<string>>(new Set());
-  const autoSaveTimerRef = useRef<NodeJS.Timeout | null>(null);
 
   // Normalize questions on mount to ensure proper answer initialization
   React.useEffect(() => {
@@ -39,64 +33,8 @@
     }
   }, []);
 
-  // Validate all questions
-  const validateQuestions = useCallback(() => {
-    const errors = new Set<string>();
-    questions.forEach((question) => {
-      if (question.required) {
-        if (question.type === 'checkbox') {
-          const checkboxAnswers = Array.isArray(question.answer) ? question.answer : [];
-          if (checkboxAnswers.length === 0) {
-            errors.add(question.id);
-          }
-        } else if (question.type === 'file') {
-          if (!question.fileData) {
-            errors.add(question.id);
-          }
-        } else {
-          const textAnswer = Array.isArray(question.answer) ? '' : question.answer || '';
-          if (!textAnswer.trim()) {
-            errors.add(question.id);
-          }
-        }
-      }
-    });
-    setValidationErrors(errors);
-    return errors.size === 0;
-  }, [questions]);
-
-  // Auto-save with debounce
-  const triggerAutoSave = useCallback(() => {
-    if (autoSaveTimerRef.current) {
-      clearTimeout(autoSaveTimerRef.current);
-    }
-
-    setAutoSaveStatus('saving');
-
-    autoSaveTimerRef.current = setTimeout(() => {
-      setAutoSaveStatus('saved');
-      validateQuestions();
-      setTimeout(() => {
-        setAutoSaveStatus('idle');
-      }, 2000);
-    }, 1000);
-  }, [validateQuestions]);
-
-  // Cleanup timer on unmount
-  useEffect(() => {
-    return () => {
-      if (autoSaveTimerRef.current) {
-        clearTimeout(autoSaveTimerRef.current);
-      }
-    };
-  }, []);
-
   const requiresOptions = (type: CustomQuestion['type']) => {
     return type === 'choice' || type === 'selection' || type === 'checkbox';
-  };
-
-  const supportsCharacterLimit = (type: CustomQuestion['type']) => {
-    return type === 'form_group' || type === 'fieldset';
   };
 
   // Normalize question to ensure answer field is properly initialized
@@ -106,15 +44,6 @@
       return {
         ...question,
         answer: Array.isArray(question.answer) ? question.answer : [],
-<<<<<<< HEAD
-      };
-    } else if (question.type === 'file') {
-      // File type should have empty string answer
-      return {
-        ...question,
-        answer: '',
-=======
->>>>>>> e522ff19
       };
     } else {
       // Text, form_group, fieldset, choice, selection should have string answer
@@ -143,10 +72,6 @@
       setNewQuestionOptions([]);
       setCurrentOptionText('');
     }
-    // Set default max length for character-limited types
-    if (supportsCharacterLimit(type) && !newQuestionMaxLength) {
-      setNewQuestionMaxLength(500);
-    }
   };
 
   const handleAdd = () => {
@@ -164,11 +89,6 @@
       type: newQuestionType,
       options: requiresOptions(newQuestionType) ? newQuestionOptions : undefined,
       answer: newQuestionType === 'checkbox' ? [] : '',
-<<<<<<< HEAD
-      required: newQuestionRequired,
-      ...(supportsCharacterLimit(newQuestionType) && { maxLength: newQuestionMaxLength }),
-=======
->>>>>>> e522ff19
     };
 
     onChange([...questions, newQuestion]);
@@ -176,151 +96,38 @@
     setNewQuestionType('text');
     setNewQuestionOptions([]);
     setCurrentOptionText('');
-    setNewQuestionRequired(false);
-    setNewQuestionMaxLength(500);
     setIsAdding(false);
   };
 
-<<<<<<< HEAD
-  const handleUpdate = (id: string, field: keyof CustomQuestion, value: any) => {
-    onChange(questions.map((q) => (q.id === id ? { ...q, [field]: value } : q)));
-    triggerAutoSave();
-=======
   const handleUpdate = (id: string, field: keyof CustomQuestion, value: string | string[]) => {
     onChange(questions.map((q) => (q.id === id ? { ...q, [field]: value } : q)));
->>>>>>> e522ff19
   };
 
   const handleRemove = (id: string) => {
     onChange(questions.filter((q) => q.id !== id));
-<<<<<<< HEAD
-    setValidationErrors((prev) => {
-      const newErrors = new Set(prev);
-      newErrors.delete(id);
-      return newErrors;
-    });
-  };
-
-  const handleFileUpload = (questionId: string, event: React.ChangeEvent<HTMLInputElement>) => {
-    const file = event.target.files?.[0];
-    if (!file) return;
-
-    // Check file size (5MB limit)
-    const maxSize = 5 * 1024 * 1024; // 5MB
-    if (file.size > maxSize) {
-      alert(t(language, 'questions.fileTooLarge'));
-      return;
-    }
-
-    const reader = new FileReader();
-    reader.onload = (e) => {
-      const dataUrl = e.target?.result as string;
-      handleUpdate(questionId, 'fileData', {
-        name: file.name,
-        size: file.size,
-        type: file.type,
-        dataUrl: dataUrl,
-      });
-    };
-    reader.readAsDataURL(file);
-  };
-
-  const handleRemoveFile = (questionId: string) => {
-    handleUpdate(questionId, 'fileData', undefined);
-=======
->>>>>>> e522ff19
   };
 
   const renderAnswerInput = (question: CustomQuestion) => {
-    const hasError = validationErrors.has(question.id);
-
     switch (question.type) {
-<<<<<<< HEAD
-      case 'text': {
-=======
       case 'text':
       case 'form_group':
       case 'fieldset': {
         // Ensure answer is always a string for text-based inputs
->>>>>>> e522ff19
         const textAnswer = Array.isArray(question.answer) ? '' : question.answer || '';
         return (
           <textarea
-            className={`form-textarea ${hasError ? 'error' : ''}`}
+            className="form-textarea"
             value={textAnswer}
             onChange={(e) => handleUpdate(question.id, 'answer', e.target.value)}
             placeholder={t(language, 'questions.answerPlaceholder')}
-            rows={3}
-            style={hasError ? { borderColor: '#dc3545' } : {}}
+            rows={question.type === 'text' ? 3 : 5}
           />
         );
       }
 
-<<<<<<< HEAD
-      case 'form_group': {
-        const textAnswer = Array.isArray(question.answer) ? '' : question.answer || '';
-        const maxLength = question.maxLength || 500;
-        const remaining = maxLength - textAnswer.length;
-
-        return (
-          <div>
-            <RichTextEditor
-              value={textAnswer}
-              onChange={(value) => handleUpdate(question.id, 'answer', value)}
-              placeholder={t(language, 'questions.answerPlaceholder')}
-              language={language}
-              maxLength={maxLength}
-              showWordCount={true}
-            />
-            <div
-              style={{
-                marginTop: '4px',
-                fontSize: '0.85em',
-                color: remaining < 50 ? '#dc3545' : 'var(--text-secondary)',
-              }}
-            >
-              {remaining} {t(language, 'questions.charactersRemaining')}
-            </div>
-          </div>
-        );
-      }
-
-      case 'fieldset': {
-        const textAnswer = Array.isArray(question.answer) ? '' : question.answer || '';
-        const maxLength = question.maxLength || 500;
-        const remaining = maxLength - textAnswer.length;
-
-        return (
-          <div>
-            <textarea
-              className={`form-textarea ${hasError ? 'error' : ''}`}
-              value={textAnswer}
-              onChange={(e) => handleUpdate(question.id, 'answer', e.target.value)}
-              placeholder={t(language, 'questions.answerPlaceholder')}
-              rows={5}
-              maxLength={maxLength}
-              style={hasError ? { borderColor: '#dc3545' } : {}}
-            />
-            <div
-              style={{
-                marginTop: '4px',
-                fontSize: '0.85em',
-                color: remaining < 50 ? '#dc3545' : 'var(--text-secondary)',
-              }}
-            >
-              {remaining} {t(language, 'questions.charactersRemaining')}
-            </div>
-          </div>
-        );
-      }
-
-      case 'choice':
-      case 'selection': {
-=======
       case 'choice':
       case 'selection': {
         // Ensure answer is a string for radio inputs
->>>>>>> e522ff19
         const radioAnswer = Array.isArray(question.answer) ? '' : question.answer || '';
         return (
           <div className="radio-group">
@@ -347,10 +154,7 @@
       }
 
       case 'checkbox': {
-<<<<<<< HEAD
-=======
         // Ensure answer is an array for checkbox inputs
->>>>>>> e522ff19
         const checkboxAnswers = Array.isArray(question.answer) ? question.answer : [];
         return (
           <div className="checkbox-group">
@@ -380,65 +184,6 @@
         );
       }
 
-<<<<<<< HEAD
-      case 'file': {
-        return (
-          <div style={{ marginTop: '8px' }}>
-            {question.fileData ? (
-              <div
-                style={{
-                  padding: '12px',
-                  backgroundColor: 'var(--bg-secondary)',
-                  borderRadius: '6px',
-                  border: '1px solid var(--border-color)',
-                  display: 'flex',
-                  alignItems: 'center',
-                  justifyContent: 'space-between',
-                }}
-              >
-                <div>
-                  <div style={{ fontWeight: 500 }}>📎 {question.fileData.name}</div>
-                  <div style={{ fontSize: '0.85em', color: 'var(--text-secondary)' }}>
-                    {(question.fileData.size / 1024).toFixed(1)} KB
-                  </div>
-                </div>
-                <button
-                  type="button"
-                  className="btn btn-danger btn-icon"
-                  onClick={() => handleRemoveFile(question.id)}
-                  title={t(language, 'questions.removeFile')}
-                  style={{ minWidth: 'auto', padding: '4px 8px' }}
-                >
-                  ✕
-                </button>
-              </div>
-            ) : (
-              <div>
-                <label
-                  htmlFor={`file-${question.id}`}
-                  className="btn btn-secondary"
-                  style={{ cursor: 'pointer', display: 'inline-block' }}
-                >
-                  📁 {t(language, 'questions.chooseFile')}
-                </label>
-                <input
-                  type="file"
-                  id={`file-${question.id}`}
-                  onChange={(e) => handleFileUpload(question.id, e)}
-                  style={{ display: 'none' }}
-                  accept="*/*"
-                />
-                <div style={{ marginTop: '4px', fontSize: '0.85em', color: 'var(--text-secondary)' }}>
-                  {t(language, 'questions.noFileChosen')}
-                </div>
-              </div>
-            )}
-          </div>
-        );
-      }
-
-=======
->>>>>>> e522ff19
       default:
         return null;
     }
@@ -446,52 +191,12 @@
 
   return (
     <div className="section">
-<<<<<<< HEAD
-      <div style={{ display: 'flex', alignItems: 'center', justifyContent: 'space-between' }}>
-        <h2 className="section-title">
-          ❓ {t(language, 'questions.section')}
-          <button className="btn btn-primary btn-icon" onClick={() => setIsAdding(!isAdding)}>
-            {isAdding ? `✕ ${t(language, 'questions.cancel')}` : `+ ${t(language, 'questions.add')}`}
-          </button>
-        </h2>
-        {autoSaveStatus !== 'idle' && (
-          <div
-            style={{
-              fontSize: '0.85em',
-              color: autoSaveStatus === 'saving' ? 'var(--text-secondary)' : '#28a745',
-              display: 'flex',
-              alignItems: 'center',
-              gap: '4px',
-            }}
-          >
-            {autoSaveStatus === 'saving' ? '💾' : '✓'}{' '}
-            {t(language, autoSaveStatus === 'saving' ? 'questions.autoSaving' : 'questions.autoSaved')}
-          </div>
-        )}
-      </div>
-
-      {validationErrors.size > 0 && (
-        <div
-          style={{
-            padding: '12px',
-            backgroundColor: '#fff3cd',
-            border: '1px solid #ffc107',
-            borderRadius: '6px',
-            marginBottom: '16px',
-            color: '#856404',
-          }}
-        >
-          ⚠️ {t(language, 'questions.validationError')}
-        </div>
-      )}
-=======
       <h2 className="section-title">
         ❓ {t(language, 'questions.section')}
         <button className="btn btn-primary btn-icon" onClick={() => setIsAdding(!isAdding)}>
           {isAdding ? `✕ ${t(language, 'questions.cancel')}` : `+ ${t(language, 'questions.add')}`}
         </button>
       </h2>
->>>>>>> e522ff19
 
       {isAdding && (
         <div className="card add-question-card">
@@ -519,38 +224,9 @@
               <option value="fieldset">{t(language, 'questions.fieldset')}</option>
               <option value="selection">{t(language, 'questions.selection')}</option>
               <option value="checkbox">{t(language, 'questions.checkbox')}</option>
-              <option value="file">{t(language, 'questions.fileUpload')}</option>
             </select>
           </div>
 
-<<<<<<< HEAD
-          <div className="form-group">
-            <label style={{ display: 'flex', alignItems: 'center', gap: '8px', cursor: 'pointer' }}>
-              <input
-                type="checkbox"
-                checked={newQuestionRequired}
-                onChange={(e) => setNewQuestionRequired(e.target.checked)}
-              />
-              <span>{t(language, 'questions.markAsRequired')}</span>
-            </label>
-          </div>
-
-          {supportsCharacterLimit(newQuestionType) && (
-            <div className="form-group">
-              <label className="form-label">{t(language, 'questions.characterLimit')}</label>
-              <input
-                type="number"
-                className="form-input"
-                value={newQuestionMaxLength}
-                onChange={(e) => setNewQuestionMaxLength(parseInt(e.target.value) || 500)}
-                min="50"
-                max="5000"
-              />
-            </div>
-          )}
-
-=======
->>>>>>> e522ff19
           {requiresOptions(newQuestionType) && (
             <div className="form-group">
               <label className="form-label">
@@ -626,47 +302,15 @@
       ) : (
         <div className="card-list">
           {questions.map((question) => (
-<<<<<<< HEAD
-            <div
-              key={question.id}
-              className="card"
-              style={validationErrors.has(question.id) ? { borderColor: '#dc3545' } : {}}
-            >
-=======
             <div key={question.id} className="card">
->>>>>>> e522ff19
               <div className="card-header">
                 <div>
-                  <div className="card-title">
-                    {question.question}
-                    {question.required && (
-                      <span style={{ color: '#dc3545', marginLeft: '4px' }}>*</span>
-                    )}
-                  </div>
+                  <div className="card-title">{question.question}</div>
                   <div className="card-meta">
                     {t(language, 'questions.type')}: {question.type}
-                    {question.required && (
-                      <span
-                        style={{
-                          marginLeft: '8px',
-                          padding: '2px 6px',
-                          backgroundColor: '#dc3545',
-                          color: 'white',
-                          borderRadius: '4px',
-                          fontSize: '0.75em',
-                        }}
-                      >
-                        {t(language, 'questions.required')}
-                      </span>
-                    )}
                     {question.options && question.options.length > 0 && (
                       <span style={{ marginLeft: '8px', color: 'var(--text-secondary)' }}>
                         ({question.options.length} {t(language, 'questions.options').toLowerCase()})
-                      </span>
-                    )}
-                    {question.maxLength && (
-                      <span style={{ marginLeft: '8px', color: 'var(--text-secondary)' }}>
-                        (max: {question.maxLength} chars)
                       </span>
                     )}
                   </div>
