export interface PersonalInfo {
  firstName: string;
  middleName: string;
  lastName: string;
  email: string;
  linkedInUsername: string;
  portfolioUrl: string;
  githubUsername: string;
  whatsappLink: string;
  phoneNumber: string;
  countryCode: string;
  summary: string;
  photoDataUrl?: string; // base64 data URL for profile photo
}

export interface Experience {
  id: string;
  title: string;
  employmentType: string;
  company: string;
  startDate: string;
  endDate: string;
  currentlyWorking?: boolean;
  location: string; // backward compatibility string
  country?: string; // ISO country name
  city?: string;
  locationType: string;
  description: string;
  skills: string[];
}

export interface Education {
  id: string;
  school: string;
  degree: string;
  fieldOfStudy: string;
  startDate: string;
  endDate: string;
  currentlyStudying?: boolean;
  grade: string;
  activities: string;
  description: string;
  skills: string[];
  country?: string;
  city?: string;
  location?: string;
}

export interface Certification {
  id: string;
  name: string;
  issuingOrganization: string;
  issueDate: string;
  expirationDate: string;
  noExpiration?: boolean;
  credentialId: string;
  credentialUrl: string;
  description?: string;
  skills: string[];
  country?: string;
  city?: string;
  location?: string;
}

export interface Project {
  id: string;
  name: string;
  description: string;
  skills: string[];
  startDate: string;
  endDate: string;
  currentlyWorking: boolean;
  associatedWith: string;
  country?: string;
  city?: string;
  location?: string;
}

export interface CVData {
  personalInfo: PersonalInfo;
  skills: string[];
  experience: Experience[];
  education: Education[];
  certifications: Certification[];
  projects: Project[];
  customQuestions: CustomQuestion[];
}

export interface CustomQuestion {
  id: string;
  question: string;
  type: 'text' | 'form_group' | 'choice' | 'fieldset' | 'selection' | 'checkbox';
  options?: string[] | undefined;
  answer: string | string[];
}

export interface ATSOptimization {
  id: string;
  category: string;
  change: string;
  originalText: string;
  optimizedText: string;
  applied: boolean;
  section?: string; // Which CV section this applies to (e.g., 'summary', 'experience', 'skills')
}

export interface SavedPrompt {
  id: string;
  name: string;
  folder: string;
  content: string;
  createdAt: string;
}

export interface CVProfile {
  id: string;
  name: string;
  data: CVData;
  createdAt: string;
  updatedAt: string;
}

export interface CVTemplate {
  id: string;
  name: string;
  content: string;
  createdAt: string;
}

export interface CoverLetterTemplateSelection {
  id: string;
  name: string;
  selected: boolean;
}

export interface ProfileVersion {
  id: string;
  profileId: string;
  versionNumber: number;
  data: CVData;
  createdAt: string;
  description?: string;
  changesSummary?: string;
}

export interface HistoryState {
  cvData: CVData;
  timestamp: number;
}

export interface OptimizationAnalytics {
  id: string;
  timestamp: string;
  profileId?: string;
  optimizationsApplied: number;
  categoriesOptimized: string[];
  jobDescriptionLength: number;
  cvSections: string[];
  aiProvider: 'openai' | 'gemini' | 'claude';
  changes: Array<{
    section: string;
    category: string;
    applied: boolean;
  }>;
}

export interface ProfileFilter {
  searchQuery: string;
  dateRange?: {
    start: string;
    end: string;
  };
  sortBy: 'name' | 'updatedAt' | 'createdAt';
  sortOrder: 'asc' | 'desc';
}

export interface SavedJobDescription {
  id: string;
  name: string;
  description: string;
  category?: string;
  tags?: string[];
  createdAt: string;
  updatedAt: string;
  usageCount?: number;
}

<<<<<<< HEAD
// Template Enhancement Features
export interface TemplateMetadata {
  id: string;
  isFavorite: boolean;
  usageCount: number;
  lastUsed?: string;
  industry?: string;
  context?: string[];
  customFields?: Record<string, any>;
}

export interface EnhancedCVTemplate extends CVTemplate {
  metadata?: TemplateMetadata;
  industry?: string[];
  tags?: string[];
  contextRelevance?: number;
}

export interface TemplateUsageAnalytics {
  id: string;
  templateId: string;
  templateType: 'cv' | 'cover-letter' | 'description';
  timestamp: string;
  context?: {
    industry?: string;
    jobTitle?: string;
    section?: string;
  };
  userId?: string;
}

export interface CustomTemplate {
  id: string;
  name: string;
  type: 'cv' | 'cover-letter' | 'description';
  content: string;
  preview?: string;
  industry?: string[];
  tags?: string[];
  createdAt: string;
  updatedAt: string;
  metadata?: TemplateMetadata;
  category?: string;
  folderId?: string;
}

// Template Ratings and Reviews
=======
export interface TemplateCategory {
  id: string;
  name: string;
  description: string;
  icon: string;
  industry?: string[];
  style?: string[];
}

>>>>>>> edf62df6
export interface TemplateRating {
  id: string;
  templateId: string;
  rating: number; // 1-5 stars
  review?: string;
<<<<<<< HEAD
  createdAt: string;
  updatedAt?: string;
  helpful?: number; // helpful votes
  tags?: string[]; // e.g., ['professional', 'clean', 'modern']
}

export interface TemplateReview {
  id: string;
  templateId: string;
  userId?: string;
  rating: number;
  title: string;
  review: string;
  pros?: string[];
  cons?: string[];
  createdAt: string;
  updatedAt?: string;
  helpful: number;
  notHelpful: number;
  verified?: boolean; // verified user/purchase
}

// Job Application Success Tracking
export interface JobApplication {
  id: string;
  templateId: string;
  jobTitle: string;
  company: string;
  industry: string;
  appliedDate: string;
  status: 'applied' | 'screening' | 'interview' | 'offer' | 'rejected' | 'accepted' | 'withdrawn';
  statusDate: string;
  notes?: string;
  templateVersion?: string;
}

export interface TemplateSuccessMetrics {
  templateId: string;
  totalApplications: number;
  interviewRate: number; // percentage that got interviews
  offerRate: number; // percentage that got offers
  acceptanceRate: number; // percentage that were accepted
  averageResponseTime: number; // days
  topIndustries: string[];
  topCompanies: string[];
  lastUpdated: string;
}

// Template Categories and Folders
export interface TemplateFolder {
  id: string;
  name: string;
  description?: string;
  parentId?: string; // for nested folders
  color?: string;
  icon?: string;
  createdAt: string;
  updatedAt: string;
  order: number;
}

export interface TemplateCategory {
  id: string;
  name: string;
  description?: string;
  icon?: string;
  color?: string;
  templates: string[]; // template IDs
  createdAt: string;
  updatedAt: string;
}

// Enhanced Analytics
export interface AnalyticsDateRange {
  start: string;
  end: string;
  preset?: 'today' | 'week' | 'month' | 'quarter' | 'year' | 'all' | 'custom';
}

export interface AnalyticsExportOptions {
  format: 'json' | 'csv' | 'pdf' | 'excel';
  dateRange: AnalyticsDateRange;
  includeCharts?: boolean;
  sections?: ('summary' | 'usage' | 'success' | 'ratings' | 'trends')[];
}

export interface TemplateAnalyticsSummary {
  templateId: string;
  templateName: string;
  dateRange: AnalyticsDateRange;
  usage: {
    totalUses: number;
    uniqueUsers: number;
    averageUsesPerDay: number;
    peakUsageDate: string;
  };
  success: {
    applications: number;
    interviewRate: number;
    offerRate: number;
  };
  ratings: {
    averageRating: number;
    totalReviews: number;
    distribution: Record<number, number>; // rating -> count
  };
  trends: {
    usageGrowth: number; // percentage
    ratingTrend: 'up' | 'down' | 'stable';
    popularityRank: number;
  };
=======
  userId?: string;
  createdAt: string;
}

export interface CustomCVTemplate {
  id: string;
  name: string;
  description: string;
  preview: string;
  categoryId?: string;
  colors: {
    primary: string;
    secondary: string;
    text: string;
    background: string;
    accent: string;
  };
  fonts: {
    heading: string;
    body: string;
  };
  layout: {
    headerAlign: 'left' | 'center' | 'right';
    sectionSpacing: number;
    columnLayout: 'single' | 'two-column';
  };
  features: string[];
  isCustom: boolean;
  createdAt: string;
  updatedAt?: string;
  averageRating?: number;
  totalRatings?: number;
}

export interface CustomCoverLetterTemplate {
  id: string;
  name: string;
  description: string;
  preview: string;
  categoryId?: string;
  style: {
    fontSize: number;
    fontFamily: string;
    lineHeight: number;
    paragraphSpacing: number;
    headerFormat: 'left' | 'center' | 'right';
    includeDate: boolean;
    includeAddress: boolean;
    signatureStyle: 'formal' | 'casual' | 'modern';
  };
  colors: {
    primary: string;
    text: string;
    accent: string;
  };
  tone: 'formal' | 'professional' | 'modern' | 'creative' | 'executive' | 'friendly';
  features: string[];
  isCustom: boolean;
  createdAt: string;
  updatedAt?: string;
  averageRating?: number;
  totalRatings?: number;
}

export interface AITemplateSuggestion {
  templateId: string;
  confidence: number; // 0-1
  reason: string;
  matchedKeywords: string[];
>>>>>>> edf62df6
}<|MERGE_RESOLUTION|>--- conflicted
+++ resolved
@@ -185,55 +185,6 @@
   usageCount?: number;
 }
 
-<<<<<<< HEAD
-// Template Enhancement Features
-export interface TemplateMetadata {
-  id: string;
-  isFavorite: boolean;
-  usageCount: number;
-  lastUsed?: string;
-  industry?: string;
-  context?: string[];
-  customFields?: Record<string, any>;
-}
-
-export interface EnhancedCVTemplate extends CVTemplate {
-  metadata?: TemplateMetadata;
-  industry?: string[];
-  tags?: string[];
-  contextRelevance?: number;
-}
-
-export interface TemplateUsageAnalytics {
-  id: string;
-  templateId: string;
-  templateType: 'cv' | 'cover-letter' | 'description';
-  timestamp: string;
-  context?: {
-    industry?: string;
-    jobTitle?: string;
-    section?: string;
-  };
-  userId?: string;
-}
-
-export interface CustomTemplate {
-  id: string;
-  name: string;
-  type: 'cv' | 'cover-letter' | 'description';
-  content: string;
-  preview?: string;
-  industry?: string[];
-  tags?: string[];
-  createdAt: string;
-  updatedAt: string;
-  metadata?: TemplateMetadata;
-  category?: string;
-  folderId?: string;
-}
-
-// Template Ratings and Reviews
-=======
 export interface TemplateCategory {
   id: string;
   name: string;
@@ -243,125 +194,11 @@
   style?: string[];
 }
 
->>>>>>> edf62df6
 export interface TemplateRating {
   id: string;
   templateId: string;
   rating: number; // 1-5 stars
   review?: string;
-<<<<<<< HEAD
-  createdAt: string;
-  updatedAt?: string;
-  helpful?: number; // helpful votes
-  tags?: string[]; // e.g., ['professional', 'clean', 'modern']
-}
-
-export interface TemplateReview {
-  id: string;
-  templateId: string;
-  userId?: string;
-  rating: number;
-  title: string;
-  review: string;
-  pros?: string[];
-  cons?: string[];
-  createdAt: string;
-  updatedAt?: string;
-  helpful: number;
-  notHelpful: number;
-  verified?: boolean; // verified user/purchase
-}
-
-// Job Application Success Tracking
-export interface JobApplication {
-  id: string;
-  templateId: string;
-  jobTitle: string;
-  company: string;
-  industry: string;
-  appliedDate: string;
-  status: 'applied' | 'screening' | 'interview' | 'offer' | 'rejected' | 'accepted' | 'withdrawn';
-  statusDate: string;
-  notes?: string;
-  templateVersion?: string;
-}
-
-export interface TemplateSuccessMetrics {
-  templateId: string;
-  totalApplications: number;
-  interviewRate: number; // percentage that got interviews
-  offerRate: number; // percentage that got offers
-  acceptanceRate: number; // percentage that were accepted
-  averageResponseTime: number; // days
-  topIndustries: string[];
-  topCompanies: string[];
-  lastUpdated: string;
-}
-
-// Template Categories and Folders
-export interface TemplateFolder {
-  id: string;
-  name: string;
-  description?: string;
-  parentId?: string; // for nested folders
-  color?: string;
-  icon?: string;
-  createdAt: string;
-  updatedAt: string;
-  order: number;
-}
-
-export interface TemplateCategory {
-  id: string;
-  name: string;
-  description?: string;
-  icon?: string;
-  color?: string;
-  templates: string[]; // template IDs
-  createdAt: string;
-  updatedAt: string;
-}
-
-// Enhanced Analytics
-export interface AnalyticsDateRange {
-  start: string;
-  end: string;
-  preset?: 'today' | 'week' | 'month' | 'quarter' | 'year' | 'all' | 'custom';
-}
-
-export interface AnalyticsExportOptions {
-  format: 'json' | 'csv' | 'pdf' | 'excel';
-  dateRange: AnalyticsDateRange;
-  includeCharts?: boolean;
-  sections?: ('summary' | 'usage' | 'success' | 'ratings' | 'trends')[];
-}
-
-export interface TemplateAnalyticsSummary {
-  templateId: string;
-  templateName: string;
-  dateRange: AnalyticsDateRange;
-  usage: {
-    totalUses: number;
-    uniqueUsers: number;
-    averageUsesPerDay: number;
-    peakUsageDate: string;
-  };
-  success: {
-    applications: number;
-    interviewRate: number;
-    offerRate: number;
-  };
-  ratings: {
-    averageRating: number;
-    totalReviews: number;
-    distribution: Record<number, number>; // rating -> count
-  };
-  trends: {
-    usageGrowth: number; // percentage
-    ratingTrend: 'up' | 'down' | 'stable';
-    popularityRank: number;
-  };
-=======
   userId?: string;
   createdAt: string;
 }
@@ -431,5 +268,4 @@
   confidence: number; // 0-1
   reason: string;
   matchedKeywords: string[];
->>>>>>> edf62df6
 }