--- conflicted
+++ resolved
@@ -20,7 +20,6 @@
   company: string;
   startDate: string;
   endDate: string;
-  currentlyWorking?: boolean;
   location: string; // backward compatibility string
   country?: string; // ISO country name
   city?: string;
@@ -89,17 +88,9 @@
 export interface CustomQuestion {
   id: string;
   question: string;
-  type: 'text' | 'form_group' | 'choice' | 'fieldset' | 'selection' | 'checkbox' | 'file';
+  type: 'text' | 'form_group' | 'choice' | 'fieldset' | 'selection' | 'checkbox';
   options?: string[] | undefined;
   answer: string | string[];
-  required?: boolean;
-  maxLength?: number;
-  fileData?: {
-    name: string;
-    size: number;
-    type: string;
-    dataUrl: string;
-  };
 }
 
 export interface ATSOptimization {
@@ -109,7 +100,6 @@
   originalText: string;
   optimizedText: string;
   applied: boolean;
-  section?: string; // Which CV section this applies to (e.g., 'summary', 'experience', 'skills')
 }
 
 export interface SavedPrompt {
@@ -139,144 +129,4 @@
   id: string;
   name: string;
   selected: boolean;
-<<<<<<< HEAD
-}
-
-export interface ProfileVersion {
-  id: string;
-  profileId: string;
-  versionNumber: number;
-  data: CVData;
-  createdAt: string;
-  description?: string;
-  changesSummary?: string;
-}
-
-export interface HistoryState {
-  cvData: CVData;
-  timestamp: number;
-}
-
-export interface OptimizationAnalytics {
-  id: string;
-  timestamp: string;
-  profileId?: string;
-  optimizationsApplied: number;
-  categoriesOptimized: string[];
-  jobDescriptionLength: number;
-  cvSections: string[];
-  aiProvider: 'openai' | 'gemini' | 'claude';
-  changes: Array<{
-    section: string;
-    category: string;
-    applied: boolean;
-  }>;
-}
-
-export interface ProfileFilter {
-  searchQuery: string;
-  dateRange?: {
-    start: string;
-    end: string;
-  };
-  sortBy: 'name' | 'updatedAt' | 'createdAt';
-  sortOrder: 'asc' | 'desc';
-}
-
-export interface SavedJobDescription {
-  id: string;
-  name: string;
-  description: string;
-  category?: string;
-  tags?: string[];
-  createdAt: string;
-  updatedAt: string;
-  usageCount?: number;
-}
-
-export interface TemplateCategory {
-  id: string;
-  name: string;
-  description: string;
-  icon: string;
-  industry?: string[];
-  style?: string[];
-}
-
-export interface TemplateRating {
-  id: string;
-  templateId: string;
-  rating: number; // 1-5 stars
-  review?: string;
-  userId?: string;
-  createdAt: string;
-}
-
-export interface CustomCVTemplate {
-  id: string;
-  name: string;
-  description: string;
-  preview: string;
-  categoryId?: string;
-  colors: {
-    primary: string;
-    secondary: string;
-    text: string;
-    background: string;
-    accent: string;
-  };
-  fonts: {
-    heading: string;
-    body: string;
-  };
-  layout: {
-    headerAlign: 'left' | 'center' | 'right';
-    sectionSpacing: number;
-    columnLayout: 'single' | 'two-column';
-  };
-  features: string[];
-  isCustom: boolean;
-  createdAt: string;
-  updatedAt?: string;
-  averageRating?: number;
-  totalRatings?: number;
-}
-
-export interface CustomCoverLetterTemplate {
-  id: string;
-  name: string;
-  description: string;
-  preview: string;
-  categoryId?: string;
-  style: {
-    fontSize: number;
-    fontFamily: string;
-    lineHeight: number;
-    paragraphSpacing: number;
-    headerFormat: 'left' | 'center' | 'right';
-    includeDate: boolean;
-    includeAddress: boolean;
-    signatureStyle: 'formal' | 'casual' | 'modern';
-  };
-  colors: {
-    primary: string;
-    text: string;
-    accent: string;
-  };
-  tone: 'formal' | 'professional' | 'modern' | 'creative' | 'executive' | 'friendly';
-  features: string[];
-  isCustom: boolean;
-  createdAt: string;
-  updatedAt?: string;
-  averageRating?: number;
-  totalRatings?: number;
-}
-
-export interface AITemplateSuggestion {
-  templateId: string;
-  confidence: number; // 0-1
-  reason: string;
-  matchedKeywords: string[];
-=======
->>>>>>> 10915fbf
 }