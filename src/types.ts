--- conflicted
+++ resolved
@@ -185,87 +185,6 @@
   usageCount?: number;
 }
 
-<<<<<<< HEAD
-// Export history and batch export types
-export interface ExportRecord {
-  id: string;
-  type: 'cv' | 'cover-letter';
-  formats: ExportFormat[];
-  timestamp: string;
-  fileName: string;
-  success: boolean;
-  profileId?: string;
-  error?: string;
-}
-
-export interface ExportFormat {
-  format: 'pdf' | 'docx' | 'google-docs' | 'google-sheets' | 'google-slides';
-  success: boolean;
-  fileId?: string;
-  filePath?: string;
-  error?: string;
-  driveLink?: string;
-}
-
-export interface BatchExportOptions {
-  formats: ('pdf' | 'docx' | 'google-docs' | 'google-sheets' | 'google-slides')[];
-  cvData: CVData;
-  optimizations: ATSOptimization[];
-  templateId?: string;
-  folderId?: string; // Google Drive folder ID
-  namingTemplate?: string;
-  type: 'cv' | 'cover-letter';
-  coverLetter?: string;
-}
-
-export interface BatchExportProgress {
-  total: number;
-  completed: number;
-  current: string;
-  results: ExportFormat[];
-}
-
-// Custom file naming templates
-export interface NamingTemplate {
-  id: string;
-  name: string;
-  template: string; // e.g., "{firstName}_{lastName}_{type}_{date}.{format}"
-  description?: string;
-  createdAt: string;
-  isDefault?: boolean;
-}
-
-// Available template variables
-export type NamingVariables = {
-  firstName: string;
-  lastName: string;
-  type: 'Resume' | 'CoverLetter';
-  date: string; // YYYY-MM-DD
-  time: string; // HH-MM-SS
-  company?: string;
-  position?: string;
-  format: string; // pdf, docx, etc
-};
-
-// Google Drive folder selection
-export interface DriveFolder {
-  id: string;
-  name: string;
-  path: string; // breadcrumb path
-  parentId?: string;
-  webViewLink?: string;
-}
-
-// Sharing options
-export interface ShareOptions {
-  fileId: string;
-  type: 'link' | 'email';
-  role: 'reader' | 'writer' | 'commenter';
-  recipients?: string[]; // email addresses for email sharing
-  message?: string;
-  includeCV?: boolean;
-  includeCoverLetter?: boolean;
-=======
 // Template Enhancement Features
 export interface TemplateMetadata {
   id: string;
@@ -429,5 +348,4 @@
     ratingTrend: 'up' | 'down' | 'stable';
     popularityRank: number;
   };
->>>>>>> a251213b
 }