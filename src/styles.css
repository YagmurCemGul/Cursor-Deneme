--- conflicted
+++ resolved
@@ -217,12 +217,6 @@
   background: #064e3b;
   border-color: #065f46;
   color: #86efac;
-}
-
-.app-container.dark .text-optimized-focused {
-  background: #065f46 !important;
-  border: 2px solid #10b981 !important;
-  color: #d1fae5 !important;
 }
 
 .app-container.dark .alert-info {
@@ -693,37 +687,6 @@
   background: #f0fdf4;
   border: 1px solid #bbf7d0;
   color: #166534;
-  transition: all 0.3s ease;
-}
-
-.text-optimized:hover {
-  transform: scale(1.01);
-  box-shadow: 0 2px 8px rgba(16, 185, 129, 0.2);
-}
-
-.text-optimized-focused {
-  background: #d1fae5 !important;
-  border: 2px solid #10b981 !important;
-  color: #065f46 !important;
-  box-shadow: 0 4px 12px rgba(16, 185, 129, 0.3);
-  transform: scale(1.02);
-}
-
-.highlight-default {
-  transition: all 0.3s ease;
-}
-
-.highlight-focused {
-  animation: pulse-highlight 1s ease-in-out;
-}
-
-@keyframes pulse-highlight {
-  0%, 100% { 
-    box-shadow: 0 0 0 0 rgba(16, 185, 129, 0.7);
-  }
-  50% { 
-    box-shadow: 0 0 0 8px rgba(16, 185, 129, 0);
-  }
 }
 
 .text-label {
@@ -839,12 +802,6 @@
   transform: translateY(-2px);
 }
 
-.card.selected {
-  border: 2px solid #4f46e5;
-  background: rgba(79, 70, 229, 0.05);
-  box-shadow: 0 0 0 3px rgba(79, 70, 229, 0.1);
-}
-
 .card-header {
   display: flex;
   justify-content: space-between;
@@ -1102,20 +1059,14 @@
 .preview-photo-container {
   display: flex;
   justify-content: center;
-  margin-bottom: 12px;
+  margin-bottom: 8px;
 }
 
 .preview-photo {
-  width: 120px;
-  height: 120px;
+  width: 80px;
+  height: 80px;
   border-radius: 50%;
   object-fit: cover;
-  border: 3px solid #e2e8f0;
-  box-shadow: 0 2px 8px rgba(0, 0, 0, 0.1);
-}
-
-.app-container.dark .preview-photo {
-  border-color: #374151;
 }
 
 .alert {
@@ -1183,180 +1134,28 @@
 .photo-upload-container {
   display: flex;
   align-items: center;
-  gap: 15px;
+  gap: 10px;
 }
 
 .photo-preview {
-  width: 100px;
-  height: 100px;
+  width: 64px;
+  height: 64px;
   border-radius: 50%;
   object-fit: cover;
-  border: 3px solid #e2e8f0;
-  box-shadow: 0 2px 8px rgba(0, 0, 0, 0.1);
-  transition: all 0.3s ease;
-}
-
-.photo-preview:hover {
-  transform: scale(1.05);
-  box-shadow: 0 4px 12px rgba(102, 126, 234, 0.3);
-  border-color: #667eea;
+  border: 1px solid #e2e8f0;
 }
 
 .photo-placeholder {
-  width: 100px;
-  height: 100px;
+  width: 64px;
+  height: 64px;
   border-radius: 50%;
   background: #f1f5f9;
   display: flex;
   align-items: center;
   justify-content: center;
   color: #94a3b8;
-  border: 3px dashed #cbd5e1;
-  font-size: 36px;
-  transition: all 0.3s ease;
-}
-
-.photo-placeholder:hover {
-  background: #e2e8f0;
-  border-color: #667eea;
-  color: #667eea;
-}
-
-.photo-preview-loading {
-  width: 100px;
-  height: 100px;
-  border-radius: 50%;
-  background: #f1f5f9;
-  display: flex;
-  align-items: center;
-  justify-content: center;
-  border: 3px solid #e2e8f0;
-}
-
-.photo-preview-loading .spinner {
-  width: 30px;
-  height: 30px;
-  border-width: 3px;
-}
-
-.photo-actions {
-  display: flex;
-  flex-direction: column;
-  gap: 8px;
-}
-
-/* Photo Cropper Modal */
-.photo-cropper-overlay {
-  position: fixed;
-  top: 0;
-  left: 0;
-  right: 0;
-  bottom: 0;
-  background: rgba(0, 0, 0, 0.7);
-  display: flex;
-  align-items: center;
-  justify-content: center;
-  z-index: 10000;
-}
-
-.photo-cropper-modal {
-  background: white;
-  border-radius: 12px;
-  padding: 20px;
-  max-width: 90vw;
-  max-height: 90vh;
-  display: flex;
-  flex-direction: column;
-  box-shadow: 0 10px 40px rgba(0, 0, 0, 0.3);
-}
-
-.app-container.dark .photo-cropper-modal {
-  background: #0f172a;
-}
-
-.photo-cropper-header {
-  display: flex;
-  justify-content: space-between;
-  align-items: center;
-  margin-bottom: 20px;
-  padding-bottom: 15px;
-  border-bottom: 2px solid #e2e8f0;
-}
-
-.app-container.dark .photo-cropper-header {
-  border-bottom-color: #374151;
-}
-
-.photo-cropper-header h3 {
-  margin: 0;
-  font-size: 20px;
-  font-weight: 600;
-  color: #1e293b;
-}
-
-.app-container.dark .photo-cropper-header h3 {
-  color: #e2e8f0;
-}
-
-.photo-cropper-instructions {
-  background: #f1f5f9;
-  border: 1px solid #cbd5e1;
-  border-radius: 8px;
-  padding: 12px 16px;
-  margin-bottom: 16px;
-  text-align: center;
-}
-
-.app-container.dark .photo-cropper-instructions {
-  background: #1e293b;
-  border-color: #334155;
-}
-
-.photo-cropper-instructions p {
-  margin: 0;
-  font-size: 14px;
-  color: #475569;
-  font-weight: 500;
-}
-
-.app-container.dark .photo-cropper-instructions p {
-  color: #94a3b8;
-}
-
-.photo-cropper-content {
-  display: flex;
-  flex-direction: column;
-  align-items: center;
-  gap: 15px;
-  margin-bottom: 20px;
-}
-
-.photo-cropper-canvas {
-  border: 2px solid #e2e8f0;
-  border-radius: 8px;
-  cursor: move;
-  max-width: 100%;
-}
-
-.app-container.dark .photo-cropper-canvas {
-  border-color: #374151;
-}
-
-.photo-cropper-controls {
-  display: flex;
-  gap: 10px;
-}
-
-.photo-cropper-footer {
-  display: flex;
-  justify-content: flex-end;
-  gap: 10px;
-  padding-top: 15px;
-  border-top: 2px solid #e2e8f0;
-}
-
-.app-container.dark .photo-cropper-footer {
-  border-top-color: #374151;
+  border: 1px solid #e2e8f0;
+  font-size: 24px;
 }
 
 .app-container.dark .photo-preview {
@@ -1770,613 +1569,4 @@
   background: #1e293b;
   border-color: #475569;
   color: #e2e8f0;
-<<<<<<< HEAD
-}
-
-/* CV Template Styles */
-.template-grid {
-  display: grid;
-  grid-template-columns: repeat(auto-fill, minmax(280px, 1fr));
-  gap: 20px;
-  margin-top: 20px;
-}
-
-.template-card {
-  border: 2px solid #e5e7eb;
-  border-radius: 12px;
-  padding: 20px;
-  cursor: pointer;
-  transition: all 0.3s ease;
-  background: white;
-}
-
-.app-container.dark .template-card {
-  background: #1e293b;
-  border-color: #374151;
-}
-
-.template-card:hover {
-  border-color: #3b82f6;
-  box-shadow: 0 4px 12px rgba(59, 130, 246, 0.15);
-  transform: translateY(-2px);
-}
-
-.template-card.selected {
-  border-color: #10b981;
-  background: linear-gradient(135deg, rgba(16, 185, 129, 0.05), rgba(16, 185, 129, 0.1));
-  box-shadow: 0 4px 12px rgba(16, 185, 129, 0.2);
-}
-
-.app-container.dark .template-card.selected {
-  background: linear-gradient(135deg, rgba(16, 185, 129, 0.1), rgba(16, 185, 129, 0.15));
-}
-
-.template-preview-icon {
-  font-size: 48px;
-  text-align: center;
-  margin-bottom: 15px;
-}
-
-.template-info {
-  text-align: center;
-}
-
-.template-name {
-  font-size: 16px;
-  font-weight: 600;
-  margin-bottom: 8px;
-  color: #1f2937;
-}
-
-.app-container.dark .template-name {
-  color: #e2e8f0;
-}
-
-.template-description {
-  font-size: 13px;
-  color: #6b7280;
-  margin-bottom: 12px;
-  line-height: 1.4;
-}
-
-.app-container.dark .template-description {
-  color: #9ca3af;
-}
-
-.template-features {
-  display: flex;
-  flex-wrap: wrap;
-  gap: 6px;
-  justify-content: center;
-  margin-bottom: 12px;
-}
-
-.feature-tag {
-  font-size: 11px;
-  padding: 4px 8px;
-  background: #f3f4f6;
-  color: #4b5563;
-  border-radius: 4px;
-  white-space: nowrap;
-}
-
-.app-container.dark .feature-tag {
-  background: #374151;
-  color: #9ca3af;
-}
-
-.template-actions {
-  display: flex;
-  flex-direction: column;
-  gap: 8px;
-  margin-top: 12px;
-}
-
-.selected-badge {
-  display: inline-block;
-  padding: 6px 12px;
-  background: #10b981;
-  color: white;
-  border-radius: 6px;
-  font-size: 12px;
-  font-weight: 600;
-}
-
-/* Template Preview Modal */
-.template-preview-modal {
-  max-width: 600px;
-  max-height: 80vh;
-  overflow-y: auto;
-}
-
-.template-preview-details {
-  display: flex;
-  flex-direction: column;
-  gap: 20px;
-}
-
-.preview-section h4 {
-  font-size: 14px;
-  font-weight: 600;
-  margin-bottom: 10px;
-  color: #1f2937;
-}
-
-.app-container.dark .preview-section h4 {
-  color: #e2e8f0;
-}
-
-.color-palette {
-  display: flex;
-  gap: 10px;
-  flex-wrap: wrap;
-}
-
-.color-swatch {
-  width: 80px;
-  height: 60px;
-  border-radius: 8px;
-  display: flex;
-  align-items: flex-end;
-  justify-content: center;
-  padding: 8px;
-  box-shadow: 0 2px 8px rgba(0, 0, 0, 0.1);
-}
-
-.color-swatch span {
-  font-size: 10px;
-  font-weight: 600;
-  color: white;
-  text-shadow: 0 1px 2px rgba(0, 0, 0, 0.5);
-}
-
-.preview-section ul {
-  list-style: none;
-  padding-left: 0;
-}
-
-.preview-section li {
-  padding: 4px 0;
-  color: #6b7280;
-  font-size: 14px;
-}
-
-.app-container.dark .preview-section li {
-  color: #9ca3af;
-}
-
-.preview-section p {
-  margin: 4px 0;
-  color: #6b7280;
-  font-size: 14px;
-}
-
-.app-container.dark .preview-section p {
-  color: #9ca3af;
-}
-
-/* Subtabs */
-.subtabs {
-  display: flex;
-  gap: 10px;
-  margin-bottom: 20px;
-  border-bottom: 2px solid #e5e7eb;
-  padding-bottom: 0;
-}
-
-.app-container.dark .subtabs {
-  border-bottom-color: #374151;
-}
-
-.subtab {
-  padding: 10px 20px;
-  background: none;
-  border: none;
-  border-bottom: 3px solid transparent;
-  cursor: pointer;
-  font-size: 14px;
-  font-weight: 500;
-  color: #6b7280;
-  transition: all 0.2s ease;
-  margin-bottom: -2px;
-}
-
-.app-container.dark .subtab {
-  color: #9ca3af;
-}
-
-.subtab:hover {
-  color: #1f2937;
-  border-bottom-color: #e5e7eb;
-}
-
-.app-container.dark .subtab:hover {
-  color: #e2e8f0;
-  border-bottom-color: #374151;
-}
-
-.subtab.active {
-  color: #3b82f6;
-  border-bottom-color: #3b82f6;
-  font-weight: 600;
-}
-
-/* Template-specific preview styles */
-.preview-container.template-classic {
-  font-family: Arial, sans-serif;
-}
-
-.preview-container.template-modern {
-  font-family: Helvetica, sans-serif;
-}
-
-.preview-container.template-modern .preview-header {
-  text-align: left;
-  border-bottom: 2px solid #10b981;
-  padding-bottom: 15px;
-}
-
-.preview-container.template-executive {
-  font-family: Georgia, serif;
-}
-
-.preview-container.template-executive .preview-section-title {
-  font-family: Georgia, serif;
-  color: #1e3a8a;
-  border-bottom: 2px solid #dc2626;
-}
-
-.preview-container.template-creative {
-  background: linear-gradient(135deg, rgba(124, 58, 237, 0.02), rgba(236, 72, 153, 0.02));
-}
-
-.preview-container.template-creative .preview-section-title {
-  color: #7c3aed;
-}
-
-.preview-container.template-compact .preview-section {
-  margin-bottom: 12px;
-}
-
-.preview-container.template-compact .preview-item {
-  margin-bottom: 8px;
-}
-
-.preview-container.template-academic {
-  font-family: 'Times New Roman', serif;
-}
-
-.preview-container.template-academic .preview-section-title {
-  color: #422006;
-  font-variant: small-caps;
-}
-
-.preview-container.template-tech .preview-section-title {
-  font-family: 'Consolas', monospace;
-  color: #0d1117;
-  background: #f6f8fa;
-  padding: 8px 12px;
-  border-left: 3px solid #2da44e;
-}
-
-.app-container.dark .preview-container.template-tech .preview-section-title {
-  background: #1e293b;
-  color: #e2e8f0;
-}
-
-.preview-container.template-startup .preview-header {
-  text-align: left;
-  background: linear-gradient(135deg, rgba(234, 88, 12, 0.1), rgba(6, 182, 212, 0.1));
-  padding: 20px;
-  margin: -20px -20px 20px -20px;
-  border-radius: 8px 8px 0 0;
-}
-
-/* Cover Letter Template Selector Styles */
-.template-selector-section {
-  margin: 20px 0;
-  padding: 20px;
-  background: #f9fafb;
-  border-radius: 12px;
-  border: 1px solid #e5e7eb;
-}
-
-.app-container.dark .template-selector-section {
-  background: #1e293b;
-  border-color: #374151;
-}
-
-.template-selector-header {
-  display: flex;
-  justify-content: space-between;
-  align-items: center;
-  margin-bottom: 10px;
-}
-
-.template-card-header {
-  display: flex;
-  gap: 15px;
-  align-items: flex-start;
-  margin-bottom: 15px;
-}
-
-.template-preview {
-  font-size: 36px;
-  line-height: 1;
-  flex-shrink: 0;
-}
-
-.template-info {
-  flex: 1;
-  text-align: left;
-}
-
-.template-selected-badge {
-  text-align: center;
-  padding: 8px 12px;
-  background: #10b981;
-  color: white;
-  border-radius: 6px;
-  font-size: 12px;
-  font-weight: 600;
-  margin-top: 10px;
-}
-
-.btn-sm {
-  padding: 6px 12px;
-  font-size: 13px;
-}
-
-/* Cover letter preview with template styles */
-.cover-letter-preview {
-  white-space: pre-wrap;
-  font-family: inherit;
-  line-height: inherit;
-}
-
-/* ===================================
-   Google Drive Integration Styles
-   =================================== */
-
-.google-drive-status {
-  margin-bottom: 20px;
-}
-
-.google-drive-status .alert {
-  display: flex;
-  justify-content: space-between;
-  align-items: center;
-}
-
-.google-drive-info {
-  background: #f8f9fa;
-  padding: 20px;
-  border-radius: 12px;
-  margin-bottom: 20px;
-}
-
-.app-container.dark .google-drive-info {
-  background: #1a2332;
-}
-
-.google-drive-info .subsection-title {
-  margin-top: 0;
-  margin-bottom: 12px;
-  font-size: 16px;
-  font-weight: 600;
-}
-
-.google-drive-info .info-text {
-  margin-bottom: 16px;
-  color: #64748b;
-  line-height: 1.6;
-}
-
-.app-container.dark .google-drive-info .info-text {
-  color: #94a3b8;
-}
-
-.feature-list {
-  list-style: none;
-  padding: 0;
-  margin: 0;
-}
-
-.feature-list li {
-  padding: 8px 0;
-  font-size: 14px;
-  color: #475569;
-}
-
-.app-container.dark .feature-list li {
-  color: #cbd5e1;
-}
-
-.google-drive-files {
-  margin-top: 20px;
-}
-
-.file-list {
-  display: flex;
-  flex-direction: column;
-  gap: 12px;
-}
-
-.file-item {
-  display: flex;
-  align-items: center;
-  gap: 12px;
-  padding: 16px;
-  background: white;
-  border: 1px solid #e2e8f0;
-  border-radius: 12px;
-  transition: all 0.2s ease;
-}
-
-.file-item:hover {
-  border-color: #8b5cf6;
-  box-shadow: 0 4px 12px rgba(139, 92, 246, 0.1);
-}
-
-.app-container.dark .file-item {
-  background: #1a2332;
-  border-color: #334155;
-}
-
-.app-container.dark .file-item:hover {
-  border-color: #8b5cf6;
-}
-
-.file-icon {
-  font-size: 24px;
-  flex-shrink: 0;
-}
-
-.file-details {
-  flex: 1;
-  min-width: 0;
-}
-
-.file-name {
-  font-weight: 600;
-  margin-bottom: 4px;
-  white-space: nowrap;
-  overflow: hidden;
-  text-overflow: ellipsis;
-}
-
-.file-meta {
-  font-size: 12px;
-  color: #64748b;
-}
-
-.app-container.dark .file-meta {
-  color: #94a3b8;
-}
-
-.file-actions {
-  display: flex;
-  gap: 8px;
-  flex-shrink: 0;
-}
-
-.google-drive-setup {
-  margin-top: 30px;
-  padding: 20px;
-  background: #fef3c7;
-  border: 1px solid #fbbf24;
-  border-radius: 12px;
-}
-
-.app-container.dark .google-drive-setup {
-  background: #422006;
-  border-color: #d97706;
-}
-
-.google-drive-setup .subsection-title {
-  margin-top: 0;
-  margin-bottom: 12px;
-  font-size: 16px;
-  font-weight: 600;
-}
-
-.google-drive-setup .info-text {
-  color: #92400e;
-  line-height: 1.6;
-}
-
-.app-container.dark .google-drive-setup .info-text {
-  color: #fbbf24;
-}
-
-.google-drive-setup .info-text p {
-  margin: 8px 0;
-}
-
-.btn-link {
-  display: inline-flex;
-  align-items: center;
-  padding: 8px 16px;
-  background: #3b82f6;
-  color: white;
-  text-decoration: none;
-  border-radius: 8px;
-  font-size: 14px;
-  font-weight: 500;
-  transition: background-color 0.2s;
-  margin-top: 12px;
-}
-
-.btn-link:hover {
-  background: #2563eb;
-}
-
-/* Google export dropdown */
-.google-export-dropdown {
-  animation: slideDown 0.2s ease;
-}
-
-@keyframes slideDown {
-  from {
-    opacity: 0;
-    transform: translateY(-10px);
-  }
-  to {
-    opacity: 1;
-    transform: translateY(0);
-  }
-}
-
-.google-export-dropdown .btn {
-  text-align: left;
-  white-space: nowrap;
-}
-
-/* Alert message improvements */
-.alert {
-  display: flex;
-  align-items: center;
-  gap: 10px;
-  padding: 12px 16px;
-  border-radius: 8px;
-  margin-bottom: 16px;
-  font-size: 14px;
-}
-
-.alert-success {
-  background: #d1fae5;
-  color: #065f46;
-  border: 1px solid #10b981;
-}
-
-.app-container.dark .alert-success {
-  background: #064e3b;
-  color: #6ee7b7;
-  border-color: #10b981;
-}
-
-.alert-info {
-  background: #dbeafe;
-  color: #1e40af;
-  border: 1px solid #3b82f6;
-}
-
-.app-container.dark .alert-info {
-  background: #1e3a8a;
-  color: #93c5fd;
-  border-color: #3b82f6;
-}
-
-.alert-error {
-  background: #fee2e2;
-  color: #991b1b;
-  border: 1px solid #ef4444;
-}
-
-.app-container.dark .alert-error {
-  background: #7f1d1d;
-  color: #fca5a5;
-  border-color: #ef4444;
-=======
->>>>>>> b595bb97
 }