* {
  box-sizing: border-box;
}

body {
  margin: 0;
  padding: 0;
  font-family: -apple-system, BlinkMacSystemFont, 'Segoe UI', 'Roboto', 'Oxygen', 'Ubuntu', 'Cantarell', sans-serif;
  background: #f5f7fa;
  transition: background-color 0.2s ease;
}

body:has(.app-container.dark) {
  background: #0b1220;
}

.app-container {
  width: 800px;
  max-height: 600px;
  overflow-y: auto;
  background: white;
}

/* Theme support with smooth transitions */
*,
*::before,
*::after {
  transition: background-color 0.2s ease, 
              color 0.2s ease, 
              border-color 0.2s ease,
              box-shadow 0.2s ease;
}

/* Disable transitions for initial load */
.app-container {
  transition: none;
}

.app-container * {
  transition: background-color 0.2s ease, 
              color 0.2s ease, 
              border-color 0.2s ease,
              box-shadow 0.2s ease;
}

.app-container.dark {
  background: #0b1220;
  color: #e2e8f0;
}

.app-container.dark .header {
  background: linear-gradient(135deg, #1f2937 0%, #0f172a 100%);
}

.app-container.dark .tabs {
  background: #0f172a;
  border-bottom-color: #1f2a44;
}

.app-container.dark .tab {
  color: #cbd5e1;
}

.app-container.dark .tab:hover {
  color: #93c5fd;
  background: #1f2937;
}

.app-container.dark .tab.active {
  color: #93c5fd;
  border-bottom-color: #93c5fd;
}

.app-container.dark .content,
.app-container.dark .section,
.app-container.dark .card,
.app-container.dark .experience-item,
.app-container.dark .preview-container {
  background: #0f172a;
  color: #e2e8f0;
  border-color: #1f2a44;
}

.app-container.dark .section-title {
  color: #f1f5f9;
}

.app-container.dark .form-label {
  color: #cbd5e1;
}

.app-container.dark .form-input,
.app-container.dark .form-textarea,
.app-container.dark .form-select {
  background: #0b1220;
  color: #e2e8f0;
  border-color: #1f2a44;
}

.app-container.dark .form-input:focus,
.app-container.dark .form-textarea:focus,
.app-container.dark .form-select:focus {
  border-color: #93c5fd;
  box-shadow: 0 0 0 3px rgba(147, 197, 253, 0.1);
}

.app-container.dark .input-prefix {
  border-color: #1f2a44;
}

.app-container.dark .input-prefix-text {
  background: #0b1220;
  color: #cbd5e1;
  border-right-color: #1f2a44;
}

.app-container.dark .input-prefix input {
  background: #0b1220;
  color: #e2e8f0;
}

.app-container.dark .pill { 
  background: #11203a; 
  color: #93c5fd; 
  border-color: #1f2a44; 
}

.app-container.dark .pill:hover { 
  background: #2a0f0f; 
  color: #fecaca; 
  border-color: #3f1d1d; 
}

.app-container.dark .upload-zone {
  border-color: #1f2a44;
  background: #0f172a;
}

.app-container.dark .upload-zone:hover {
  border-color: #93c5fd;
  background: #1f2937;
}

.app-container.dark .upload-zone.drag-over {
  border-color: #93c5fd;
  background: #1e3a5f;
}

.app-container.dark .upload-icon {
  color: #475569;
}

.app-container.dark .upload-text {
  color: #cbd5e1;
}

.app-container.dark .upload-subtext {
  color: #64748b;
}

.app-container.dark .btn-secondary {
  background: #1f2937;
  color: #cbd5e1;
}

.app-container.dark .btn-secondary:hover {
  background: #374151;
}

.app-container.dark .skill-tag {
  background: #1f2937;
  color: #cbd5e1;
}

.app-container.dark .skill-tag-remove:hover {
  color: #f87171;
}

.app-container.dark .card:hover {
  box-shadow: 0 4px 12px rgba(0, 0, 0, 0.4);
}

.app-container.dark .card-title,
.app-container.dark .card-meta {
  color: #e2e8f0;
}

.app-container.dark .card-meta {
  color: #94a3b8;
}

.app-container.dark .empty-state {
  color: #64748b;
}

.app-container.dark .optimization-card {
  background: #0f172a;
  border-color: #1f2a44;
}

.app-container.dark .optimization-category {
  background: #312e81;
  color: #c4b5fd;
}

.app-container.dark .optimization-change {
  color: #e2e8f0;
}

.app-container.dark .text-original {
  background: #3f1d1d;
  border-color: #7f1d1d;
  color: #fca5a5;
}

.app-container.dark .text-optimized {
  background: #064e3b;
  border-color: #065f46;
  color: #86efac;
}

.app-container.dark .alert-info {
  background: #1e3a5f;
  border-color: #1e40af;
  color: #93c5fd;
}

.app-container.dark .alert-success {
  background: #064e3b;
  border-color: #065f46;
  color: #86efac;
}

.app-container.dark .alert-error {
  background: #3f1d1d;
  border-color: #7f1d1d;
  color: #fca5a5;
}

.app-container.dark .preview-header {
  border-bottom-color: #1f2a44;
}

.app-container.dark .preview-name {
  color: #f1f5f9;
}

.app-container.dark .preview-contact {
  color: #94a3b8;
}

.app-container.dark .preview-section-title {
  color: #f1f5f9;
  border-bottom-color: #1f2a44;
}

.app-container.dark .preview-item-title {
  color: #e2e8f0;
}

.app-container.dark .preview-item-subtitle {
  color: #94a3b8;
}

.app-container.dark .preview-item-description {
  color: #cbd5e1;
}

.app-container.dark .folder-btn {
  background: #0f172a;
  border-color: #1f2a44;
  color: #cbd5e1;
}

.app-container.dark .folder-btn:hover {
  border-color: #93c5fd;
  color: #93c5fd;
}

.app-container.dark .folder-btn.active {
  background: #93c5fd;
  color: #0f172a;
  border-color: #93c5fd;
}

.app-container.dark .loading {
  color: #94a3b8;
}

.app-container.dark .spinner {
  border-color: #1f2a44;
  border-top-color: #93c5fd;
}

/* Additional dark mode improvements */
.app-container.dark .experience-item-header,
.app-container.dark .form-row,
.app-container.dark .form-row-3 {
  color: inherit;
}

.app-container.dark select.form-select option {
  background: #0f172a;
  color: #e2e8f0;
}

.app-container.dark .checkbox-item,
.app-container.dark .radio-item {
  color: #cbd5e1;
}

.app-container.dark .checkbox-item:hover,
.app-container.dark .radio-item:hover {
  background-color: #1e293b;
}

.app-container.dark input[type="checkbox"],
.app-container.dark input[type="radio"] {
  accent-color: #93c5fd;
}

.app-container.dark .form-textarea:disabled {
  background-color: #1e293b;
}

/* Better focus states for dark mode */
.app-container.dark button:focus-visible,
.app-container.dark input:focus-visible,
.app-container.dark select:focus-visible,
.app-container.dark textarea:focus-visible {
  outline: 2px solid #93c5fd;
  outline-offset: 2px;
}

.header {
  background: linear-gradient(135deg, #667eea 0%, #764ba2 100%);
  color: white;
  padding: 20px;
  text-align: center;
}

.header h1 {
  margin: 0;
  font-size: 24px;
  font-weight: 600;
}

.header p {
  margin: 5px 0 0 0;
  font-size: 14px;
  opacity: 0.9;
}

.settings-bar {
  display: flex;
  gap: 10px;
  justify-content: center;
  margin-top: 10px;
}

.settings-bar .form-select {
  width: 150px;
}

.sticky-footer {
  position: sticky;
  bottom: 0;
  background: white;
  padding: 20px;
  border-top: 2px solid #e2e8f0;
  z-index: 10;
}

.app-container.dark .sticky-footer {
  background: #0f172a;
  border-top-color: #1f2a44;
}

.tabs {
  display: flex;
  border-bottom: 2px solid #e2e8f0;
  background: white;
  position: sticky;
  top: 0;
  z-index: 10;
}

.tab {
  flex: 1;
  padding: 15px;
  background: none;
  border: none;
  cursor: pointer;
  font-size: 14px;
  font-weight: 500;
  color: #64748b;
  transition: all 0.2s;
}

.tab:hover {
  color: #667eea;
  background: #f8fafc;
}

.tab.active {
  color: #667eea;
  border-bottom: 3px solid #667eea;
}

.content {
  padding: 20px;
}

.section {
  margin-bottom: 30px;
}

.section-title {
  font-size: 18px;
  font-weight: 600;
  color: #1e293b;
  margin-bottom: 15px;
  display: flex;
  align-items: center;
  gap: 10px;
}

.upload-zone {
  border: 2px dashed #cbd5e1;
  border-radius: 8px;
  padding: 30px;
  text-align: center;
  cursor: pointer;
  transition: all 0.2s;
}

.upload-zone:hover {
  border-color: #667eea;
  background: #f8fafc;
}

.upload-zone.drag-over {
  border-color: #667eea;
  background: #eef2ff;
}

.upload-icon {
  font-size: 48px;
  color: #cbd5e1;
  margin-bottom: 10px;
}

.upload-text {
  color: #64748b;
  font-size: 14px;
}

.upload-subtext {
  color: #94a3b8;
  font-size: 12px;
  margin-top: 5px;
}

.form-group {
  margin-bottom: 15px;
}

.form-label {
  display: block;
  font-size: 13px;
  font-weight: 500;
  color: #475569;
  margin-bottom: 6px;
}

.form-input,
.form-textarea,
.form-select {
  width: 100%;
  padding: 10px 12px;
  border: 1px solid #e2e8f0;
  border-radius: 6px;
  font-size: 14px;
  transition: all 0.2s;
}

.form-input:focus,
.form-textarea:focus,
.form-select:focus {
  outline: none;
  border-color: #667eea;
  box-shadow: 0 0 0 3px rgba(102, 126, 234, 0.1);
}

.form-textarea {
  min-height: 100px;
  resize: vertical;
  font-family: inherit;
  line-height: 1.5;
}

.form-textarea:disabled {
  background-color: #f5f5f5;
  cursor: not-allowed;
  opacity: 0.6;
}

.form-row {
  display: grid;
  grid-template-columns: repeat(2, 1fr);
  gap: 15px;
}

.form-row-3 {
  display: grid;
  grid-template-columns: repeat(3, 1fr);
  gap: 15px;
}

.input-prefix {
  display: flex;
  align-items: center;
  border: 1px solid #e2e8f0;
  border-radius: 6px;
  overflow: hidden;
}

.input-prefix-text {
  padding: 10px 12px;
  background: #f8fafc;
  color: #64748b;
  font-size: 14px;
  border-right: 1px solid #e2e8f0;
  white-space: nowrap;
}

.input-prefix input {
  flex: 1;
  padding: 10px 12px;
  border: none;
  font-size: 14px;
}

.input-prefix input:focus {
  outline: none;
}

.btn {
  padding: 10px 20px;
  border: none;
  border-radius: 6px;
  font-size: 14px;
  font-weight: 500;
  cursor: pointer;
  transition: all 0.2s;
  display: inline-flex;
  align-items: center;
  gap: 8px;
}

.btn-primary {
  background: #667eea;
  color: white;
}

.btn-primary:hover {
  background: #5568d3;
  transform: translateY(-1px);
  box-shadow: 0 4px 12px rgba(102, 126, 234, 0.3);
}

.btn-secondary {
  background: #f1f5f9;
  color: #475569;
}

.btn-secondary:hover {
  background: #e2e8f0;
}

.btn-danger {
  background: #ef4444;
  color: white;
}

.btn-danger:hover {
  background: #dc2626;
}

.btn-success {
  background: #10b981;
  color: white;
}

.btn-success:hover {
  background: #059669;
}

.btn-icon {
  padding: 8px;
  display: inline-flex;
  align-items: center;
  justify-content: center;
}

.pill-container {
  display: flex;
  flex-wrap: wrap;
  gap: 10px;
  margin-top: 10px;
}

.pill {
  display: inline-flex;
  align-items: center;
  gap: 8px;
  padding: 8px 16px;
  background: #eef2ff;
  color: #667eea;
  border-radius: 20px;
  font-size: 13px;
  cursor: pointer;
  transition: all 0.2s;
  border: 1px solid #ddd6fe;
}

.pill:hover {
  background: #fee2e2;
  color: #dc2626;
  border-color: #fecaca;
}

.pill:hover .pill-remove {
  opacity: 1;
}

.pill-remove {
  display: flex;
  align-items: center;
  justify-content: center;
  width: 16px;
  height: 16px;
  opacity: 0;
  transition: opacity 0.2s;
}

.pill-remove:hover {
  transform: scale(1.1);
}

.optimization-card {
  background: white;
  border: 1px solid #e2e8f0;
  border-radius: 8px;
  padding: 15px;
  margin-bottom: 10px;
}

.optimization-header {
  display: flex;
  justify-content: space-between;
  align-items: flex-start;
  margin-bottom: 10px;
}

.optimization-category {
  display: inline-block;
  padding: 4px 10px;
  background: #ddd6fe;
  color: #7c3aed;
  border-radius: 12px;
  font-size: 11px;
  font-weight: 600;
  text-transform: uppercase;
}

.optimization-change {
  font-size: 14px;
  color: #1e293b;
  font-weight: 500;
  margin-bottom: 10px;
}

.text-comparison {
  display: grid;
  grid-template-columns: 1fr 1fr;
  gap: 15px;
  margin-top: 10px;
}

.text-box {
  padding: 10px;
  border-radius: 6px;
  font-size: 13px;
}

.text-original {
  background: #fef2f2;
  border: 1px solid #fecaca;
  color: #991b1b;
}

.text-optimized {
  background: #f0fdf4;
  border: 1px solid #bbf7d0;
  color: #166534;
}

.text-label {
  font-size: 11px;
  font-weight: 600;
  text-transform: uppercase;
  margin-bottom: 5px;
  opacity: 0.7;
}

.preview-container {
  background: white;
  border: 1px solid #e2e8f0;
  border-radius: 8px;
  padding: 40px;
  margin-top: 20px;
  font-family: 'Times New Roman', serif;
  line-height: 1.6;
}

/* Template variants */
.template-modern {
  font-family: 'Inter', system-ui, -apple-system, Segoe UI, Roboto, Arial, sans-serif;
  line-height: 1.65;
}
.template-modern .preview-header { border-bottom-color: #dbeafe; }
.template-modern .preview-section-title { border-bottom-color: #d1fae5; color: #0ea5e9; }

.template-compact {
  padding: 24px;
  line-height: 1.4;
  font-size: 13px;
}
.template-compact .preview-name { font-size: 20px; }
.template-compact .preview-section-title { font-size: 14px; }

.preview-header {
  text-align: center;
  margin-bottom: 20px;
  padding-bottom: 15px;
  border-bottom: 2px solid #e2e8f0;
}

.preview-name {
  font-size: 24px;
  font-weight: bold;
  margin-bottom: 5px;
}

.preview-contact {
  font-size: 12px;
  color: #64748b;
  margin: 3px 0;
}

.preview-section {
  margin-bottom: 20px;
}

.preview-section-title {
  font-size: 16px;
  font-weight: bold;
  text-transform: uppercase;
  border-bottom: 1px solid #e2e8f0;
  padding-bottom: 5px;
  margin-bottom: 10px;
}

.preview-item {
  margin-bottom: 15px;
}

.preview-item-title {
  font-weight: bold;
  font-size: 14px;
}

.preview-item-subtitle {
  font-style: italic;
  font-size: 12px;
  color: #64748b;
  margin: 2px 0;
}

.preview-item-description {
  font-size: 13px;
  margin-top: 5px;
}

.download-options {
  display: flex;
  gap: 10px;
  margin-top: 15px;
  flex-wrap: wrap;
}

.card-list {
  display: flex;
  flex-direction: column;
  gap: 10px;
}

.card {
  background: white;
  border: 1px solid #e2e8f0;
  border-radius: 8px;
  padding: 15px;
  transition: all 0.2s;
}

.card:hover {
  box-shadow: 0 4px 12px rgba(0, 0, 0, 0.1);
  transform: translateY(-2px);
}

.card-header {
  display: flex;
  justify-content: space-between;
  align-items: center;
  margin-bottom: 10px;
}

.card-title {
  font-weight: 600;
  font-size: 15px;
  color: #1e293b;
}

.card-actions {
  display: flex;
  gap: 8px;
}

.card-meta {
  font-size: 12px;
  color: #94a3b8;
}

.empty-state {
  text-align: center;
  padding: 40px 20px;
  color: #94a3b8;
}

.empty-state-icon {
  font-size: 48px;
  margin-bottom: 10px;
  opacity: 0.5;
}

.empty-state-text {
  font-size: 14px;
}

.skills-input-container {
  display: flex;
  gap: 10px;
  margin-bottom: 10px;
}

.skills-tags {
  display: flex;
  flex-wrap: wrap;
  gap: 8px;
  margin-top: 10px;
}

.skill-tag {
  display: inline-flex;
  align-items: center;
  gap: 6px;
  padding: 6px 12px;
  background: #f1f5f9;
  color: #475569;
  border-radius: 16px;
  font-size: 13px;
}

.skill-tag-remove {
  cursor: pointer;
  display: flex;
  align-items: center;
  color: #94a3b8;
  transition: color 0.2s;
}

.skill-tag-remove:hover {
  color: #ef4444;
}

.experience-item {
  background: #f8fafc;
  border: 1px solid #e2e8f0;
  border-radius: 8px;
  padding: 15px;
  margin-bottom: 15px;
}

.experience-item-header {
  display: flex;
  justify-content: space-between;
  align-items: flex-start;
  margin-bottom: 10px;
}

.folder-selector {
  display: flex;
  gap: 10px;
  margin-bottom: 15px;
}

.folder-btn {
  padding: 8px 16px;
  border: 1px solid #e2e8f0;
  background: white;
  border-radius: 6px;
  cursor: pointer;
  font-size: 13px;
  transition: all 0.2s;
}

.folder-btn:hover {
  border-color: #667eea;
  color: #667eea;
}

.folder-btn.active {
  background: #667eea;
  color: white;
  border-color: #667eea;
}

.loading {
  display: flex;
  flex-direction: column;
  align-items: center;
  justify-content: center;
  padding: 40px;
  color: #64748b;
}

.loading-text {
  margin-top: 10px;
}

.spinner {
  width: 40px;
  height: 40px;
  border: 4px solid #e2e8f0;
  border-top-color: #667eea;
  border-radius: 50%;
  animation: spin 0.8s linear infinite;
}

@keyframes spin {
  to { transform: rotate(360deg); }
}

/* Section and subsection titles */
.subsection-title {
  font-size: 16px;
  font-weight: 600;
  margin-bottom: 15px;
  color: #1e293b;
}

.card-subtitle {
  font-size: 14px;
  font-weight: 600;
  margin-bottom: 10px;
  color: #1e293b;
}

.app-container.dark .subsection-title,
.app-container.dark .card-subtitle {
  color: #f1f5f9;
}

/* Optimization specific styles */
.optimization-summary {
  margin-bottom: 20px;
}

.optimization-details-section {
  margin-top: 30px;
}

/* Cover letter specific styles */
.prompt-textarea {
  min-height: 100px;
}

.button-group {
  display: flex;
  gap: 10px;
  margin-top: 10px;
}

.save-prompt-card {
  margin-top: 15px;
}

.saved-prompts-section {
  margin-top: 20px;
}

.prompt-content {
  font-size: 13px;
  color: #64748b;
  margin-top: 10px;
}

.app-container.dark .prompt-content {
  color: #94a3b8;
}

.preview-section {
  margin-top: 30px;
}

.cover-letter-preview {
  white-space: pre-line;
}

.empty-state-margin {
  margin-top: 20px;
}

/* Profile manager styles */
.current-profile-card {
  margin-bottom: 20px;
}

.profile-name-input-group {
  display: flex;
  gap: 10px;
}

.flex-input {
  flex: 1;
}

/* Phone input group */
.phone-input-group {
  display: flex;
  gap: 5px;
}

.country-code-input {
  width: 70px;
}

.danger-btn-spacing {
  margin-left: 8px;
}

/* Add button container */
.add-button-container {
  display: flex;
  justify-content: flex-end;
  margin-top: 1rem;
}

/* Add question card */
.add-question-card {
  margin-bottom: 20px;
}

/* Preview photo */
.preview-photo-container {
  display: flex;
  justify-content: center;
  margin-bottom: 8px;
}

.preview-photo {
  width: 80px;
  height: 80px;
  border-radius: 50%;
  object-fit: cover;
}

.alert {
  padding: 12px 16px;
  border-radius: 6px;
  margin-bottom: 15px;
  font-size: 14px;
}

.alert-info {
  background: #eff6ff;
  border: 1px solid #bfdbfe;
  color: #1e40af;
}

.alert-success {
  background: #f0fdf4;
  border: 1px solid #bbf7d0;
  color: #166534;
}

.alert-error {
  background: #fef2f2;
  border: 1px solid #fecaca;
  color: #991b1b;
}

.checkbox-group {
  display: flex;
  flex-direction: column;
  gap: 10px;
}

.checkbox-item {
  display: flex;
  align-items: center;
  gap: 8px;
  padding: 8px 12px;
  border-radius: 6px;
  transition: background-color 0.2s ease;
  cursor: pointer;
}

.checkbox-item:hover {
  background-color: #f8fafc;
}

.checkbox-item input[type="checkbox"] {
  width: 18px;
  height: 18px;
  cursor: pointer;
  flex-shrink: 0;
}

.checkbox-item label {
  cursor: pointer;
  flex: 1;
  user-select: none;
}

.radio-group {
  display: flex;
  flex-direction: column;
  gap: 10px;
}

.radio-item {
  display: flex;
  align-items: center;
  gap: 8px;
  padding: 8px 12px;
  border-radius: 6px;
  transition: background-color 0.2s ease;
  cursor: pointer;
}

.radio-item:hover {
  background-color: #f8fafc;
}

.radio-item input[type="radio"] {
  width: 18px;
  height: 18px;
  cursor: pointer;
  flex-shrink: 0;
}

.radio-item label {
  cursor: pointer;
  flex: 1;
  user-select: none;
}

/* Photo upload styles */
.photo-upload-container {
  display: flex;
  align-items: center;
  gap: 10px;
}

.photo-preview {
  width: 64px;
  height: 64px;
  border-radius: 50%;
  object-fit: cover;
  border: 1px solid #e2e8f0;
}

.photo-placeholder {
  width: 64px;
  height: 64px;
  border-radius: 50%;
  background: #f1f5f9;
  display: flex;
  align-items: center;
  justify-content: center;
  color: #94a3b8;
  border: 1px solid #e2e8f0;
  font-size: 24px;
}

.app-container.dark .photo-preview {
  border-color: #1f2a44;
}

.app-container.dark .photo-placeholder {
  background: #1f2937;
  color: #64748b;
  border-color: #1f2a44;
}

.whatsapp-helper {
  margin-top: 6px;
}

/* Email validation styles */
.email-input-wrapper {
  position: relative;
}

.form-input.error {
  border-color: #ef4444;
  box-shadow: 0 0 0 3px rgba(239, 68, 68, 0.1);
}

.app-container.dark .form-input.error {
  border-color: #f87171;
  box-shadow: 0 0 0 3px rgba(248, 113, 113, 0.1);
}

.validation-message {
  font-size: 12px;
  margin-top: 4px;
  padding: 4px 8px;
  border-radius: 4px;
}

.validation-message.success {
  color: #059669;
  background-color: #d1fae5;
}

.validation-message.error {
  color: #dc2626;
  background-color: #fee2e2;
}

.email-suggestions {
  position: absolute;
  top: 100%;
  left: 0;
  right: 0;
  background: white;
  border: 1px solid #e2e8f0;
  border-radius: 6px;
  box-shadow: 0 4px 6px -1px rgba(0, 0, 0, 0.1);
  z-index: 1000;
  max-height: 200px;
  overflow-y: auto;
  margin-top: 4px;
}

.suggestion-item {
  padding: 8px 12px;
  cursor: pointer;
  border-bottom: 1px solid #f1f5f9;
  font-size: 14px;
}

.suggestion-item:hover {
  background-color: #f8fafc;
}

.suggestion-item:last-child {
  border-bottom: none;
}

/* Dark theme email validation */
.app-container.dark .validation-message.success {
  color: #10b981;
  background-color: #064e3b;
}

.app-container.dark .validation-message.error {
  color: #f87171;
  background-color: #7f1d1d;
}

.app-container.dark .email-suggestions {
  background: #0f172a;
  border-color: #1f2a44;
  color: #e2e8f0;
}

.app-container.dark .suggestion-item {
  border-bottom-color: #1f2a44;
}

.app-container.dark .suggestion-item:hover {
  background-color: #1f2937;
<<<<<<< HEAD
=======
}

/* Rich Text Editor Styles */
.rich-text-editor {
  width: 100%;
}

.editor-toolbar {
  display: flex;
  align-items: center;
  gap: 8px;
  padding: 8px;
  background: #f8fafc;
  border: 1px solid #e2e8f0;
  border-bottom: none;
  border-radius: 6px 6px 0 0;
  flex-wrap: wrap;
}

.toolbar-group {
  display: flex;
  align-items: center;
  gap: 4px;
  flex-wrap: wrap;
}

.toolbar-btn {
  display: inline-flex;
  align-items: center;
  justify-content: center;
  padding: 6px 10px;
  background: white;
  border: 1px solid #cbd5e1;
  border-radius: 4px;
  cursor: pointer;
  font-size: 13px;
  font-weight: 500;
  color: #475569;
  transition: all 0.2s ease;
  white-space: nowrap;
}

.toolbar-btn:hover {
  background: #f1f5f9;
  border-color: #94a3b8;
  color: #1e293b;
}

.toolbar-btn:active {
  transform: scale(0.95);
}

.toolbar-btn strong,
.toolbar-btn em {
  font-size: 14px;
  font-weight: 700;
}

.toolbar-btn-warning {
  color: #f59e0b;
}

.toolbar-btn-warning:hover {
  background: #fef3c7;
  border-color: #fbbf24;
  color: #d97706;
}

.toolbar-btn-danger {
  color: #ef4444;
}

.toolbar-btn-danger:hover {
  background: #fee2e2;
  border-color: #fca5a5;
  color: #dc2626;
}

.toolbar-divider {
  width: 1px;
  height: 20px;
  background: #cbd5e1;
  margin: 0 4px;
}

.rich-textarea {
  border-radius: 0 0 6px 6px !important;
  border-top: none !important;
  min-height: 120px !important;
}

.editor-footer {
  display: flex;
  justify-content: space-between;
  align-items: center;
  padding: 8px 12px;
  background: #f8fafc;
  border: 1px solid #e2e8f0;
  border-top: none;
  border-radius: 0 0 6px 6px;
  font-size: 12px;
  color: #64748b;
  flex-wrap: wrap;
  gap: 8px;
}

.editor-stats {
  display: flex;
  gap: 16px;
  flex-wrap: wrap;
}

.stat-item {
  font-weight: 500;
}

.editor-hints {
  display: flex;
  align-items: center;
  gap: 4px;
}

.hint-text {
  font-style: italic;
  color: #94a3b8;
}

/* Dark theme for Rich Text Editor */
.app-container.dark .editor-toolbar {
  background: #1f2937;
  border-color: #374151;
}

.app-container.dark .toolbar-btn {
  background: #0f172a;
  border-color: #374151;
  color: #cbd5e1;
}

.app-container.dark .toolbar-btn:hover {
  background: #1e293b;
  border-color: #475569;
  color: #e2e8f0;
}

.app-container.dark .toolbar-btn-warning {
  color: #fbbf24;
}

.app-container.dark .toolbar-btn-warning:hover {
  background: #422006;
  border-color: #f59e0b;
  color: #fde047;
}

.app-container.dark .toolbar-btn-danger {
  color: #f87171;
}

.app-container.dark .toolbar-btn-danger:hover {
  background: #450a0a;
  border-color: #ef4444;
  color: #fca5a5;
}

.app-container.dark .toolbar-divider {
  background: #374151;
}

.app-container.dark .editor-footer {
  background: #1f2937;
  border-color: #374151;
  color: #94a3b8;
}

.app-container.dark .hint-text {
  color: #64748b;
}

/* Template Dropdown Styles */
.template-dropdown {
  position: relative;
  display: inline-block;
}

.btn-sm {
  padding: 5px 10px;
  font-size: 12px;
}

.template-overlay {
  position: fixed;
  top: 0;
  left: 0;
  right: 0;
  bottom: 0;
  z-index: 999;
}

.template-menu {
  position: absolute;
  top: 100%;
  left: 0;
  margin-top: 4px;
  background: white;
  border: 1px solid #e2e8f0;
  border-radius: 8px;
  box-shadow: 0 10px 25px rgba(0, 0, 0, 0.1);
  z-index: 1000;
  min-width: 300px;
  max-width: 400px;
  max-height: 400px;
  overflow: hidden;
  display: flex;
  flex-direction: column;
}

.template-menu-header {
  display: flex;
  justify-content: space-between;
  align-items: center;
  padding: 12px 16px;
  background: #f8fafc;
  border-bottom: 1px solid #e2e8f0;
  font-weight: 600;
  color: #1e293b;
}

.template-close {
  background: none;
  border: none;
  cursor: pointer;
  font-size: 18px;
  color: #64748b;
  padding: 0;
  width: 24px;
  height: 24px;
  display: flex;
  align-items: center;
  justify-content: center;
  border-radius: 4px;
  transition: all 0.2s ease;
}

.template-close:hover {
  background: #e2e8f0;
  color: #1e293b;
}

.template-list {
  overflow-y: auto;
  padding: 8px;
}

.template-item {
  display: block;
  width: 100%;
  padding: 12px;
  background: white;
  border: 1px solid #e2e8f0;
  border-radius: 6px;
  text-align: left;
  cursor: pointer;
  font-size: 13px;
  color: #475569;
  margin-bottom: 8px;
  transition: all 0.2s ease;
  line-height: 1.5;
}

.template-item:hover {
  background: #f1f5f9;
  border-color: #cbd5e1;
  color: #1e293b;
  transform: translateX(4px);
}

.template-item:active {
  transform: translateX(4px) scale(0.98);
}

/* Dark theme for template dropdown */
.app-container.dark .template-menu {
  background: #0f172a;
  border-color: #374151;
}

.app-container.dark .template-menu-header {
  background: #1f2937;
  border-bottom-color: #374151;
  color: #e2e8f0;
}

.app-container.dark .template-close {
  color: #94a3b8;
}

.app-container.dark .template-close:hover {
  background: #374151;
  color: #e2e8f0;
}

.app-container.dark .template-item {
  background: #0f172a;
  border-color: #374151;
  color: #cbd5e1;
}

.app-container.dark .template-item:hover {
  background: #1e293b;
  border-color: #475569;
  color: #e2e8f0;
}

/* CV Template Styles */
.template-grid {
  display: grid;
  grid-template-columns: repeat(auto-fill, minmax(280px, 1fr));
  gap: 20px;
  margin-top: 20px;
}

.template-card {
  border: 2px solid #e5e7eb;
  border-radius: 12px;
  padding: 20px;
  cursor: pointer;
  transition: all 0.3s ease;
  background: white;
}

.app-container.dark .template-card {
  background: #1e293b;
  border-color: #374151;
}

.template-card:hover {
  border-color: #3b82f6;
  box-shadow: 0 4px 12px rgba(59, 130, 246, 0.15);
  transform: translateY(-2px);
}

.template-card.selected {
  border-color: #10b981;
  background: linear-gradient(135deg, rgba(16, 185, 129, 0.05), rgba(16, 185, 129, 0.1));
  box-shadow: 0 4px 12px rgba(16, 185, 129, 0.2);
}

.app-container.dark .template-card.selected {
  background: linear-gradient(135deg, rgba(16, 185, 129, 0.1), rgba(16, 185, 129, 0.15));
}

.template-preview-icon {
  font-size: 48px;
  text-align: center;
  margin-bottom: 15px;
}

.template-info {
  text-align: center;
}

.template-name {
  font-size: 16px;
  font-weight: 600;
  margin-bottom: 8px;
  color: #1f2937;
}

.app-container.dark .template-name {
  color: #e2e8f0;
}

.template-description {
  font-size: 13px;
  color: #6b7280;
  margin-bottom: 12px;
  line-height: 1.4;
}

.app-container.dark .template-description {
  color: #9ca3af;
}

.template-features {
  display: flex;
  flex-wrap: wrap;
  gap: 6px;
  justify-content: center;
  margin-bottom: 12px;
}

.feature-tag {
  font-size: 11px;
  padding: 4px 8px;
  background: #f3f4f6;
  color: #4b5563;
  border-radius: 4px;
  white-space: nowrap;
}

.app-container.dark .feature-tag {
  background: #374151;
  color: #9ca3af;
}

.template-actions {
  display: flex;
  flex-direction: column;
  gap: 8px;
  margin-top: 12px;
}

.selected-badge {
  display: inline-block;
  padding: 6px 12px;
  background: #10b981;
  color: white;
  border-radius: 6px;
  font-size: 12px;
  font-weight: 600;
}

/* Template Preview Modal */
.template-preview-modal {
  max-width: 600px;
  max-height: 80vh;
  overflow-y: auto;
}

.template-preview-details {
  display: flex;
  flex-direction: column;
  gap: 20px;
}

.preview-section h4 {
  font-size: 14px;
  font-weight: 600;
  margin-bottom: 10px;
  color: #1f2937;
}

.app-container.dark .preview-section h4 {
  color: #e2e8f0;
}

.color-palette {
  display: flex;
  gap: 10px;
  flex-wrap: wrap;
}

.color-swatch {
  width: 80px;
  height: 60px;
  border-radius: 8px;
  display: flex;
  align-items: flex-end;
  justify-content: center;
  padding: 8px;
  box-shadow: 0 2px 8px rgba(0, 0, 0, 0.1);
}

.color-swatch span {
  font-size: 10px;
  font-weight: 600;
  color: white;
  text-shadow: 0 1px 2px rgba(0, 0, 0, 0.5);
}

.preview-section ul {
  list-style: none;
  padding-left: 0;
}

.preview-section li {
  padding: 4px 0;
  color: #6b7280;
  font-size: 14px;
}

.app-container.dark .preview-section li {
  color: #9ca3af;
}

.preview-section p {
  margin: 4px 0;
  color: #6b7280;
  font-size: 14px;
}

.app-container.dark .preview-section p {
  color: #9ca3af;
}

/* Subtabs */
.subtabs {
  display: flex;
  gap: 10px;
  margin-bottom: 20px;
  border-bottom: 2px solid #e5e7eb;
  padding-bottom: 0;
}

.app-container.dark .subtabs {
  border-bottom-color: #374151;
}

.subtab {
  padding: 10px 20px;
  background: none;
  border: none;
  border-bottom: 3px solid transparent;
  cursor: pointer;
  font-size: 14px;
  font-weight: 500;
  color: #6b7280;
  transition: all 0.2s ease;
  margin-bottom: -2px;
}

.app-container.dark .subtab {
  color: #9ca3af;
}

.subtab:hover {
  color: #1f2937;
  border-bottom-color: #e5e7eb;
}

.app-container.dark .subtab:hover {
  color: #e2e8f0;
  border-bottom-color: #374151;
}

.subtab.active {
  color: #3b82f6;
  border-bottom-color: #3b82f6;
  font-weight: 600;
}

/* Template-specific preview styles */
.preview-container.template-classic {
  font-family: Arial, sans-serif;
}

.preview-container.template-modern {
  font-family: Helvetica, sans-serif;
}

.preview-container.template-modern .preview-header {
  text-align: left;
  border-bottom: 2px solid #10b981;
  padding-bottom: 15px;
}

.preview-container.template-executive {
  font-family: Georgia, serif;
}

.preview-container.template-executive .preview-section-title {
  font-family: Georgia, serif;
  color: #1e3a8a;
  border-bottom: 2px solid #dc2626;
}

.preview-container.template-creative {
  background: linear-gradient(135deg, rgba(124, 58, 237, 0.02), rgba(236, 72, 153, 0.02));
}

.preview-container.template-creative .preview-section-title {
  color: #7c3aed;
}

.preview-container.template-compact .preview-section {
  margin-bottom: 12px;
}

.preview-container.template-compact .preview-item {
  margin-bottom: 8px;
}

.preview-container.template-academic {
  font-family: 'Times New Roman', serif;
}

.preview-container.template-academic .preview-section-title {
  color: #422006;
  font-variant: small-caps;
}

.preview-container.template-tech .preview-section-title {
  font-family: 'Consolas', monospace;
  color: #0d1117;
  background: #f6f8fa;
  padding: 8px 12px;
  border-left: 3px solid #2da44e;
}

.app-container.dark .preview-container.template-tech .preview-section-title {
  background: #1e293b;
  color: #e2e8f0;
}

.preview-container.template-startup .preview-header {
  text-align: left;
  background: linear-gradient(135deg, rgba(234, 88, 12, 0.1), rgba(6, 182, 212, 0.1));
  padding: 20px;
  margin: -20px -20px 20px -20px;
  border-radius: 8px 8px 0 0;
}

/* Cover Letter Template Selector Styles */
.template-selector-section {
  margin: 20px 0;
  padding: 20px;
  background: #f9fafb;
  border-radius: 12px;
  border: 1px solid #e5e7eb;
}

.app-container.dark .template-selector-section {
  background: #1e293b;
  border-color: #374151;
}

.template-selector-header {
  display: flex;
  justify-content: space-between;
  align-items: center;
  margin-bottom: 10px;
}

.template-card-header {
  display: flex;
  gap: 15px;
  align-items: flex-start;
  margin-bottom: 15px;
}

.template-preview {
  font-size: 36px;
  line-height: 1;
  flex-shrink: 0;
}

.template-info {
  flex: 1;
  text-align: left;
}

.template-selected-badge {
  text-align: center;
  padding: 8px 12px;
  background: #10b981;
  color: white;
  border-radius: 6px;
  font-size: 12px;
  font-weight: 600;
  margin-top: 10px;
}

.btn-sm {
  padding: 6px 12px;
  font-size: 13px;
}

/* Cover letter preview with template styles */
.cover-letter-preview {
  white-space: pre-wrap;
  font-family: inherit;
  line-height: inherit;
}

/* ===================================
   Google Drive Integration Styles
   =================================== */

.google-drive-status {
  margin-bottom: 20px;
}

.google-drive-status .alert {
  display: flex;
  justify-content: space-between;
  align-items: center;
}

.google-drive-info {
  background: #f8f9fa;
  padding: 20px;
  border-radius: 12px;
  margin-bottom: 20px;
}

.app-container.dark .google-drive-info {
  background: #1a2332;
}

.google-drive-info .subsection-title {
  margin-top: 0;
  margin-bottom: 12px;
  font-size: 16px;
  font-weight: 600;
}

.google-drive-info .info-text {
  margin-bottom: 16px;
  color: #64748b;
  line-height: 1.6;
}

.app-container.dark .google-drive-info .info-text {
  color: #94a3b8;
}

.feature-list {
  list-style: none;
  padding: 0;
  margin: 0;
}

.feature-list li {
  padding: 8px 0;
  font-size: 14px;
  color: #475569;
}

.app-container.dark .feature-list li {
  color: #cbd5e1;
}

.google-drive-files {
  margin-top: 20px;
}

.file-list {
  display: flex;
  flex-direction: column;
  gap: 12px;
}

.file-item {
  display: flex;
  align-items: center;
  gap: 12px;
  padding: 16px;
  background: white;
  border: 1px solid #e2e8f0;
  border-radius: 12px;
  transition: all 0.2s ease;
}

.file-item:hover {
  border-color: #8b5cf6;
  box-shadow: 0 4px 12px rgba(139, 92, 246, 0.1);
}

.app-container.dark .file-item {
  background: #1a2332;
  border-color: #334155;
}

.app-container.dark .file-item:hover {
  border-color: #8b5cf6;
}

.file-icon {
  font-size: 24px;
  flex-shrink: 0;
}

.file-details {
  flex: 1;
  min-width: 0;
}

.file-name {
  font-weight: 600;
  margin-bottom: 4px;
  white-space: nowrap;
  overflow: hidden;
  text-overflow: ellipsis;
}

.file-meta {
  font-size: 12px;
  color: #64748b;
}

.app-container.dark .file-meta {
  color: #94a3b8;
}

.file-actions {
  display: flex;
  gap: 8px;
  flex-shrink: 0;
}

.google-drive-setup {
  margin-top: 30px;
  padding: 20px;
  background: #fef3c7;
  border: 1px solid #fbbf24;
  border-radius: 12px;
}

.app-container.dark .google-drive-setup {
  background: #422006;
  border-color: #d97706;
}

.google-drive-setup .subsection-title {
  margin-top: 0;
  margin-bottom: 12px;
  font-size: 16px;
  font-weight: 600;
}

.google-drive-setup .info-text {
  color: #92400e;
  line-height: 1.6;
}

.app-container.dark .google-drive-setup .info-text {
  color: #fbbf24;
}

.google-drive-setup .info-text p {
  margin: 8px 0;
}

.btn-link {
  display: inline-flex;
  align-items: center;
  padding: 8px 16px;
  background: #3b82f6;
  color: white;
  text-decoration: none;
  border-radius: 8px;
  font-size: 14px;
  font-weight: 500;
  transition: background-color 0.2s;
  margin-top: 12px;
}

.btn-link:hover {
  background: #2563eb;
}

/* Google export dropdown */
.google-export-dropdown {
  animation: slideDown 0.2s ease;
}

@keyframes slideDown {
  from {
    opacity: 0;
    transform: translateY(-10px);
  }
  to {
    opacity: 1;
    transform: translateY(0);
  }
}

.google-export-dropdown .btn {
  text-align: left;
  white-space: nowrap;
}

/* Alert message improvements */
.alert {
  display: flex;
  align-items: center;
  gap: 10px;
  padding: 12px 16px;
  border-radius: 8px;
  margin-bottom: 16px;
  font-size: 14px;
}

.alert-success {
  background: #d1fae5;
  color: #065f46;
  border: 1px solid #10b981;
}

.app-container.dark .alert-success {
  background: #064e3b;
  color: #6ee7b7;
  border-color: #10b981;
}

.alert-info {
  background: #dbeafe;
  color: #1e40af;
  border: 1px solid #3b82f6;
}

.app-container.dark .alert-info {
  background: #1e3a8a;
  color: #93c5fd;
  border-color: #3b82f6;
}

.alert-error {
  background: #fee2e2;
  color: #991b1b;
  border: 1px solid #ef4444;
}

.app-container.dark .alert-error {
  background: #7f1d1d;
  color: #fca5a5;
  border-color: #ef4444;
>>>>>>> 6a821a7f
}<|MERGE_RESOLUTION|>--- conflicted
+++ resolved
@@ -219,6 +219,12 @@
   color: #86efac;
 }
 
+.app-container.dark .text-optimized-focused {
+  background: #065f46 !important;
+  border: 2px solid #10b981 !important;
+  color: #d1fae5 !important;
+}
+
 .app-container.dark .alert-info {
   background: #1e3a5f;
   border-color: #1e40af;
@@ -309,18 +315,9 @@
   color: #cbd5e1;
 }
 
-.app-container.dark .checkbox-item:hover,
-.app-container.dark .radio-item:hover {
-  background-color: #1e293b;
-}
-
 .app-container.dark input[type="checkbox"],
 .app-container.dark input[type="radio"] {
   accent-color: #93c5fd;
-}
-
-.app-container.dark .form-textarea:disabled {
-  background-color: #1e293b;
 }
 
 /* Better focus states for dark mode */
@@ -495,14 +492,6 @@
 .form-textarea {
   min-height: 100px;
   resize: vertical;
-  font-family: inherit;
-  line-height: 1.5;
-}
-
-.form-textarea:disabled {
-  background-color: #f5f5f5;
-  cursor: not-allowed;
-  opacity: 0.6;
 }
 
 .form-row {
@@ -704,6 +693,37 @@
   background: #f0fdf4;
   border: 1px solid #bbf7d0;
   color: #166534;
+  transition: all 0.3s ease;
+}
+
+.text-optimized:hover {
+  transform: scale(1.01);
+  box-shadow: 0 2px 8px rgba(16, 185, 129, 0.2);
+}
+
+.text-optimized-focused {
+  background: #d1fae5 !important;
+  border: 2px solid #10b981 !important;
+  color: #065f46 !important;
+  box-shadow: 0 4px 12px rgba(16, 185, 129, 0.3);
+  transform: scale(1.02);
+}
+
+.highlight-default {
+  transition: all 0.3s ease;
+}
+
+.highlight-focused {
+  animation: pulse-highlight 1s ease-in-out;
+}
+
+@keyframes pulse-highlight {
+  0%, 100% { 
+    box-shadow: 0 0 0 0 rgba(16, 185, 129, 0.7);
+  }
+  50% { 
+    box-shadow: 0 0 0 8px rgba(16, 185, 129, 0);
+  }
 }
 
 .text-label {
@@ -819,6 +839,12 @@
   transform: translateY(-2px);
 }
 
+.card.selected {
+  border: 2px solid #4f46e5;
+  background: rgba(79, 70, 229, 0.05);
+  box-shadow: 0 0 0 3px rgba(79, 70, 229, 0.1);
+}
+
 .card-header {
   display: flex;
   justify-content: space-between;
@@ -1076,14 +1102,20 @@
 .preview-photo-container {
   display: flex;
   justify-content: center;
-  margin-bottom: 8px;
+  margin-bottom: 12px;
 }
 
 .preview-photo {
-  width: 80px;
-  height: 80px;
+  width: 120px;
+  height: 120px;
   border-radius: 50%;
   object-fit: cover;
+  border: 3px solid #e2e8f0;
+  box-shadow: 0 2px 8px rgba(0, 0, 0, 0.1);
+}
+
+.app-container.dark .preview-photo {
+  border-color: #374151;
 }
 
 .alert {
@@ -1121,27 +1153,12 @@
   display: flex;
   align-items: center;
   gap: 8px;
-  padding: 8px 12px;
-  border-radius: 6px;
-  transition: background-color 0.2s ease;
-  cursor: pointer;
-}
-
-.checkbox-item:hover {
-  background-color: #f8fafc;
 }
 
 .checkbox-item input[type="checkbox"] {
   width: 18px;
   height: 18px;
   cursor: pointer;
-  flex-shrink: 0;
-}
-
-.checkbox-item label {
-  cursor: pointer;
-  flex: 1;
-  user-select: none;
 }
 
 .radio-group {
@@ -1154,55 +1171,167 @@
   display: flex;
   align-items: center;
   gap: 8px;
-  padding: 8px 12px;
-  border-radius: 6px;
-  transition: background-color 0.2s ease;
-  cursor: pointer;
-}
-
-.radio-item:hover {
-  background-color: #f8fafc;
 }
 
 .radio-item input[type="radio"] {
   width: 18px;
   height: 18px;
   cursor: pointer;
-  flex-shrink: 0;
-}
-
-.radio-item label {
-  cursor: pointer;
-  flex: 1;
-  user-select: none;
 }
 
 /* Photo upload styles */
 .photo-upload-container {
   display: flex;
   align-items: center;
-  gap: 10px;
+  gap: 15px;
 }
 
 .photo-preview {
-  width: 64px;
-  height: 64px;
+  width: 100px;
+  height: 100px;
   border-radius: 50%;
   object-fit: cover;
-  border: 1px solid #e2e8f0;
+  border: 3px solid #e2e8f0;
+  box-shadow: 0 2px 8px rgba(0, 0, 0, 0.1);
+  transition: all 0.3s ease;
+}
+
+.photo-preview:hover {
+  transform: scale(1.05);
+  box-shadow: 0 4px 12px rgba(102, 126, 234, 0.3);
+  border-color: #667eea;
 }
 
 .photo-placeholder {
-  width: 64px;
-  height: 64px;
+  width: 100px;
+  height: 100px;
   border-radius: 50%;
   background: #f1f5f9;
   display: flex;
   align-items: center;
   justify-content: center;
   color: #94a3b8;
-  border: 1px solid #e2e8f0;
-  font-size: 24px;
+  border: 3px dashed #cbd5e1;
+  font-size: 36px;
+  transition: all 0.3s ease;
+}
+
+.photo-placeholder:hover {
+  background: #e2e8f0;
+  border-color: #667eea;
+  color: #667eea;
+}
+
+.photo-preview-loading {
+  width: 100px;
+  height: 100px;
+  border-radius: 50%;
+  background: #f1f5f9;
+  display: flex;
+  align-items: center;
+  justify-content: center;
+  border: 3px solid #e2e8f0;
+}
+
+.photo-preview-loading .spinner {
+  width: 30px;
+  height: 30px;
+  border-width: 3px;
+}
+
+.photo-actions {
+  display: flex;
+  flex-direction: column;
+  gap: 8px;
+}
+
+/* Photo Cropper Modal */
+.photo-cropper-overlay {
+  position: fixed;
+  top: 0;
+  left: 0;
+  right: 0;
+  bottom: 0;
+  background: rgba(0, 0, 0, 0.7);
+  display: flex;
+  align-items: center;
+  justify-content: center;
+  z-index: 10000;
+}
+
+.photo-cropper-modal {
+  background: white;
+  border-radius: 12px;
+  padding: 20px;
+  max-width: 90vw;
+  max-height: 90vh;
+  display: flex;
+  flex-direction: column;
+  box-shadow: 0 10px 40px rgba(0, 0, 0, 0.3);
+}
+
+.app-container.dark .photo-cropper-modal {
+  background: #0f172a;
+}
+
+.photo-cropper-header {
+  display: flex;
+  justify-content: space-between;
+  align-items: center;
+  margin-bottom: 20px;
+  padding-bottom: 15px;
+  border-bottom: 2px solid #e2e8f0;
+}
+
+.app-container.dark .photo-cropper-header {
+  border-bottom-color: #374151;
+}
+
+.photo-cropper-header h3 {
+  margin: 0;
+  font-size: 20px;
+  font-weight: 600;
+  color: #1e293b;
+}
+
+.app-container.dark .photo-cropper-header h3 {
+  color: #e2e8f0;
+}
+
+.photo-cropper-content {
+  display: flex;
+  flex-direction: column;
+  align-items: center;
+  gap: 15px;
+  margin-bottom: 20px;
+}
+
+.photo-cropper-canvas {
+  border: 2px solid #e2e8f0;
+  border-radius: 8px;
+  cursor: move;
+  max-width: 100%;
+}
+
+.app-container.dark .photo-cropper-canvas {
+  border-color: #374151;
+}
+
+.photo-cropper-controls {
+  display: flex;
+  gap: 10px;
+}
+
+.photo-cropper-footer {
+  display: flex;
+  justify-content: flex-end;
+  gap: 10px;
+  padding-top: 15px;
+  border-top: 2px solid #e2e8f0;
+}
+
+.app-container.dark .photo-cropper-footer {
+  border-top-color: #374151;
 }
 
 .app-container.dark .photo-preview {
@@ -1304,8 +1433,6 @@
 
 .app-container.dark .suggestion-item:hover {
   background-color: #1f2937;
-<<<<<<< HEAD
-=======
 }
 
 /* Rich Text Editor Styles */
@@ -2224,5 +2351,4 @@
   background: #7f1d1d;
   color: #fca5a5;
   border-color: #ef4444;
->>>>>>> 6a821a7f
 }