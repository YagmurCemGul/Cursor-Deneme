* {
  box-sizing: border-box;
}

body {
  margin: 0;
  padding: 0;
  font-family: -apple-system, BlinkMacSystemFont, 'Segoe UI', 'Roboto', 'Oxygen', 'Ubuntu', 'Cantarell', sans-serif;
  background: #f5f7fa;
  transition: background-color 0.2s ease;
}

body:has(.app-container.dark) {
  background: #0b1220;
}

.app-container {
  width: 800px;
  max-height: 600px;
  overflow-y: auto;
  background: white;
}

/* Theme support with smooth transitions */
*,
*::before,
*::after {
  transition: background-color 0.2s ease, 
              color 0.2s ease, 
              border-color 0.2s ease,
              box-shadow 0.2s ease;
}

/* Disable transitions for initial load */
.app-container {
  transition: none;
}

.app-container * {
  transition: background-color 0.2s ease, 
              color 0.2s ease, 
              border-color 0.2s ease,
              box-shadow 0.2s ease;
}

.app-container.dark {
  background: #0b1220;
  color: #e2e8f0;
}

.app-container.dark .header {
  background: linear-gradient(135deg, #1f2937 0%, #0f172a 100%);
}

.app-container.dark .tabs {
  background: #0f172a;
  border-bottom-color: #1f2a44;
}

.app-container.dark .tab {
  color: #cbd5e1;
}

.app-container.dark .tab:hover {
  color: #93c5fd;
  background: #1f2937;
}

.app-container.dark .tab.active {
  color: #93c5fd;
  border-bottom-color: #93c5fd;
}

.app-container.dark .content,
.app-container.dark .section,
.app-container.dark .card,
.app-container.dark .experience-item,
.app-container.dark .preview-container {
  background: #0f172a;
  color: #e2e8f0;
  border-color: #1f2a44;
}

.app-container.dark .section-title {
  color: #f1f5f9;
}

.app-container.dark .form-label {
  color: #cbd5e1;
}

.app-container.dark .form-input,
.app-container.dark .form-textarea,
.app-container.dark .form-select {
  background: #0b1220;
  color: #e2e8f0;
  border-color: #1f2a44;
}

.app-container.dark .form-input:focus,
.app-container.dark .form-textarea:focus,
.app-container.dark .form-select:focus {
  border-color: #93c5fd;
  box-shadow: 0 0 0 3px rgba(147, 197, 253, 0.1);
}

.app-container.dark .input-prefix {
  border-color: #1f2a44;
}

.app-container.dark .input-prefix-text {
  background: #0b1220;
  color: #cbd5e1;
  border-right-color: #1f2a44;
}

.app-container.dark .input-prefix input {
  background: #0b1220;
  color: #e2e8f0;
}

.app-container.dark .pill { 
  background: #11203a; 
  color: #93c5fd; 
  border-color: #1f2a44; 
}

.app-container.dark .pill:hover { 
  background: #2a0f0f; 
  color: #fecaca; 
  border-color: #3f1d1d; 
}

.app-container.dark .upload-zone {
  border-color: #1f2a44;
  background: #0f172a;
}

.app-container.dark .upload-zone:hover {
  border-color: #93c5fd;
  background: #1f2937;
}

.app-container.dark .upload-zone.drag-over {
  border-color: #93c5fd;
  background: #1e3a5f;
}

.app-container.dark .upload-icon {
  color: #475569;
}

.app-container.dark .upload-text {
  color: #cbd5e1;
}

.app-container.dark .upload-subtext {
  color: #64748b;
}

.app-container.dark .btn-secondary {
  background: #1f2937;
  color: #cbd5e1;
}

.app-container.dark .btn-secondary:hover {
  background: #374151;
}

.app-container.dark .skill-tag {
  background: #1f2937;
  color: #cbd5e1;
}

.app-container.dark .skill-tag-remove:hover {
  color: #f87171;
}

.app-container.dark .card:hover {
  box-shadow: 0 4px 12px rgba(0, 0, 0, 0.4);
}

.app-container.dark .card-title,
.app-container.dark .card-meta {
  color: #e2e8f0;
}

.app-container.dark .card-meta {
  color: #94a3b8;
}

.app-container.dark .empty-state {
  color: #64748b;
}

.app-container.dark .optimization-card {
  background: #0f172a;
  border-color: #1f2a44;
}

.app-container.dark .optimization-category {
  background: #312e81;
  color: #c4b5fd;
}

.app-container.dark .optimization-change {
  color: #e2e8f0;
}

.app-container.dark .text-original {
  background: #3f1d1d;
  border-color: #7f1d1d;
  color: #fca5a5;
}

.app-container.dark .text-optimized {
  background: #064e3b;
  border-color: #065f46;
  color: #86efac;
}

.app-container.dark .text-optimized-focused {
  background: #065f46 !important;
  border: 2px solid #10b981 !important;
  color: #d1fae5 !important;
}

.app-container.dark .alert-info {
  background: #1e3a5f;
  border-color: #1e40af;
  color: #93c5fd;
}

.app-container.dark .alert-success {
  background: #064e3b;
  border-color: #065f46;
  color: #86efac;
}

.app-container.dark .alert-error {
  background: #3f1d1d;
  border-color: #7f1d1d;
  color: #fca5a5;
}

.app-container.dark .preview-header {
  border-bottom-color: #1f2a44;
}

.app-container.dark .preview-name {
  color: #f1f5f9;
}

.app-container.dark .preview-contact {
  color: #94a3b8;
}

.app-container.dark .preview-section-title {
  color: #f1f5f9;
  border-bottom-color: #1f2a44;
}

.app-container.dark .preview-item-title {
  color: #e2e8f0;
}

.app-container.dark .preview-item-subtitle {
  color: #94a3b8;
}

.app-container.dark .preview-item-description {
  color: #cbd5e1;
}

.app-container.dark .folder-btn {
  background: #0f172a;
  border-color: #1f2a44;
  color: #cbd5e1;
}

.app-container.dark .folder-btn:hover {
  border-color: #93c5fd;
  color: #93c5fd;
}

.app-container.dark .folder-btn.active {
  background: #93c5fd;
  color: #0f172a;
  border-color: #93c5fd;
}

.app-container.dark .loading {
  color: #94a3b8;
}

.app-container.dark .spinner {
  border-color: #1f2a44;
  border-top-color: #93c5fd;
}

/* Additional dark mode improvements */
.app-container.dark .experience-item-header,
.app-container.dark .form-row,
.app-container.dark .form-row-3 {
  color: inherit;
}

.app-container.dark select.form-select option {
  background: #0f172a;
  color: #e2e8f0;
}

.app-container.dark .checkbox-item,
.app-container.dark .radio-item {
  color: #cbd5e1;
}

.app-container.dark input[type="checkbox"],
.app-container.dark input[type="radio"] {
  accent-color: #93c5fd;
}

/* Better focus states for dark mode */
.app-container.dark button:focus-visible,
.app-container.dark input:focus-visible,
.app-container.dark select:focus-visible,
.app-container.dark textarea:focus-visible {
  outline: 2px solid #93c5fd;
  outline-offset: 2px;
}

.header {
  background: linear-gradient(135deg, #667eea 0%, #764ba2 100%);
  color: white;
  padding: 20px;
  text-align: center;
}

.header h1 {
  margin: 0;
  font-size: 24px;
  font-weight: 600;
}

.header p {
  margin: 5px 0 0 0;
  font-size: 14px;
  opacity: 0.9;
}

.settings-bar {
  display: flex;
  gap: 10px;
  justify-content: center;
  margin-top: 10px;
}

.settings-bar .form-select {
  width: 150px;
}

.sticky-footer {
  position: sticky;
  bottom: 0;
  background: white;
  padding: 20px;
  border-top: 2px solid #e2e8f0;
  z-index: 10;
}

.app-container.dark .sticky-footer {
  background: #0f172a;
  border-top-color: #1f2a44;
}

.tabs {
  display: flex;
  border-bottom: 2px solid #e2e8f0;
  background: white;
  position: sticky;
  top: 0;
  z-index: 10;
}

.tab {
  flex: 1;
  padding: 15px;
  background: none;
  border: none;
  cursor: pointer;
  font-size: 14px;
  font-weight: 500;
  color: #64748b;
  transition: all 0.2s;
}

.tab:hover {
  color: #667eea;
  background: #f8fafc;
}

.tab.active {
  color: #667eea;
  border-bottom: 3px solid #667eea;
}

.content {
  padding: 20px;
}

.section {
  margin-bottom: 30px;
}

.section-title {
  font-size: 18px;
  font-weight: 600;
  color: #1e293b;
  margin-bottom: 15px;
  display: flex;
  align-items: center;
  gap: 10px;
}

.upload-zone {
  border: 2px dashed #cbd5e1;
  border-radius: 8px;
  padding: 30px;
  text-align: center;
  cursor: pointer;
  transition: all 0.2s;
}

.upload-zone:hover {
  border-color: #667eea;
  background: #f8fafc;
}

.upload-zone.drag-over {
  border-color: #667eea;
  background: #eef2ff;
}

.upload-icon {
  font-size: 48px;
  color: #cbd5e1;
  margin-bottom: 10px;
}

.upload-text {
  color: #64748b;
  font-size: 14px;
}

.upload-subtext {
  color: #94a3b8;
  font-size: 12px;
  margin-top: 5px;
}

.form-group {
  margin-bottom: 15px;
}

.form-label {
  display: block;
  font-size: 13px;
  font-weight: 500;
  color: #475569;
  margin-bottom: 6px;
}

.form-input,
.form-textarea,
.form-select {
  width: 100%;
  padding: 10px 12px;
  border: 1px solid #e2e8f0;
  border-radius: 6px;
  font-size: 14px;
  transition: all 0.2s;
}

.form-input:focus,
.form-textarea:focus,
.form-select:focus {
  outline: none;
  border-color: #667eea;
  box-shadow: 0 0 0 3px rgba(102, 126, 234, 0.1);
}

.form-textarea {
  min-height: 100px;
  resize: vertical;
}

.form-row {
  display: grid;
  grid-template-columns: repeat(2, 1fr);
  gap: 15px;
}

.form-row-3 {
  display: grid;
  grid-template-columns: repeat(3, 1fr);
  gap: 15px;
}

.input-prefix {
  display: flex;
  align-items: center;
  border: 1px solid #e2e8f0;
  border-radius: 6px;
  overflow: hidden;
}

.input-prefix-text {
  padding: 10px 12px;
  background: #f8fafc;
  color: #64748b;
  font-size: 14px;
  border-right: 1px solid #e2e8f0;
  white-space: nowrap;
}

.input-prefix input {
  flex: 1;
  padding: 10px 12px;
  border: none;
  font-size: 14px;
}

.input-prefix input:focus {
  outline: none;
}

.btn {
  padding: 10px 20px;
  border: none;
  border-radius: 6px;
  font-size: 14px;
  font-weight: 500;
  cursor: pointer;
  transition: all 0.2s;
  display: inline-flex;
  align-items: center;
  gap: 8px;
}

.btn-primary {
  background: #667eea;
  color: white;
}

.btn-primary:hover {
  background: #5568d3;
  transform: translateY(-1px);
  box-shadow: 0 4px 12px rgba(102, 126, 234, 0.3);
}

.btn-secondary {
  background: #f1f5f9;
  color: #475569;
}

.btn-secondary:hover {
  background: #e2e8f0;
}

.btn-danger {
  background: #ef4444;
  color: white;
}

.btn-danger:hover {
  background: #dc2626;
}

.btn-success {
  background: #10b981;
  color: white;
}

.btn-success:hover {
  background: #059669;
}

.btn-icon {
  padding: 8px;
  display: inline-flex;
  align-items: center;
  justify-content: center;
}

.pill-container {
  display: flex;
  flex-wrap: wrap;
  gap: 10px;
  margin-top: 10px;
}

.pill {
  display: inline-flex;
  align-items: center;
  gap: 8px;
  padding: 8px 16px;
  background: #eef2ff;
  color: #667eea;
  border-radius: 20px;
  font-size: 13px;
  cursor: pointer;
  transition: all 0.2s;
  border: 1px solid #ddd6fe;
}

.pill:hover {
  background: #fee2e2;
  color: #dc2626;
  border-color: #fecaca;
}

.pill:hover .pill-remove {
  opacity: 1;
}

.pill-remove {
  display: flex;
  align-items: center;
  justify-content: center;
  width: 16px;
  height: 16px;
  opacity: 0;
  transition: opacity 0.2s;
}

.pill-remove:hover {
  transform: scale(1.1);
}

.optimization-card {
  background: white;
  border: 1px solid #e2e8f0;
  border-radius: 8px;
  padding: 15px;
  margin-bottom: 10px;
}

.optimization-header {
  display: flex;
  justify-content: space-between;
  align-items: flex-start;
  margin-bottom: 10px;
}

.optimization-category {
  display: inline-block;
  padding: 4px 10px;
  background: #ddd6fe;
  color: #7c3aed;
  border-radius: 12px;
  font-size: 11px;
  font-weight: 600;
  text-transform: uppercase;
}

.optimization-change {
  font-size: 14px;
  color: #1e293b;
  font-weight: 500;
  margin-bottom: 10px;
}

.text-comparison {
  display: grid;
  grid-template-columns: 1fr 1fr;
  gap: 15px;
  margin-top: 10px;
}

.text-box {
  padding: 10px;
  border-radius: 6px;
  font-size: 13px;
}

.text-original {
  background: #fef2f2;
  border: 1px solid #fecaca;
  color: #991b1b;
}

.text-optimized {
  background: #f0fdf4;
  border: 1px solid #bbf7d0;
  color: #166534;
  transition: all 0.3s ease;
}

.text-optimized:hover {
  transform: scale(1.01);
  box-shadow: 0 2px 8px rgba(16, 185, 129, 0.2);
}

.text-optimized-focused {
  background: #d1fae5 !important;
  border: 2px solid #10b981 !important;
  color: #065f46 !important;
  box-shadow: 0 4px 12px rgba(16, 185, 129, 0.3);
  transform: scale(1.02);
}

.highlight-default {
  transition: all 0.3s ease;
}

.highlight-focused {
  animation: pulse-highlight 1s ease-in-out;
}

@keyframes pulse-highlight {
  0%, 100% { 
    box-shadow: 0 0 0 0 rgba(16, 185, 129, 0.7);
  }
  50% { 
    box-shadow: 0 0 0 8px rgba(16, 185, 129, 0);
  }
}

.text-label {
  font-size: 11px;
  font-weight: 600;
  text-transform: uppercase;
  margin-bottom: 5px;
  opacity: 0.7;
}

.preview-container {
  background: white;
  border: 1px solid #e2e8f0;
  border-radius: 8px;
  padding: 40px;
  margin-top: 20px;
  font-family: 'Times New Roman', serif;
  line-height: 1.6;
}

/* Template variants */
.template-modern {
  font-family: 'Inter', system-ui, -apple-system, Segoe UI, Roboto, Arial, sans-serif;
  line-height: 1.65;
}
.template-modern .preview-header { border-bottom-color: #dbeafe; }
.template-modern .preview-section-title { border-bottom-color: #d1fae5; color: #0ea5e9; }

.template-compact {
  padding: 24px;
  line-height: 1.4;
  font-size: 13px;
}
.template-compact .preview-name { font-size: 20px; }
.template-compact .preview-section-title { font-size: 14px; }

.preview-header {
  text-align: center;
  margin-bottom: 20px;
  padding-bottom: 15px;
  border-bottom: 2px solid #e2e8f0;
}

.preview-name {
  font-size: 24px;
  font-weight: bold;
  margin-bottom: 5px;
}

.preview-contact {
  font-size: 12px;
  color: #64748b;
  margin: 3px 0;
}

.preview-section {
  margin-bottom: 20px;
}

.preview-section-title {
  font-size: 16px;
  font-weight: bold;
  text-transform: uppercase;
  border-bottom: 1px solid #e2e8f0;
  padding-bottom: 5px;
  margin-bottom: 10px;
}

.preview-item {
  margin-bottom: 15px;
}

.preview-item-title {
  font-weight: bold;
  font-size: 14px;
}

.preview-item-subtitle {
  font-style: italic;
  font-size: 12px;
  color: #64748b;
  margin: 2px 0;
}

.preview-item-description {
  font-size: 13px;
  margin-top: 5px;
}

.download-options {
  display: flex;
  gap: 10px;
  margin-top: 15px;
  flex-wrap: wrap;
}

.card-list {
  display: flex;
  flex-direction: column;
  gap: 10px;
}

.card {
  background: white;
  border: 1px solid #e2e8f0;
  border-radius: 8px;
  padding: 15px;
  transition: all 0.2s;
}

.card:hover {
  box-shadow: 0 4px 12px rgba(0, 0, 0, 0.1);
  transform: translateY(-2px);
}

.card.selected {
  border: 2px solid #4f46e5;
  background: rgba(79, 70, 229, 0.05);
  box-shadow: 0 0 0 3px rgba(79, 70, 229, 0.1);
}

.card-header {
  display: flex;
  justify-content: space-between;
  align-items: center;
  margin-bottom: 10px;
}

.card-title {
  font-weight: 600;
  font-size: 15px;
  color: #1e293b;
}

.card-actions {
  display: flex;
  gap: 8px;
}

.card-meta {
  font-size: 12px;
  color: #94a3b8;
}

.empty-state {
  text-align: center;
  padding: 40px 20px;
  color: #94a3b8;
}

.empty-state-icon {
  font-size: 48px;
  margin-bottom: 10px;
  opacity: 0.5;
}

.empty-state-text {
  font-size: 14px;
}

.skills-input-container {
  display: flex;
  gap: 10px;
  margin-bottom: 10px;
}

.skills-tags {
  display: flex;
  flex-wrap: wrap;
  gap: 8px;
  margin-top: 10px;
}

.skill-tag {
  display: inline-flex;
  align-items: center;
  gap: 6px;
  padding: 6px 12px;
  background: #f1f5f9;
  color: #475569;
  border-radius: 16px;
  font-size: 13px;
}

.skill-tag-remove {
  cursor: pointer;
  display: flex;
  align-items: center;
  color: #94a3b8;
  transition: color 0.2s;
}

.skill-tag-remove:hover {
  color: #ef4444;
}

.experience-item {
  background: #f8fafc;
  border: 1px solid #e2e8f0;
  border-radius: 8px;
  padding: 15px;
  margin-bottom: 15px;
}

.experience-item-header {
  display: flex;
  justify-content: space-between;
  align-items: flex-start;
  margin-bottom: 10px;
}

.folder-selector {
  display: flex;
  gap: 10px;
  margin-bottom: 15px;
}

.folder-btn {
  padding: 8px 16px;
  border: 1px solid #e2e8f0;
  background: white;
  border-radius: 6px;
  cursor: pointer;
  font-size: 13px;
  transition: all 0.2s;
}

.folder-btn:hover {
  border-color: #667eea;
  color: #667eea;
}

.folder-btn.active {
  background: #667eea;
  color: white;
  border-color: #667eea;
}

.loading {
  display: flex;
  flex-direction: column;
  align-items: center;
  justify-content: center;
  padding: 40px;
  color: #64748b;
}

.loading-text {
  margin-top: 10px;
}

.spinner {
  width: 40px;
  height: 40px;
  border: 4px solid #e2e8f0;
  border-top-color: #667eea;
  border-radius: 50%;
  animation: spin 0.8s linear infinite;
}

@keyframes spin {
  to { transform: rotate(360deg); }
}

/* Section and subsection titles */
.subsection-title {
  font-size: 16px;
  font-weight: 600;
  margin-bottom: 15px;
  color: #1e293b;
}

.card-subtitle {
  font-size: 14px;
  font-weight: 600;
  margin-bottom: 10px;
  color: #1e293b;
}

.app-container.dark .subsection-title,
.app-container.dark .card-subtitle {
  color: #f1f5f9;
}

/* Optimization specific styles */
.optimization-summary {
  margin-bottom: 20px;
}

.optimization-details-section {
  margin-top: 30px;
}

/* Cover letter specific styles */
.prompt-textarea {
  min-height: 100px;
}

.button-group {
  display: flex;
  gap: 10px;
  margin-top: 10px;
}

.save-prompt-card {
  margin-top: 15px;
}

.saved-prompts-section {
  margin-top: 20px;
}

.prompt-content {
  font-size: 13px;
  color: #64748b;
  margin-top: 10px;
}

.app-container.dark .prompt-content {
  color: #94a3b8;
}

.preview-section {
  margin-top: 30px;
}

.cover-letter-preview {
  white-space: pre-line;
}

.empty-state-margin {
  margin-top: 20px;
}

/* Profile manager styles */
.current-profile-card {
  margin-bottom: 20px;
}

.profile-name-input-group {
  display: flex;
  gap: 10px;
}

.flex-input {
  flex: 1;
}

/* Phone input group */
.phone-input-group {
  display: flex;
  gap: 5px;
}

.country-code-input {
  width: 70px;
}

.danger-btn-spacing {
  margin-left: 8px;
}

/* Add button container */
.add-button-container {
  display: flex;
  justify-content: flex-end;
  margin-top: 1rem;
}

/* Add question card */
.add-question-card {
  margin-bottom: 20px;
}

/* Preview photo */
.preview-photo-container {
  display: flex;
  justify-content: center;
  margin-bottom: 12px;
}

.preview-photo {
  width: 120px;
  height: 120px;
  border-radius: 50%;
  object-fit: cover;
  border: 3px solid #e2e8f0;
  box-shadow: 0 2px 8px rgba(0, 0, 0, 0.1);
}

.app-container.dark .preview-photo {
  border-color: #374151;
}

.alert {
  padding: 12px 16px;
  border-radius: 6px;
  margin-bottom: 15px;
  font-size: 14px;
}

.alert-info {
  background: #eff6ff;
  border: 1px solid #bfdbfe;
  color: #1e40af;
}

.alert-success {
  background: #f0fdf4;
  border: 1px solid #bbf7d0;
  color: #166534;
}

.alert-error {
  background: #fef2f2;
  border: 1px solid #fecaca;
  color: #991b1b;
}

.checkbox-group {
  display: flex;
  flex-direction: column;
  gap: 10px;
}

.checkbox-item {
  display: flex;
  align-items: center;
  gap: 8px;
}

.checkbox-item input[type="checkbox"] {
  width: 18px;
  height: 18px;
  cursor: pointer;
}

.radio-group {
  display: flex;
  flex-direction: column;
  gap: 10px;
}

.radio-item {
  display: flex;
  align-items: center;
  gap: 8px;
}

.radio-item input[type="radio"] {
  width: 18px;
  height: 18px;
  cursor: pointer;
}

/* Photo upload styles */
.photo-upload-container {
  display: flex;
  align-items: center;
  gap: 15px;
}

.photo-preview {
  width: 100px;
  height: 100px;
  border-radius: 50%;
  object-fit: cover;
  border: 3px solid #e2e8f0;
  box-shadow: 0 2px 8px rgba(0, 0, 0, 0.1);
  transition: all 0.3s ease;
}

.photo-preview:hover {
  transform: scale(1.05);
  box-shadow: 0 4px 12px rgba(102, 126, 234, 0.3);
  border-color: #667eea;
}

.photo-placeholder {
  width: 100px;
  height: 100px;
  border-radius: 50%;
  background: #f1f5f9;
  display: flex;
  align-items: center;
  justify-content: center;
  color: #94a3b8;
  border: 3px dashed #cbd5e1;
  font-size: 36px;
  transition: all 0.3s ease;
}

.photo-placeholder:hover {
  background: #e2e8f0;
  border-color: #667eea;
  color: #667eea;
}

.photo-preview-loading {
  width: 100px;
  height: 100px;
  border-radius: 50%;
  background: #f1f5f9;
  display: flex;
  align-items: center;
  justify-content: center;
  border: 3px solid #e2e8f0;
}

.photo-preview-loading .spinner {
  width: 30px;
  height: 30px;
  border-width: 3px;
}

.photo-actions {
  display: flex;
  flex-direction: column;
  gap: 8px;
}

/* Photo Cropper Modal */
.photo-cropper-overlay {
  position: fixed;
  top: 0;
  left: 0;
  right: 0;
  bottom: 0;
  background: rgba(0, 0, 0, 0.7);
  display: flex;
  align-items: center;
  justify-content: center;
  z-index: 10000;
}

.photo-cropper-modal {
  background: white;
  border-radius: 12px;
  padding: 20px;
  max-width: 90vw;
  max-height: 90vh;
  display: flex;
  flex-direction: column;
  box-shadow: 0 10px 40px rgba(0, 0, 0, 0.3);
}

.app-container.dark .photo-cropper-modal {
  background: #0f172a;
}

.photo-cropper-header {
  display: flex;
  justify-content: space-between;
  align-items: center;
  margin-bottom: 20px;
  padding-bottom: 15px;
  border-bottom: 2px solid #e2e8f0;
}

.app-container.dark .photo-cropper-header {
  border-bottom-color: #374151;
}

.photo-cropper-header h3 {
  margin: 0;
  font-size: 20px;
  font-weight: 600;
  color: #1e293b;
}

.app-container.dark .photo-cropper-header h3 {
  color: #e2e8f0;
}

.photo-cropper-instructions {
  background: #f1f5f9;
  border: 1px solid #cbd5e1;
  border-radius: 8px;
  padding: 12px 16px;
  margin-bottom: 16px;
  text-align: center;
}

.app-container.dark .photo-cropper-instructions {
  background: #1e293b;
  border-color: #334155;
}

.photo-cropper-instructions p {
  margin: 0;
  font-size: 14px;
  color: #475569;
  font-weight: 500;
}

.app-container.dark .photo-cropper-instructions p {
  color: #94a3b8;
}

.photo-cropper-content {
  display: flex;
  flex-direction: column;
  align-items: center;
  gap: 15px;
  margin-bottom: 20px;
}

.photo-cropper-canvas {
  border: 2px solid #e2e8f0;
  border-radius: 8px;
  cursor: move;
  max-width: 100%;
}

.app-container.dark .photo-cropper-canvas {
  border-color: #374151;
}

.photo-cropper-controls {
  display: flex;
  gap: 10px;
}

.photo-cropper-footer {
  display: flex;
  justify-content: flex-end;
  gap: 10px;
  padding-top: 15px;
  border-top: 2px solid #e2e8f0;
}

.app-container.dark .photo-cropper-footer {
  border-top-color: #374151;
}

.app-container.dark .photo-preview {
  border-color: #1f2a44;
}

.app-container.dark .photo-placeholder {
  background: #1f2937;
  color: #64748b;
  border-color: #1f2a44;
}

.whatsapp-helper {
  margin-top: 6px;
}

/* Email validation styles */
.email-input-wrapper {
  position: relative;
}

.form-input.error {
  border-color: #ef4444;
  box-shadow: 0 0 0 3px rgba(239, 68, 68, 0.1);
}

.app-container.dark .form-input.error {
  border-color: #f87171;
  box-shadow: 0 0 0 3px rgba(248, 113, 113, 0.1);
}

.validation-message {
  font-size: 12px;
  margin-top: 4px;
  padding: 4px 8px;
  border-radius: 4px;
}

.validation-message.success {
  color: #059669;
  background-color: #d1fae5;
}

.validation-message.error {
  color: #dc2626;
  background-color: #fee2e2;
}

.validation-message.warning {
  color: #d97706;
  background-color: #fef3c7;
}

.email-suggestions {
  position: absolute;
  top: 100%;
  left: 0;
  right: 0;
  background: white;
  border: 1px solid #e2e8f0;
  border-radius: 6px;
  box-shadow: 0 4px 6px -1px rgba(0, 0, 0, 0.1);
  z-index: 1000;
  max-height: 200px;
  overflow-y: auto;
  margin-top: 4px;
}

.suggestion-item {
  padding: 8px 12px;
  cursor: pointer;
  border-bottom: 1px solid #f1f5f9;
  font-size: 14px;
}

.suggestion-item:hover {
  background-color: #f8fafc;
}

.suggestion-item:last-child {
  border-bottom: none;
}

/* Dark theme email validation */
.app-container.dark .validation-message.success {
  color: #10b981;
  background-color: #064e3b;
}

.app-container.dark .validation-message.error {
  color: #f87171;
  background-color: #7f1d1d;
}

.app-container.dark .validation-message.warning {
  color: #fbbf24;
  background-color: #78350f;
}

.app-container.dark .email-suggestions {
  background: #0f172a;
  border-color: #1f2a44;
  color: #e2e8f0;
}

.app-container.dark .suggestion-item {
  border-bottom-color: #1f2a44;
}

.app-container.dark .suggestion-item:hover {
  background-color: #1f2937;
}

/* Rich Text Editor Styles */
.rich-text-editor {
  width: 100%;
}

.editor-toolbar {
  display: flex;
  align-items: center;
  gap: 8px;
  padding: 8px;
  background: #f8fafc;
  border: 1px solid #e2e8f0;
  border-bottom: none;
  border-radius: 6px 6px 0 0;
  flex-wrap: wrap;
}

.toolbar-group {
  display: flex;
  align-items: center;
  gap: 4px;
  flex-wrap: wrap;
}

.toolbar-btn {
  display: inline-flex;
  align-items: center;
  justify-content: center;
  padding: 6px 10px;
  background: white;
  border: 1px solid #cbd5e1;
  border-radius: 4px;
  cursor: pointer;
  font-size: 13px;
  font-weight: 500;
  color: #475569;
  transition: all 0.2s ease;
  white-space: nowrap;
}

.toolbar-btn:hover {
  background: #f1f5f9;
  border-color: #94a3b8;
  color: #1e293b;
}

.toolbar-btn:active {
  transform: scale(0.95);
}

.toolbar-btn strong,
.toolbar-btn em {
  font-size: 14px;
  font-weight: 700;
}

.toolbar-btn-warning {
  color: #f59e0b;
}

.toolbar-btn-warning:hover {
  background: #fef3c7;
  border-color: #fbbf24;
  color: #d97706;
}

.toolbar-btn-danger {
  color: #ef4444;
}

.toolbar-btn-danger:hover {
  background: #fee2e2;
  border-color: #fca5a5;
  color: #dc2626;
}

.toolbar-divider {
  width: 1px;
  height: 20px;
  background: #cbd5e1;
  margin: 0 4px;
}

.rich-textarea {
  border-radius: 0 0 6px 6px !important;
  border-top: none !important;
  min-height: 120px !important;
}

.editor-footer {
  display: flex;
  justify-content: space-between;
  align-items: center;
  padding: 8px 12px;
  background: #f8fafc;
  border: 1px solid #e2e8f0;
  border-top: none;
  border-radius: 0 0 6px 6px;
  font-size: 12px;
  color: #64748b;
  flex-wrap: wrap;
  gap: 8px;
}

.editor-stats {
  display: flex;
  gap: 16px;
  flex-wrap: wrap;
}

.stat-item {
  font-weight: 500;
}

.editor-hints {
  display: flex;
  align-items: center;
  gap: 4px;
}

.hint-text {
  font-style: italic;
  color: #94a3b8;
}

/* Dark theme for Rich Text Editor */
.app-container.dark .editor-toolbar {
  background: #1f2937;
  border-color: #374151;
}

.app-container.dark .toolbar-btn {
  background: #0f172a;
  border-color: #374151;
  color: #cbd5e1;
}

.app-container.dark .toolbar-btn:hover {
  background: #1e293b;
  border-color: #475569;
  color: #e2e8f0;
}

.app-container.dark .toolbar-btn-warning {
  color: #fbbf24;
}

.app-container.dark .toolbar-btn-warning:hover {
  background: #422006;
  border-color: #f59e0b;
  color: #fde047;
}

.app-container.dark .toolbar-btn-danger {
  color: #f87171;
}

.app-container.dark .toolbar-btn-danger:hover {
  background: #450a0a;
  border-color: #ef4444;
  color: #fca5a5;
}

.app-container.dark .toolbar-divider {
  background: #374151;
}

.app-container.dark .editor-footer {
  background: #1f2937;
  border-color: #374151;
  color: #94a3b8;
}

.app-container.dark .hint-text {
  color: #64748b;
}

/* Template Dropdown Styles */
.template-dropdown {
  position: relative;
  display: inline-block;
}

.btn-sm {
  padding: 5px 10px;
  font-size: 12px;
}

.template-overlay {
  position: fixed;
  top: 0;
  left: 0;
  right: 0;
  bottom: 0;
  z-index: 999;
}

.template-menu {
  position: absolute;
  top: 100%;
  left: 0;
  margin-top: 4px;
  background: white;
  border: 1px solid #e2e8f0;
  border-radius: 12px;
  box-shadow: 0 10px 30px rgba(0, 0, 0, 0.12);
  z-index: 1000;
  min-width: 350px;
  max-width: 500px;
  max-height: 450px;
  overflow: hidden;
  display: flex;
  flex-direction: column;
  animation: slideDown 0.2s ease-out;
}

@keyframes slideDown {
  from {
    opacity: 0;
    transform: translateY(-10px);
  }
  to {
    opacity: 1;
    transform: translateY(0);
  }
}

.template-menu-header {
  display: flex;
  justify-content: space-between;
  align-items: center;
  padding: 12px 16px;
  background: #f8fafc;
  border-bottom: 1px solid #e2e8f0;
  font-weight: 600;
  color: #1e293b;
}

.template-close {
  background: none;
  border: none;
  cursor: pointer;
  font-size: 18px;
  color: #64748b;
  padding: 0;
  width: 24px;
  height: 24px;
  display: flex;
  align-items: center;
  justify-content: center;
  border-radius: 4px;
  transition: all 0.2s ease;
}

.template-close:hover {
  background: #e2e8f0;
  color: #1e293b;
}

.template-list {
  overflow-y: auto;
  padding: 4px 0;
}

.template-item {
  display: block;
  width: 100%;
  padding: 14px 16px;
  background: white;
  border: none;
  border-left: 3px solid transparent;
  border-bottom: 1px solid #f1f5f9;
  text-align: left;
  cursor: pointer;
  font-size: 13.5px;
  color: #475569;
  transition: all 0.2s ease;
  line-height: 1.6;
  word-wrap: break-word;
}

.template-item:last-child {
  border-bottom: none;
}

.template-item:hover {
  background: #f8fafc;
  border-left-color: #3b82f6;
  color: #1e293b;
  padding-left: 20px;
}

.template-item:active {
  background: #eff6ff;
  transform: scale(0.99);
}

/* Dark theme for template dropdown */
.app-container.dark .template-menu {
  background: #0f172a;
  border-color: #374151;
}

.app-container.dark .template-menu-header {
  background: #1f2937;
  border-bottom-color: #374151;
  color: #e2e8f0;
}

.app-container.dark .template-close {
  color: #94a3b8;
}

.app-container.dark .template-close:hover {
  background: #374151;
  color: #e2e8f0;
}

.app-container.dark .template-item {
  background: #0f172a;
  border-color: #374151;
  color: #cbd5e1;
}

.app-container.dark .template-item:hover {
  background: #1e293b;
  border-color: #475569;
  color: #e2e8f0;
}

/* CV Template Styles */
.template-grid {
  display: grid;
  grid-template-columns: repeat(auto-fill, minmax(280px, 1fr));
  gap: 20px;
  margin-top: 20px;
}

.template-card {
  border: 2px solid #e5e7eb;
  border-radius: 12px;
  padding: 20px;
  cursor: pointer;
  transition: all 0.3s ease;
  background: white;
}

.app-container.dark .template-card {
  background: #1e293b;
  border-color: #374151;
}

.template-card:hover {
  border-color: #3b82f6;
  box-shadow: 0 4px 12px rgba(59, 130, 246, 0.15);
  transform: translateY(-2px);
}

.template-card.selected {
  border-color: #10b981;
  background: linear-gradient(135deg, rgba(16, 185, 129, 0.05), rgba(16, 185, 129, 0.1));
  box-shadow: 0 4px 12px rgba(16, 185, 129, 0.2);
}

.app-container.dark .template-card.selected {
  background: linear-gradient(135deg, rgba(16, 185, 129, 0.1), rgba(16, 185, 129, 0.15));
}

.template-preview-icon {
  font-size: 48px;
  text-align: center;
  margin-bottom: 15px;
}

.template-info {
  text-align: center;
}

.template-name {
  font-size: 16px;
  font-weight: 600;
  margin-bottom: 8px;
  color: #1f2937;
}

.app-container.dark .template-name {
  color: #e2e8f0;
}

.template-description {
  font-size: 13px;
  color: #6b7280;
  margin-bottom: 12px;
  line-height: 1.4;
}

.app-container.dark .template-description {
  color: #9ca3af;
}

.template-features {
  display: flex;
  flex-wrap: wrap;
  gap: 6px;
  justify-content: center;
  margin-bottom: 12px;
}

.feature-tag {
  font-size: 11px;
  padding: 4px 8px;
  background: #f3f4f6;
  color: #4b5563;
  border-radius: 4px;
  white-space: nowrap;
}

.app-container.dark .feature-tag {
  background: #374151;
  color: #9ca3af;
}

.template-actions {
  display: flex;
  flex-direction: column;
  gap: 8px;
  margin-top: 12px;
}

.selected-badge {
  display: inline-block;
  padding: 6px 12px;
  background: #10b981;
  color: white;
  border-radius: 6px;
  font-size: 12px;
  font-weight: 600;
}

/* Template Preview Modal */
.template-preview-modal {
  max-width: 600px;
  max-height: 80vh;
  overflow-y: auto;
}

.template-preview-details {
  display: flex;
  flex-direction: column;
  gap: 20px;
}

.preview-section h4 {
  font-size: 14px;
  font-weight: 600;
  margin-bottom: 10px;
  color: #1f2937;
}

.app-container.dark .preview-section h4 {
  color: #e2e8f0;
}

.color-palette {
  display: flex;
  gap: 10px;
  flex-wrap: wrap;
}

.color-swatch {
  width: 80px;
  height: 60px;
  border-radius: 8px;
  display: flex;
  align-items: flex-end;
  justify-content: center;
  padding: 8px;
  box-shadow: 0 2px 8px rgba(0, 0, 0, 0.1);
}

.color-swatch span {
  font-size: 10px;
  font-weight: 600;
  color: white;
  text-shadow: 0 1px 2px rgba(0, 0, 0, 0.5);
}

.preview-section ul {
  list-style: none;
  padding-left: 0;
}

.preview-section li {
  padding: 4px 0;
  color: #6b7280;
  font-size: 14px;
}

.app-container.dark .preview-section li {
  color: #9ca3af;
}

.preview-section p {
  margin: 4px 0;
  color: #6b7280;
  font-size: 14px;
}

.app-container.dark .preview-section p {
  color: #9ca3af;
}

/* Subtabs */
.subtabs {
  display: flex;
  gap: 10px;
  margin-bottom: 20px;
  border-bottom: 2px solid #e5e7eb;
  padding-bottom: 0;
}

.app-container.dark .subtabs {
  border-bottom-color: #374151;
}

.subtab {
  padding: 10px 20px;
  background: none;
  border: none;
  border-bottom: 3px solid transparent;
  cursor: pointer;
  font-size: 14px;
  font-weight: 500;
  color: #6b7280;
  transition: all 0.2s ease;
  margin-bottom: -2px;
}

.app-container.dark .subtab {
  color: #9ca3af;
}

.subtab:hover {
  color: #1f2937;
  border-bottom-color: #e5e7eb;
}

.app-container.dark .subtab:hover {
  color: #e2e8f0;
  border-bottom-color: #374151;
}

.subtab.active {
  color: #3b82f6;
  border-bottom-color: #3b82f6;
  font-weight: 600;
}

/* Template-specific preview styles */
.preview-container.template-classic {
  font-family: Arial, sans-serif;
}

.preview-container.template-modern {
  font-family: Helvetica, sans-serif;
}

.preview-container.template-modern .preview-header {
  text-align: left;
  border-bottom: 2px solid #10b981;
  padding-bottom: 15px;
}

.preview-container.template-executive {
  font-family: Georgia, serif;
}

.preview-container.template-executive .preview-section-title {
  font-family: Georgia, serif;
  color: #1e3a8a;
  border-bottom: 2px solid #dc2626;
}

.preview-container.template-creative {
  background: linear-gradient(135deg, rgba(124, 58, 237, 0.02), rgba(236, 72, 153, 0.02));
}

.preview-container.template-creative .preview-section-title {
  color: #7c3aed;
}

.preview-container.template-compact .preview-section {
  margin-bottom: 12px;
}

.preview-container.template-compact .preview-item {
  margin-bottom: 8px;
}

.preview-container.template-academic {
  font-family: 'Times New Roman', serif;
}

.preview-container.template-academic .preview-section-title {
  color: #422006;
  font-variant: small-caps;
}

.preview-container.template-tech .preview-section-title {
  font-family: 'Consolas', monospace;
  color: #0d1117;
  background: #f6f8fa;
  padding: 8px 12px;
  border-left: 3px solid #2da44e;
}

.app-container.dark .preview-container.template-tech .preview-section-title {
  background: #1e293b;
  color: #e2e8f0;
}

.preview-container.template-startup .preview-header {
  text-align: left;
  background: linear-gradient(135deg, rgba(234, 88, 12, 0.1), rgba(6, 182, 212, 0.1));
  padding: 20px;
  margin: -20px -20px 20px -20px;
  border-radius: 8px 8px 0 0;
}

/* Cover Letter Template Selector Styles */
.template-selector-section {
  margin: 20px 0;
  padding: 20px;
  background: #f9fafb;
  border-radius: 12px;
  border: 1px solid #e5e7eb;
}

.app-container.dark .template-selector-section {
  background: #1e293b;
  border-color: #374151;
}

.template-selector-header {
  display: flex;
  justify-content: space-between;
  align-items: center;
  margin-bottom: 10px;
}

.template-card-header {
  display: flex;
  gap: 15px;
  align-items: flex-start;
  margin-bottom: 15px;
}

.template-preview {
  font-size: 36px;
  line-height: 1;
  flex-shrink: 0;
}

.template-info {
  flex: 1;
  text-align: left;
}

.template-selected-badge {
  text-align: center;
  padding: 8px 12px;
  background: #10b981;
  color: white;
  border-radius: 6px;
  font-size: 12px;
  font-weight: 600;
  margin-top: 10px;
}

.btn-sm {
  padding: 6px 12px;
  font-size: 13px;
}

/* Cover letter preview with template styles */
.cover-letter-preview {
  white-space: pre-wrap;
  font-family: inherit;
  line-height: inherit;
}

/* ===================================
   Google Drive Integration Styles
   =================================== */

.google-drive-status {
  margin-bottom: 20px;
}

.google-drive-status .alert {
  display: flex;
  justify-content: space-between;
  align-items: center;
}

.google-drive-info {
  background: #f8f9fa;
  padding: 20px;
  border-radius: 12px;
  margin-bottom: 20px;
}

.app-container.dark .google-drive-info {
  background: #1a2332;
}

.google-drive-info .subsection-title {
  margin-top: 0;
  margin-bottom: 12px;
  font-size: 16px;
  font-weight: 600;
}

.google-drive-info .info-text {
  margin-bottom: 16px;
  color: #64748b;
  line-height: 1.6;
}

.app-container.dark .google-drive-info .info-text {
  color: #94a3b8;
}

.feature-list {
  list-style: none;
  padding: 0;
  margin: 0;
}

.feature-list li {
  padding: 8px 0;
  font-size: 14px;
  color: #475569;
}

.app-container.dark .feature-list li {
  color: #cbd5e1;
}

.google-drive-files {
  margin-top: 20px;
}

.file-list {
  display: flex;
  flex-direction: column;
  gap: 12px;
}

.file-item {
  display: flex;
  align-items: center;
  gap: 12px;
  padding: 16px;
  background: white;
  border: 1px solid #e2e8f0;
  border-radius: 12px;
  transition: all 0.2s ease;
}

.file-item:hover {
  border-color: #8b5cf6;
  box-shadow: 0 4px 12px rgba(139, 92, 246, 0.1);
}

.app-container.dark .file-item {
  background: #1a2332;
  border-color: #334155;
}

.app-container.dark .file-item:hover {
  border-color: #8b5cf6;
}

.file-icon {
  font-size: 24px;
  flex-shrink: 0;
}

.file-details {
  flex: 1;
  min-width: 0;
}

.file-name {
  font-weight: 600;
  margin-bottom: 4px;
  white-space: nowrap;
  overflow: hidden;
  text-overflow: ellipsis;
}

.file-meta {
  font-size: 12px;
  color: #64748b;
}

.app-container.dark .file-meta {
  color: #94a3b8;
}

.file-actions {
  display: flex;
  gap: 8px;
  flex-shrink: 0;
}

.google-drive-setup {
  margin-top: 30px;
  padding: 20px;
  background: #fef3c7;
  border: 1px solid #fbbf24;
  border-radius: 12px;
}

.app-container.dark .google-drive-setup {
  background: #422006;
  border-color: #d97706;
}

.google-drive-setup .subsection-title {
  margin-top: 0;
  margin-bottom: 12px;
  font-size: 16px;
  font-weight: 600;
}

.google-drive-setup .info-text {
  color: #92400e;
  line-height: 1.6;
}

.app-container.dark .google-drive-setup .info-text {
  color: #fbbf24;
}

.google-drive-setup .info-text p {
  margin: 8px 0;
}

.btn-link {
  display: inline-flex;
  align-items: center;
  padding: 8px 16px;
  background: #3b82f6;
  color: white;
  text-decoration: none;
  border-radius: 8px;
  font-size: 14px;
  font-weight: 500;
  transition: background-color 0.2s;
  margin-top: 12px;
}

.btn-link:hover {
  background: #2563eb;
}

/* Google export dropdown */
.google-export-dropdown {
  animation: slideDown 0.2s ease;
}

@keyframes slideDown {
  from {
    opacity: 0;
    transform: translateY(-10px);
  }
  to {
    opacity: 1;
    transform: translateY(0);
  }
}

.google-export-dropdown .btn {
  text-align: left;
  white-space: nowrap;
}

/* Alert message improvements */
.alert {
  display: flex;
  align-items: center;
  gap: 10px;
  padding: 12px 16px;
  border-radius: 8px;
  margin-bottom: 16px;
  font-size: 14px;
}

.alert-success {
  background: #d1fae5;
  color: #065f46;
  border: 1px solid #10b981;
}

.app-container.dark .alert-success {
  background: #064e3b;
  color: #6ee7b7;
  border-color: #10b981;
}

.alert-info {
  background: #dbeafe;
  color: #1e40af;
  border: 1px solid #3b82f6;
}

.app-container.dark .alert-info {
  background: #1e3a8a;
  color: #93c5fd;
  border-color: #3b82f6;
}

.alert-error {
  background: #fee2e2;
  color: #991b1b;
  border: 1px solid #ef4444;
}

.app-container.dark .alert-error {
  background: #7f1d1d;
  color: #fca5a5;
  border-color: #ef4444;
}

/* Location Selector Enhancements */
.location-selector-wrapper {
  position: relative;
}

.location-search-input {
  width: 100%;
}

.location-flag {
  user-select: none;
}

.location-dropdown {
  animation: fadeIn 0.15s ease-out;
}

@keyframes fadeIn {
  from {
    opacity: 0;
    transform: translateY(-4px);
  }
  to {
    opacity: 1;
    transform: translateY(0);
  }
}

.location-dropdown-item {
  font-size: 14px;
}

.location-dropdown-item:hover {
  background-color: #f1f5f9;
}

.location-dropdown-item.highlighted {
  background-color: #f1f5f9;
}

.location-dropdown-item:active {
  background-color: #e2e8f0;
}

.location-custom-option {
  display: flex;
  align-items: center;
  gap: 6px;
}

.app-container.dark .location-dropdown {
  background: #1e293b;
  border-color: #334155;
  box-shadow: 0 10px 20px rgba(0, 0, 0, 0.3);
}

.app-container.dark .location-dropdown-item {
  color: #e2e8f0;
}

.app-container.dark .location-dropdown-item:hover,
.app-container.dark .location-dropdown-item.highlighted {
  background-color: #334155;
}

.app-container.dark .location-dropdown-item:active {
  background-color: #475569;
}

.app-container.dark .location-custom-option {
  color: #60a5fa;
  border-top-color: #334155;
}

.app-container.dark .location-clear-custom {
  color: #94a3b8;
}

.app-container.dark .location-clear-custom:hover {
  color: #cbd5e1;
}

/* Smooth scrolling in dropdowns */
.location-dropdown {
  scroll-behavior: smooth;
}

.location-dropdown::-webkit-scrollbar {
  width: 8px;
}

.location-dropdown::-webkit-scrollbar-track {
  background: #f1f5f9;
  border-radius: 4px;
}

.location-dropdown::-webkit-scrollbar-thumb {
  background: #cbd5e1;
  border-radius: 4px;
}

.location-dropdown::-webkit-scrollbar-thumb:hover {
  background: #94a3b8;
}

.app-container.dark .location-dropdown::-webkit-scrollbar-track {
  background: #0f172a;
}

.app-container.dark .location-dropdown::-webkit-scrollbar-thumb {
  background: #475569;
}

.app-container.dark .location-dropdown::-webkit-scrollbar-thumb:hover {
  background: #64748b;
}

/* Accessibility - Focus states */
.location-search-input:focus {
  outline: 2px solid #3b82f6;
  outline-offset: 2px;
}

.app-container.dark .location-search-input:focus {
  outline-color: #60a5fa;
}

/* Date Input Error and Hint Styles */
.form-input-error {
  border-color: #ef4444 !important;
  box-shadow: 0 0 0 3px rgba(239, 68, 68, 0.1) !important;
}

.app-container.dark .form-input-error {
  border-color: #f87171 !important;
  box-shadow: 0 0 0 3px rgba(248, 113, 113, 0.1) !important;
}

.form-error {
  display: flex;
  align-items: center;
  gap: 6px;
  margin-top: 6px;
  font-size: 12px;
  color: #dc2626;
  font-weight: 500;
}

.app-container.dark .form-error {
  color: #f87171;
}

.form-hint {
  margin-top: 4px;
  font-size: 12px;
  color: #64748b;
  font-style: italic;
}

.app-container.dark .form-hint {
  color: #94a3b8;
}

/* Currently Working/Studying Checkbox */
.current-work-checkbox {
  margin-bottom: 15px;
}

.current-work-checkbox .checkbox-item {
  padding: 10px;
  background: #f8fafc;
  border-radius: 6px;
  border: 1px solid #e2e8f0;
  transition: all 0.2s;
}

.current-work-checkbox .checkbox-item:hover {
  background: #f1f5f9;
  border-color: #cbd5e1;
}

.app-container.dark .current-work-checkbox .checkbox-item {
  background: #1e293b;
  border-color: #334155;
}

.app-container.dark .current-work-checkbox .checkbox-item:hover {
  background: #334155;
  border-color: #475569;
<<<<<<< HEAD
=======
}

/* Job Description Library */
.job-description-actions {
  display: flex;
  gap: 10px;
  margin-bottom: 10px;
}

.modal-overlay {
  position: fixed;
  top: 0;
  left: 0;
  right: 0;
  bottom: 0;
  background: rgba(0, 0, 0, 0.5);
  display: flex;
  align-items: center;
  justify-content: center;
  z-index: 10000;
  backdrop-filter: blur(4px);
}

.modal-content {
  background: white;
  border-radius: 12px;
  padding: 0;
  max-width: 600px;
  width: 90%;
  max-height: 80vh;
  overflow: hidden;
  display: flex;
  flex-direction: column;
  box-shadow: 0 20px 25px -5px rgba(0, 0, 0, 0.1), 0 10px 10px -5px rgba(0, 0, 0, 0.04);
}

.app-container.dark .modal-content {
  background: #0f172a;
  border: 1px solid #1f2a44;
}

.modal-header {
  padding: 20px;
  border-bottom: 1px solid #e2e8f0;
  display: flex;
  justify-content: space-between;
  align-items: center;
}

.app-container.dark .modal-header {
  border-bottom-color: #1f2a44;
}

.modal-header h2,
.modal-header h3 {
  margin: 0;
  font-size: 20px;
  color: #1e293b;
}

.app-container.dark .modal-header h2,
.app-container.dark .modal-header h3 {
  color: #f1f5f9;
}

.modal-close {
  background: none;
  border: none;
  font-size: 24px;
  cursor: pointer;
  color: #64748b;
  padding: 0;
  width: 32px;
  height: 32px;
  display: flex;
  align-items: center;
  justify-content: center;
  border-radius: 6px;
  transition: all 0.2s;
}

.modal-close:hover {
  background: #f1f5f9;
  color: #1e293b;
}

.app-container.dark .modal-close:hover {
  background: #1e293b;
  color: #f1f5f9;
}

.modal-body {
  padding: 20px;
  overflow-y: auto;
  flex: 1;
}

.modal-footer {
  padding: 20px;
  border-top: 1px solid #e2e8f0;
  display: flex;
  justify-content: flex-end;
  gap: 10px;
}

.app-container.dark .modal-footer {
  border-top-color: #1f2a44;
}

.job-library-modal {
  max-width: 900px;
  width: 95%;
}

.job-library-filters {
  display: flex;
  gap: 10px;
  margin-bottom: 20px;
}

.job-library-filters .form-input,
.job-library-filters .form-select {
  flex: 1;
}

.job-library-list {
  display: flex;
  flex-direction: column;
  gap: 15px;
}

.job-library-item {
  padding: 15px;
  border: 1px solid #e2e8f0;
  border-radius: 8px;
  background: #f8fafc;
  transition: all 0.2s;
}

.app-container.dark .job-library-item {
  background: #1e293b;
  border-color: #334155;
}

.job-library-item:hover {
  border-color: #3b82f6;
  box-shadow: 0 2px 8px rgba(59, 130, 246, 0.1);
}

.job-library-header {
  display: flex;
  justify-content: space-between;
  align-items: center;
  margin-bottom: 10px;
}

.job-library-header h3 {
  margin: 0;
  font-size: 16px;
  color: #1e293b;
}

.app-container.dark .job-library-header h3 {
  color: #f1f5f9;
}

.job-library-category {
  padding: 4px 12px;
  background: #dbeafe;
  color: #1e40af;
  border-radius: 12px;
  font-size: 12px;
  font-weight: 500;
}

.app-container.dark .job-library-category {
  background: #1e3a8a;
  color: #93c5fd;
}

.job-library-description {
  margin: 10px 0;
  color: #475569;
  font-size: 14px;
  line-height: 1.5;
}

.app-container.dark .job-library-description {
  color: #cbd5e1;
}

.job-library-tags {
  display: flex;
  flex-wrap: wrap;
  gap: 6px;
  margin: 10px 0;
}

.job-library-tags .tag {
  padding: 4px 10px;
  background: #f1f5f9;
  color: #475569;
  border-radius: 8px;
  font-size: 12px;
}

.app-container.dark .job-library-tags .tag {
  background: #334155;
  color: #cbd5e1;
}

.job-library-meta {
  display: flex;
  gap: 15px;
  margin: 10px 0;
  font-size: 12px;
  color: #64748b;
}

.app-container.dark .job-library-meta {
  color: #94a3b8;
}

.job-library-actions {
  display: flex;
  gap: 8px;
  margin-top: 12px;
}

.job-library-edit {
  display: flex;
  flex-direction: column;
  gap: 10px;
}

.empty-state {
  text-align: center;
  padding: 40px 20px;
  color: #64748b;
}

.app-container.dark .empty-state {
  color: #94a3b8;
}

.loading-message {
  text-align: center;
  padding: 40px 20px;
  color: #64748b;
}

.app-container.dark .loading-message {
  color: #94a3b8;
}

.alert-success {
  background: #dcfce7;
  border: 1px solid #86efac;
  color: #166534;
}

.app-container.dark .alert-success {
  background: #14532d;
  border-color: #166534;
  color: #86efac;
}

.alert-error {
  background: #fee2e2;
  border: 1px solid #fca5a5;
  color: #991b1b;
}

.app-container.dark .alert-error {
  background: #7f1d1d;
  border-color: #991b1b;
  color: #fca5a5;
}

/* ==========================================
   Batch Export and New Features Styles
   ========================================== */

/* Batch Export Styles */
.batch-export {
  padding: 20px;
}

.batch-export .subtitle {
  color: #666;
  margin-bottom: 20px;
}

.quick-export-buttons {
  display: flex;
  gap: 10px;
  margin-bottom: 20px;
}

.quick-export-buttons button {
  flex: 1;
  padding: 12px;
  border: none;
  border-radius: 8px;
  font-size: 14px;
  font-weight: 600;
  cursor: pointer;
  transition: all 0.2s;
}

.divider {
  display: flex;
  align-items: center;
  margin: 20px 0;
  color: #9ca3af;
  font-size: 12px;
}

.divider::before,
.divider::after {
  content: '';
  flex: 1;
  height: 1px;
  background: #e5e7eb;
}

.divider span {
  padding: 0 10px;
}

.format-selection {
  margin: 20px 0;
}

.format-grid {
  display: grid;
  grid-template-columns: repeat(auto-fit, minmax(140px, 1fr));
  gap: 10px;
  margin-top: 10px;
}

.format-card {
  position: relative;
  padding: 15px;
  border: 2px solid #e5e7eb;
  border-radius: 8px;
  background: white;
  cursor: pointer;
  transition: all 0.2s;
  display: flex;
  flex-direction: column;
  align-items: center;
  gap: 8px;
}

.format-card:hover:not(:disabled) {
  border-color: #667eea;
  transform: translateY(-2px);
}

.format-card.selected {
  border-color: #667eea;
  background: linear-gradient(135deg, rgba(102, 126, 234, 0.1) 0%, rgba(118, 75, 162, 0.1) 100%);
}

.format-icon {
  font-size: 24px;
}

.format-name {
  font-size: 13px;
  font-weight: 600;
  color: #374151;
}

.cloud-badge {
  position: absolute;
  top: 5px;
  right: 5px;
  font-size: 12px;
}

.check-icon {
  position: absolute;
  top: 5px;
  right: 5px;
  width: 20px;
  height: 20px;
  background: #10b981;
  color: white;
  border-radius: 50%;
  display: flex;
  align-items: center;
  justify-content: center;
  font-size: 12px;
  font-weight: bold;
}

.drive-options, .naming-template {
  margin: 20px 0;
}

.btn-outline {
  padding: 10px 20px;
  border: 2px solid #667eea;
  background: white;
  color: #667eea;
  border-radius: 8px;
  font-weight: 600;
  cursor: pointer;
  transition: all 0.2s;
}

.btn-outline:hover {
  background: #667eea;
  color: white;
}

.btn-export-batch {
  width: 100%;
  padding: 15px;
  margin-top: 20px;
  border: none;
  border-radius: 8px;
  background: linear-gradient(135deg, #10b981 0%, #059669 100%);
  color: white;
  font-size: 16px;
  font-weight: 600;
  cursor: pointer;
  transition: all 0.2s;
}

.btn-export-batch:hover:not(:disabled) {
  transform: translateY(-2px);
  box-shadow: 0 4px 12px rgba(16, 185, 129, 0.4);
}

.btn-export-batch:disabled {
  opacity: 0.5;
  cursor: not-allowed;
}

.export-progress {
  margin-top: 20px;
  padding: 15px;
  border: 1px solid #e5e7eb;
  border-radius: 8px;
  background: #f9fafb;
}

.progress-header {
  display: flex;
  justify-content: space-between;
  margin-bottom: 10px;
  font-size: 14px;
  font-weight: 600;
  color: #374151;
}

.progress-bar {
  height: 8px;
  background: #e5e7eb;
  border-radius: 4px;
  overflow: hidden;
  margin-bottom: 10px;
}

.progress-fill {
  height: 100%;
  background: linear-gradient(90deg, #667eea 0%, #764ba2 100%);
  transition: width 0.3s ease;
}

.progress-current {
  font-size: 13px;
  color: #6b7280;
  text-align: center;
}

.progress-results {
  margin-top: 15px;
  display: flex;
  flex-direction: column;
  gap: 8px;
}

.result-item {
  display: flex;
  justify-content: space-between;
  align-items: center;
  padding: 8px 12px;
  border-radius: 6px;
  font-size: 13px;
}

.result-item.success {
  background: #d1fae5;
  color: #065f46;
}

.result-item.error {
  background: #fee2e2;
  color: #991b1b;
}

.result-item a {
  color: inherit;
  text-decoration: underline;
}

.error-msg {
  font-size: 11px;
  opacity: 0.8;
}

.export-complete {
  margin-top: 15px;
  padding: 12px;
  background: #d1fae5;
  border-radius: 8px;
  color: #065f46;
  text-align: center;
  font-weight: 600;
}

/* Folder Selector Styles */
.folder-selector {
  position: fixed;
  top: 50%;
  left: 50%;
  transform: translate(-50%, -50%);
  width: 500px;
  max-height: 600px;
  background: white;
  border-radius: 12px;
  box-shadow: 0 20px 60px rgba(0, 0, 0, 0.3);
  z-index: 1000;
  overflow: hidden;
  display: flex;
  flex-direction: column;
}

.folder-selector-header {
  display: flex;
  justify-content: space-between;
  align-items: center;
  padding: 20px;
  border-bottom: 1px solid #e5e7eb;
}

.folder-selector-header h4 {
  font-size: 18px;
  color: #374151;
}

.btn-close {
  background: none;
  border: none;
  font-size: 24px;
  color: #9ca3af;
  cursor: pointer;
  padding: 0;
  width: 30px;
  height: 30px;
  display: flex;
  align-items: center;
  justify-content: center;
  border-radius: 4px;
}

.btn-close:hover {
  background: #f3f4f6;
  color: #374151;
}

.breadcrumb {
  display: flex;
  align-items: center;
  padding: 15px 20px;
  background: #f9fafb;
  border-bottom: 1px solid #e5e7eb;
  overflow-x: auto;
  gap: 5px;
}

.breadcrumb-item {
  background: none;
  border: none;
  color: #667eea;
  cursor: pointer;
  font-size: 13px;
  padding: 4px 8px;
  border-radius: 4px;
  white-space: nowrap;
}

.breadcrumb-item:hover {
  background: rgba(102, 126, 234, 0.1);
}

.breadcrumb-separator {
  color: #9ca3af;
  margin: 0 4px;
}

.folder-actions {
  display: flex;
  gap: 10px;
  padding: 15px 20px;
  border-bottom: 1px solid #e5e7eb;
}

.btn-create {
  flex: 1;
  padding: 10px;
  border: 2px solid #10b981;
  background: white;
  color: #10b981;
  border-radius: 6px;
  font-weight: 600;
  cursor: pointer;
  transition: all 0.2s;
}

.btn-create:hover {
  background: #10b981;
  color: white;
}

.create-folder-form {
  display: flex;
  gap: 10px;
  padding: 15px 20px;
  background: #f9fafb;
  border-bottom: 1px solid #e5e7eb;
}

.folder-name-input {
  flex: 1;
  padding: 8px 12px;
  border: 1px solid #d1d5db;
  border-radius: 6px;
  font-size: 14px;
}

.btn-create-confirm {
  padding: 8px 16px;
  background: #10b981;
  color: white;
  border: none;
  border-radius: 6px;
  font-weight: 600;
  cursor: pointer;
}

.btn-cancel {
  padding: 8px 16px;
  background: #e5e7eb;
  color: #374151;
  border: none;
  border-radius: 6px;
  font-weight: 600;
  cursor: pointer;
}

.folder-list {
  flex: 1;
  overflow-y: auto;
  padding: 10px;
}

.folder-item {
  display: flex;
  align-items: center;
  gap: 12px;
  padding: 12px;
  border-radius: 8px;
  cursor: pointer;
  transition: background 0.2s;
}

.folder-item:hover {
  background: #f3f4f6;
}

.folder-icon {
  font-size: 20px;
}

.folder-name {
  flex: 1;
  font-size: 14px;
  color: #374151;
}

.folder-arrow {
  color: #9ca3af;
  font-size: 18px;
}

/* Naming Template Styles */
.naming-template-selector {
  display: flex;
  flex-direction: column;
  gap: 10px;
}

.template-select {
  padding: 10px;
  border: 1px solid #d1d5db;
  border-radius: 6px;
  font-size: 14px;
}

.template-preview {
  padding: 10px;
  background: #f9fafb;
  border-radius: 6px;
  font-size: 13px;
  display: flex;
  align-items: center;
  gap: 8px;
}

.preview-label {
  color: #6b7280;
  font-weight: 600;
}

.preview-text {
  flex: 1;
  background: white;
  padding: 4px 8px;
  border-radius: 4px;
  color: #374151;
  font-family: monospace;
}

.btn-manage {
  padding: 8px 12px;
  border: 1px solid #d1d5db;
  background: white;
  border-radius: 6px;
  font-size: 13px;
  cursor: pointer;
}

/* Naming Template Manager */
.naming-template-manager {
  position: fixed;
  top: 50%;
  left: 50%;
  transform: translate(-50%, -50%);
  width: 600px;
  max-height: 700px;
  background: white;
  border-radius: 12px;
  box-shadow: 0 20px 60px rgba(0, 0, 0, 0.3);
  z-index: 1001;
  overflow: hidden;
  display: flex;
  flex-direction: column;
}

.manager-header {
  display: flex;
  justify-content: space-between;
  align-items: center;
  padding: 20px;
  border-bottom: 1px solid #e5e7eb;
}

.create-template-form {
  padding: 20px;
  background: #f9fafb;
  border-bottom: 1px solid #e5e7eb;
}

.create-template-form .input,
.create-template-form .textarea {
  width: 100%;
  padding: 10px;
  margin-bottom: 10px;
  border: 1px solid #d1d5db;
  border-radius: 6px;
  font-size: 14px;
}

.create-template-form .input.error {
  border-color: #ef4444;
}

.validation-error {
  color: #ef4444;
  font-size: 12px;
  margin-bottom: 10px;
}

.form-actions {
  display: flex;
  gap: 10px;
  margin-top: 10px;
}

.variable-reference {
  margin-top: 15px;
  padding: 15px;
  background: white;
  border-radius: 8px;
}

.variable-reference h5 {
  margin-bottom: 10px;
  font-size: 14px;
  color: #374151;
}

.variables-list {
  display: flex;
  flex-direction: column;
  gap: 8px;
}

.variable-item {
  display: grid;
  grid-template-columns: 120px 1fr 150px;
  gap: 10px;
  font-size: 12px;
  padding: 8px;
  background: #f9fafb;
  border-radius: 4px;
}

.variable-item code {
  color: #667eea;
  font-weight: 600;
}

.variable-desc {
  color: #6b7280;
}

.variable-example {
  color: #9ca3af;
  font-style: italic;
}

.template-list {
  flex: 1;
  overflow-y: auto;
  padding: 20px;
}

.template-item {
  padding: 15px;
  border: 1px solid #e5e7eb;
  border-radius: 8px;
  margin-bottom: 10px;
}

.template-info h5 {
  margin-bottom: 8px;
  color: #374151;
}

.badge-default {
  display: inline-block;
  padding: 2px 8px;
  background: #10b981;
  color: white;
  border-radius: 4px;
  font-size: 11px;
  font-weight: 600;
  margin-left: 8px;
}

.template-pattern {
  display: block;
  padding: 8px;
  background: #f9fafb;
  border-radius: 4px;
  margin-bottom: 8px;
  font-size: 12px;
  color: #667eea;
}

.template-desc {
  font-size: 13px;
  color: #6b7280;
}

.template-actions {
  display: flex;
  gap: 8px;
  margin-top: 10px;
}

.btn-sm {
  padding: 6px 12px;
  border: 1px solid #d1d5db;
  background: white;
  border-radius: 4px;
  font-size: 12px;
  cursor: pointer;
}

.btn-sm:hover:not(:disabled) {
  background: #f3f4f6;
}

.btn-sm:disabled {
  opacity: 0.5;
  cursor: not-allowed;
}

/* Export History Styles */
.export-history {
  padding: 20px;
}

.history-header {
  display: flex;
  justify-content: space-between;
  align-items: center;
  margin-bottom: 20px;
}

.header-actions {
  display: flex;
  gap: 10px;
}

.btn-stats,
.btn-export {
  padding: 8px 16px;
  border: 1px solid #667eea;
  background: white;
  color: #667eea;
  border-radius: 6px;
  font-size: 13px;
  font-weight: 600;
  cursor: pointer;
}

.statistics-panel {
  padding: 20px;
  background: #f9fafb;
  border-radius: 12px;
  margin-bottom: 20px;
}

.stats-grid {
  display: grid;
  grid-template-columns: repeat(auto-fit, minmax(150px, 1fr));
  gap: 15px;
  margin-bottom: 20px;
}

.stat-card {
  padding: 15px;
  background: white;
  border-radius: 8px;
  text-align: center;
  border: 2px solid #e5e7eb;
}

.stat-card.success {
  border-color: #10b981;
}

.stat-value {
  font-size: 32px;
  font-weight: bold;
  color: #374151;
  margin-bottom: 5px;
}

.stat-label {
  font-size: 13px;
  color: #6b7280;
}

.stats-breakdown {
  display: grid;
  grid-template-columns: repeat(auto-fit, minmax(200px, 1fr));
  gap: 20px;
}

.breakdown-section h5 {
  font-size: 14px;
  color: #374151;
  margin-bottom: 10px;
}

.breakdown-item {
  display: flex;
  justify-content: space-between;
  padding: 8px 0;
  border-bottom: 1px solid #e5e7eb;
  font-size: 13px;
}

.history-filters {
  display: flex;
  gap: 15px;
  margin-bottom: 20px;
  flex-wrap: wrap;
  align-items: end;
}

.filter-group {
  display: flex;
  flex-direction: column;
  gap: 5px;
}

.filter-group label {
  font-size: 12px;
  color: #6b7280;
  font-weight: 600;
}

.filter-group select,
.filter-group input {
  padding: 8px;
  border: 1px solid #d1d5db;
  border-radius: 6px;
  font-size: 13px;
}

.search-input {
  min-width: 200px;
}

.btn-clear-filters {
  padding: 8px 16px;
  background: #f3f4f6;
  border: none;
  border-radius: 6px;
  font-size: 13px;
  cursor: pointer;
}

.history-list {
  display: flex;
  flex-direction: column;
  gap: 15px;
}

.history-item {
  padding: 15px;
  background: white;
  border: 1px solid #e5e7eb;
  border-radius: 8px;
  transition: box-shadow 0.2s;
}

.history-item:hover {
  box-shadow: 0 4px 12px rgba(0, 0, 0, 0.1);
}

.history-item.success {
  border-left: 4px solid #10b981;
}

.history-main {
  display: flex;
  align-items: center;
  gap: 15px;
  margin-bottom: 10px;
}

.history-icon {
  font-size: 24px;
}

.history-info {
  flex: 1;
}

.history-filename {
  font-weight: 600;
  color: #374151;
  margin-bottom: 4px;
}

.history-meta {
  display: flex;
  gap: 15px;
  font-size: 12px;
  color: #6b7280;
}

.history-status {
  margin-left: auto;
}

.status-badge {
  padding: 4px 12px;
  border-radius: 12px;
  font-size: 12px;
  font-weight: 600;
}

.status-badge.success {
  background: #d1fae5;
  color: #065f46;
}

.history-formats {
  display: flex;
  flex-wrap: wrap;
  gap: 8px;
  margin-bottom: 10px;
}

.format-badge {
  padding: 6px 12px;
  border-radius: 6px;
  font-size: 12px;
  display: flex;
  align-items: center;
  gap: 6px;
}

.format-badge.success {
  background: #d1fae5;
  color: #065f46;
}

.format-check {
  font-weight: bold;
}

.format-link {
  color: inherit;
  text-decoration: underline;
  font-size: 11px;
}

.format-error {
  cursor: help;
}

.history-error {
  padding: 8px;
  background: #fee2e2;
  color: #991b1b;
  border-radius: 6px;
  font-size: 12px;
  margin-bottom: 10px;
}

.history-actions {
  display: flex;
  gap: 8px;
}

.btn-delete {
  padding: 6px 12px;
  background: none;
  border: 1px solid #ef4444;
  color: #ef4444;
  border-radius: 4px;
  font-size: 12px;
  cursor: pointer;
}

.btn-delete:hover {
  background: #ef4444;
  color: white;
}

/* Share Dialog Styles */
.share-dialog-overlay {
  position: fixed;
  top: 0;
  left: 0;
  right: 0;
  bottom: 0;
  background: rgba(0, 0, 0, 0.5);
  display: flex;
  align-items: center;
  justify-content: center;
  z-index: 1000;
}

.share-dialog {
  width: 500px;
  max-height: 80vh;
  background: white;
  border-radius: 12px;
  box-shadow: 0 20px 60px rgba(0, 0, 0, 0.3);
  overflow: hidden;
  display: flex;
  flex-direction: column;
}

.dialog-header {
  display: flex;
  justify-content: space-between;
  align-items: center;
  padding: 20px;
  border-bottom: 1px solid #e5e7eb;
}

.dialog-content {
  flex: 1;
  overflow-y: auto;
  padding: 20px;
}

.file-info {
  display: flex;
  align-items: center;
  gap: 10px;
  padding: 12px;
  background: #f9fafb;
  border-radius: 8px;
  margin-bottom: 20px;
}

.file-icon {
  font-size: 24px;
}

.file-name {
  font-weight: 600;
  color: #374151;
}

.share-type-selector {
  display: flex;
  gap: 10px;
  margin-bottom: 20px;
}

.type-btn {
  flex: 1;
  padding: 12px;
  border: 2px solid #e5e7eb;
  background: white;
  border-radius: 8px;
  font-weight: 600;
  cursor: pointer;
  transition: all 0.2s;
}

.type-btn.active {
  border-color: #667eea;
  background: rgba(102, 126, 234, 0.1);
  color: #667eea;
}

.permission-selector {
  margin-bottom: 20px;
}

.permission-selector label {
  display: block;
  margin-bottom: 8px;
  font-size: 13px;
  font-weight: 600;
  color: #374151;
}

.permission-selector select {
  width: 100%;
  padding: 10px;
  border: 1px solid #d1d5db;
  border-radius: 6px;
  font-size: 14px;
}

.link-sharing,
.email-sharing {
  display: flex;
  flex-direction: column;
  gap: 15px;
}

.btn-create-link,
.btn-share {
  padding: 12px;
  border: none;
  border-radius: 8px;
  background: linear-gradient(135deg, #667eea 0%, #764ba2 100%);
  color: white;
  font-weight: 600;
  cursor: pointer;
  transition: all 0.2s;
}

.btn-create-link:hover:not(:disabled),
.btn-share:hover:not(:disabled) {
  transform: translateY(-2px);
  box-shadow: 0 4px 12px rgba(102, 126, 234, 0.4);
}

.share-link-result {
  padding: 15px;
  background: #f9fafb;
  border-radius: 8px;
}

.link-box {
  display: flex;
  gap: 10px;
  margin-bottom: 10px;
}

.link-input {
  flex: 1;
  padding: 10px;
  border: 1px solid #d1d5db;
  border-radius: 6px;
  font-size: 13px;
  background: white;
}

.btn-copy {
  padding: 10px 16px;
  border: 1px solid #10b981;
  background: white;
  color: #10b981;
  border-radius: 6px;
  font-weight: 600;
  cursor: pointer;
  white-space: nowrap;
}

.btn-copy:hover {
  background: #10b981;
  color: white;
}

.link-help {
  font-size: 12px;
  color: #6b7280;
}

.recipients-input,
.message-input {
  width: 100%;
  padding: 10px;
  border: 1px solid #d1d5db;
  border-radius: 6px;
  font-size: 14px;
  font-family: inherit;
  resize: vertical;
}

.dialog-footer {
  padding: 15px 20px;
  border-top: 1px solid #e5e7eb;
  display: flex;
  justify-content: flex-end;
>>>>>>> 97831540
}<|MERGE_RESOLUTION|>--- conflicted
+++ resolved
@@ -5,7 +5,9 @@
 body {
   margin: 0;
   padding: 0;
-  font-family: -apple-system, BlinkMacSystemFont, 'Segoe UI', 'Roboto', 'Oxygen', 'Ubuntu', 'Cantarell', sans-serif;
+  font-family:
+    -apple-system, BlinkMacSystemFont, 'Segoe UI', 'Roboto', 'Oxygen', 'Ubuntu', 'Cantarell',
+    sans-serif;
   background: #f5f7fa;
   transition: background-color 0.2s ease;
 }
@@ -25,10 +27,11 @@
 *,
 *::before,
 *::after {
-  transition: background-color 0.2s ease, 
-              color 0.2s ease, 
-              border-color 0.2s ease,
-              box-shadow 0.2s ease;
+  transition:
+    background-color 0.2s ease,
+    color 0.2s ease,
+    border-color 0.2s ease,
+    box-shadow 0.2s ease;
 }
 
 /* Disable transitions for initial load */
@@ -37,10 +40,11 @@
 }
 
 .app-container * {
-  transition: background-color 0.2s ease, 
-              color 0.2s ease, 
-              border-color 0.2s ease,
-              box-shadow 0.2s ease;
+  transition:
+    background-color 0.2s ease,
+    color 0.2s ease,
+    border-color 0.2s ease,
+    box-shadow 0.2s ease;
 }
 
 .app-container.dark {
@@ -119,16 +123,16 @@
   color: #e2e8f0;
 }
 
-.app-container.dark .pill { 
-  background: #11203a; 
-  color: #93c5fd; 
-  border-color: #1f2a44; 
-}
-
-.app-container.dark .pill:hover { 
-  background: #2a0f0f; 
-  color: #fecaca; 
-  border-color: #3f1d1d; 
+.app-container.dark .pill {
+  background: #11203a;
+  color: #93c5fd;
+  border-color: #1f2a44;
+}
+
+.app-container.dark .pill:hover {
+  background: #2a0f0f;
+  color: #fecaca;
+  border-color: #3f1d1d;
 }
 
 .app-container.dark .upload-zone {
@@ -315,9 +319,18 @@
   color: #cbd5e1;
 }
 
-.app-container.dark input[type="checkbox"],
-.app-container.dark input[type="radio"] {
+.app-container.dark .checkbox-item:hover,
+.app-container.dark .radio-item:hover {
+  background-color: #1e293b;
+}
+
+.app-container.dark input[type='checkbox'],
+.app-container.dark input[type='radio'] {
   accent-color: #93c5fd;
+}
+
+.app-container.dark .form-textarea:disabled {
+  background-color: #1e293b;
 }
 
 /* Better focus states for dark mode */
@@ -492,6 +505,14 @@
 .form-textarea {
   min-height: 100px;
   resize: vertical;
+  font-family: inherit;
+  line-height: 1.5;
+}
+
+.form-textarea:disabled {
+  background-color: #f5f5f5;
+  cursor: not-allowed;
+  opacity: 0.6;
 }
 
 .form-row {
@@ -718,10 +739,11 @@
 }
 
 @keyframes pulse-highlight {
-  0%, 100% { 
+  0%,
+  100% {
     box-shadow: 0 0 0 0 rgba(16, 185, 129, 0.7);
   }
-  50% { 
+  50% {
     box-shadow: 0 0 0 8px rgba(16, 185, 129, 0);
   }
 }
@@ -746,19 +768,35 @@
 
 /* Template variants */
 .template-modern {
-  font-family: 'Inter', system-ui, -apple-system, Segoe UI, Roboto, Arial, sans-serif;
+  font-family:
+    'Inter',
+    system-ui,
+    -apple-system,
+    Segoe UI,
+    Roboto,
+    Arial,
+    sans-serif;
   line-height: 1.65;
 }
-.template-modern .preview-header { border-bottom-color: #dbeafe; }
-.template-modern .preview-section-title { border-bottom-color: #d1fae5; color: #0ea5e9; }
+.template-modern .preview-header {
+  border-bottom-color: #dbeafe;
+}
+.template-modern .preview-section-title {
+  border-bottom-color: #d1fae5;
+  color: #0ea5e9;
+}
 
 .template-compact {
   padding: 24px;
   line-height: 1.4;
   font-size: 13px;
 }
-.template-compact .preview-name { font-size: 20px; }
-.template-compact .preview-section-title { font-size: 14px; }
+.template-compact .preview-name {
+  font-size: 20px;
+}
+.template-compact .preview-section-title {
+  font-size: 14px;
+}
 
 .preview-header {
   text-align: center;
@@ -985,7 +1023,9 @@
 }
 
 @keyframes spin {
-  to { transform: rotate(360deg); }
+  to {
+    transform: rotate(360deg);
+  }
 }
 
 /* Section and subsection titles */
@@ -1153,12 +1193,27 @@
   display: flex;
   align-items: center;
   gap: 8px;
-}
-
-.checkbox-item input[type="checkbox"] {
+  padding: 8px 12px;
+  border-radius: 6px;
+  transition: background-color 0.2s ease;
+  cursor: pointer;
+}
+
+.checkbox-item:hover {
+  background-color: #f8fafc;
+}
+
+.checkbox-item input[type='checkbox'] {
   width: 18px;
   height: 18px;
   cursor: pointer;
+  flex-shrink: 0;
+}
+
+.checkbox-item label {
+  cursor: pointer;
+  flex: 1;
+  user-select: none;
 }
 
 .radio-group {
@@ -1171,12 +1226,27 @@
   display: flex;
   align-items: center;
   gap: 8px;
-}
-
-.radio-item input[type="radio"] {
+  padding: 8px 12px;
+  border-radius: 6px;
+  transition: background-color 0.2s ease;
+  cursor: pointer;
+}
+
+.radio-item:hover {
+  background-color: #f8fafc;
+}
+
+.radio-item input[type='radio'] {
   width: 18px;
   height: 18px;
   cursor: pointer;
+  flex-shrink: 0;
+}
+
+.radio-item label {
+  cursor: pointer;
+  flex: 1;
+  user-select: none;
 }
 
 /* Photo upload styles */
@@ -2595,8 +2665,6 @@
 .app-container.dark .current-work-checkbox .checkbox-item:hover {
   background: #334155;
   border-color: #475569;
-<<<<<<< HEAD
-=======
 }
 
 /* Job Description Library */
@@ -3954,5 +4022,4 @@
   border-top: 1px solid #e5e7eb;
   display: flex;
   justify-content: flex-end;
->>>>>>> 97831540
 }