* {
  box-sizing: border-box;
}

body {
  margin: 0;
  padding: 0;
  font-family:
    -apple-system, BlinkMacSystemFont, 'Segoe UI', 'Roboto', 'Oxygen', 'Ubuntu', 'Cantarell',
    sans-serif;
  background: #f5f7fa;
  transition: background-color 0.2s ease;
}

body:has(.app-container.dark) {
  background: #0b1220;
}

.app-container {
  width: 800px;
  max-height: 600px;
  overflow-y: auto;
  background: white;
}

/* Theme support with smooth transitions */
*,
*::before,
*::after {
  transition:
    background-color 0.2s ease,
    color 0.2s ease,
    border-color 0.2s ease,
    box-shadow 0.2s ease;
}

/* Disable transitions for initial load */
.app-container {
  transition: none;
}

.app-container * {
  transition:
    background-color 0.2s ease,
    color 0.2s ease,
    border-color 0.2s ease,
    box-shadow 0.2s ease;
}

.app-container.dark {
  background: #0b1220;
  color: #e2e8f0;
}

.app-container.dark .header {
  background: linear-gradient(135deg, #1f2937 0%, #0f172a 100%);
}

.app-container.dark .tabs {
  background: #0f172a;
  border-bottom-color: #1f2a44;
}

.app-container.dark .tab {
  color: #cbd5e1;
}

.app-container.dark .tab:hover {
  color: #93c5fd;
  background: #1f2937;
}

.app-container.dark .tab.active {
  color: #93c5fd;
  border-bottom-color: #93c5fd;
}

.app-container.dark .content,
.app-container.dark .section,
.app-container.dark .card,
.app-container.dark .experience-item,
.app-container.dark .preview-container {
  background: #0f172a;
  color: #e2e8f0;
  border-color: #1f2a44;
}

.app-container.dark .section-title {
  color: #f1f5f9;
}

.app-container.dark .form-label {
  color: #cbd5e1;
}

.app-container.dark .form-input,
.app-container.dark .form-textarea,
.app-container.dark .form-select {
  background: #0b1220;
  color: #e2e8f0;
  border-color: #1f2a44;
}

.app-container.dark .form-input:focus,
.app-container.dark .form-textarea:focus,
.app-container.dark .form-select:focus {
  border-color: #93c5fd;
  box-shadow: 0 0 0 3px rgba(147, 197, 253, 0.1);
}

.app-container.dark .input-prefix {
  border-color: #1f2a44;
}

.app-container.dark .input-prefix-text {
  background: #0b1220;
  color: #cbd5e1;
  border-right-color: #1f2a44;
}

.app-container.dark .input-prefix input {
  background: #0b1220;
  color: #e2e8f0;
}

.app-container.dark .pill {
  background: #11203a;
  color: #93c5fd;
  border-color: #1f2a44;
}

.app-container.dark .pill:hover {
  background: #2a0f0f;
  color: #fecaca;
  border-color: #3f1d1d;
}

.app-container.dark .upload-zone {
  border-color: #1f2a44;
  background: #0f172a;
}

.app-container.dark .upload-zone:hover {
  border-color: #93c5fd;
  background: #1f2937;
}

.app-container.dark .upload-zone.drag-over {
  border-color: #93c5fd;
  background: #1e3a5f;
}

.app-container.dark .upload-icon {
  color: #475569;
}

.app-container.dark .upload-text {
  color: #cbd5e1;
}

.app-container.dark .upload-subtext {
  color: #64748b;
}

.app-container.dark .btn-secondary {
  background: #1f2937;
  color: #cbd5e1;
}

.app-container.dark .btn-secondary:hover {
  background: #374151;
}

.app-container.dark .skill-tag {
  background: #1f2937;
  color: #cbd5e1;
}

.app-container.dark .skill-tag-remove:hover {
  color: #f87171;
}

.app-container.dark .card:hover {
  box-shadow: 0 4px 12px rgba(0, 0, 0, 0.4);
}

.app-container.dark .card-title,
.app-container.dark .card-meta {
  color: #e2e8f0;
}

.app-container.dark .card-meta {
  color: #94a3b8;
}

.app-container.dark .empty-state {
  color: #64748b;
}

.app-container.dark .optimization-card {
  background: #0f172a;
  border-color: #1f2a44;
}

.app-container.dark .optimization-category {
  background: #312e81;
  color: #c4b5fd;
}

.app-container.dark .optimization-change {
  color: #e2e8f0;
}

.app-container.dark .text-original {
  background: #3f1d1d;
  border-color: #7f1d1d;
  color: #fca5a5;
}

.app-container.dark .text-optimized {
  background: #064e3b;
  border-color: #065f46;
  color: #86efac;
}

.app-container.dark .text-optimized-focused {
  background: #065f46 !important;
  border: 2px solid #10b981 !important;
  color: #d1fae5 !important;
}

.app-container.dark .alert-info {
  background: #1e3a5f;
  border-color: #1e40af;
  color: #93c5fd;
}

.app-container.dark .alert-success {
  background: #064e3b;
  border-color: #065f46;
  color: #86efac;
}

.app-container.dark .alert-error {
  background: #3f1d1d;
  border-color: #7f1d1d;
  color: #fca5a5;
}

.app-container.dark .preview-header {
  border-bottom-color: #1f2a44;
}

.app-container.dark .preview-name {
  color: #f1f5f9;
}

.app-container.dark .preview-contact {
  color: #94a3b8;
}

.app-container.dark .preview-section-title {
  color: #f1f5f9;
  border-bottom-color: #1f2a44;
}

.app-container.dark .preview-item-title {
  color: #e2e8f0;
}

.app-container.dark .preview-item-subtitle {
  color: #94a3b8;
}

.app-container.dark .preview-item-description {
  color: #cbd5e1;
}

.app-container.dark .folder-btn {
  background: #0f172a;
  border-color: #1f2a44;
  color: #cbd5e1;
}

.app-container.dark .folder-btn:hover {
  border-color: #93c5fd;
  color: #93c5fd;
}

.app-container.dark .folder-btn.active {
  background: #93c5fd;
  color: #0f172a;
  border-color: #93c5fd;
}

.app-container.dark .loading {
  color: #94a3b8;
}

.app-container.dark .spinner {
  border-color: #1f2a44;
  border-top-color: #93c5fd;
}

/* Additional dark mode improvements */
.app-container.dark .experience-item-header,
.app-container.dark .form-row,
.app-container.dark .form-row-3 {
  color: inherit;
}

.app-container.dark select.form-select option {
  background: #0f172a;
  color: #e2e8f0;
}

.app-container.dark .checkbox-item,
.app-container.dark .radio-item {
  color: #cbd5e1;
}

.app-container.dark .checkbox-item:hover,
.app-container.dark .radio-item:hover {
  background-color: #1e293b;
}

.app-container.dark input[type='checkbox'],
.app-container.dark input[type='radio'] {
  accent-color: #93c5fd;
}

.app-container.dark .form-textarea:disabled {
  background-color: #1e293b;
}

/* Better focus states for dark mode */
.app-container.dark button:focus-visible,
.app-container.dark input:focus-visible,
.app-container.dark select:focus-visible,
.app-container.dark textarea:focus-visible {
  outline: 2px solid #93c5fd;
  outline-offset: 2px;
}

.header {
  background: linear-gradient(135deg, #667eea 0%, #764ba2 100%);
  color: white;
  padding: 20px;
  text-align: center;
}

.header h1 {
  margin: 0;
  font-size: 24px;
  font-weight: 600;
}

.header p {
  margin: 5px 0 0 0;
  font-size: 14px;
  opacity: 0.9;
}

.settings-bar {
  display: flex;
  gap: 10px;
  justify-content: center;
  margin-top: 10px;
}

.settings-bar .form-select {
  width: 150px;
}

.sticky-footer {
  position: sticky;
  bottom: 0;
  background: white;
  padding: 20px;
  border-top: 2px solid #e2e8f0;
  z-index: 10;
}

.app-container.dark .sticky-footer {
  background: #0f172a;
  border-top-color: #1f2a44;
}

.tabs {
  display: flex;
  border-bottom: 2px solid #e2e8f0;
  background: white;
  position: sticky;
  top: 0;
  z-index: 10;
}

.tab {
  flex: 1;
  padding: 15px;
  background: none;
  border: none;
  cursor: pointer;
  font-size: 14px;
  font-weight: 500;
  color: #64748b;
  transition: all 0.2s;
}

.tab:hover {
  color: #667eea;
  background: #f8fafc;
}

.tab.active {
  color: #667eea;
  border-bottom: 3px solid #667eea;
}

.content {
  padding: 20px;
}

.section {
  margin-bottom: 30px;
}

.section-title {
  font-size: 18px;
  font-weight: 600;
  color: #1e293b;
  margin-bottom: 15px;
  display: flex;
  align-items: center;
  gap: 10px;
}

.upload-zone {
  border: 2px dashed #cbd5e1;
  border-radius: 8px;
  padding: 30px;
  text-align: center;
  cursor: pointer;
  transition: all 0.2s;
}

.upload-zone:hover {
  border-color: #667eea;
  background: #f8fafc;
}

.upload-zone.drag-over {
  border-color: #667eea;
  background: #eef2ff;
}

.upload-icon {
  font-size: 48px;
  color: #cbd5e1;
  margin-bottom: 10px;
}

.upload-text {
  color: #64748b;
  font-size: 14px;
}

.upload-subtext {
  color: #94a3b8;
  font-size: 12px;
  margin-top: 5px;
}

.form-group {
  margin-bottom: 15px;
}

.form-label {
  display: block;
  font-size: 13px;
  font-weight: 500;
  color: #475569;
  margin-bottom: 6px;
}

.form-input,
.form-textarea,
.form-select {
  width: 100%;
  padding: 10px 12px;
  border: 1px solid #e2e8f0;
  border-radius: 6px;
  font-size: 14px;
  transition: all 0.2s;
}

.form-input:focus,
.form-textarea:focus,
.form-select:focus {
  outline: none;
  border-color: #667eea;
  box-shadow: 0 0 0 3px rgba(102, 126, 234, 0.1);
}

.form-textarea {
  min-height: 100px;
  resize: vertical;
  font-family: inherit;
  line-height: 1.5;
}

.form-textarea:disabled {
  background-color: #f5f5f5;
  cursor: not-allowed;
  opacity: 0.6;
}

.form-row {
  display: grid;
  grid-template-columns: repeat(2, 1fr);
  gap: 15px;
}

.form-row-3 {
  display: grid;
  grid-template-columns: repeat(3, 1fr);
  gap: 15px;
}

.input-prefix {
  display: flex;
  align-items: center;
  border: 1px solid #e2e8f0;
  border-radius: 6px;
  overflow: hidden;
}

.input-prefix-text {
  padding: 10px 12px;
  background: #f8fafc;
  color: #64748b;
  font-size: 14px;
  border-right: 1px solid #e2e8f0;
  white-space: nowrap;
}

.input-prefix input {
  flex: 1;
  padding: 10px 12px;
  border: none;
  font-size: 14px;
}

.input-prefix input:focus {
  outline: none;
}

.btn {
  padding: 10px 20px;
  border: none;
  border-radius: 6px;
  font-size: 14px;
  font-weight: 500;
  cursor: pointer;
  transition: all 0.2s;
  display: inline-flex;
  align-items: center;
  gap: 8px;
}

.btn-primary {
  background: #667eea;
  color: white;
}

.btn-primary:hover {
  background: #5568d3;
  transform: translateY(-1px);
  box-shadow: 0 4px 12px rgba(102, 126, 234, 0.3);
}

.btn-secondary {
  background: #f1f5f9;
  color: #475569;
}

.btn-secondary:hover {
  background: #e2e8f0;
}

.btn-danger {
  background: #ef4444;
  color: white;
}

.btn-danger:hover {
  background: #dc2626;
}

.btn-success {
  background: #10b981;
  color: white;
}

.btn-success:hover {
  background: #059669;
}

.btn-icon {
  padding: 8px;
  display: inline-flex;
  align-items: center;
  justify-content: center;
}

.pill-container {
  display: flex;
  flex-wrap: wrap;
  gap: 10px;
  margin-top: 10px;
}

.pill {
  display: inline-flex;
  align-items: center;
  gap: 8px;
  padding: 8px 16px;
  background: #eef2ff;
  color: #667eea;
  border-radius: 20px;
  font-size: 13px;
  cursor: pointer;
  transition: all 0.2s;
  border: 1px solid #ddd6fe;
}

.pill:hover {
  background: #fee2e2;
  color: #dc2626;
  border-color: #fecaca;
}

.pill:hover .pill-remove {
  opacity: 1;
}

.pill-remove {
  display: flex;
  align-items: center;
  justify-content: center;
  width: 16px;
  height: 16px;
  opacity: 0;
  transition: opacity 0.2s;
}

.pill-remove:hover {
  transform: scale(1.1);
}

.optimization-card {
  background: white;
  border: 1px solid #e2e8f0;
  border-radius: 8px;
  padding: 15px;
  margin-bottom: 10px;
}

.optimization-header {
  display: flex;
  justify-content: space-between;
  align-items: flex-start;
  margin-bottom: 10px;
}

.optimization-category {
  display: inline-block;
  padding: 4px 10px;
  background: #ddd6fe;
  color: #7c3aed;
  border-radius: 12px;
  font-size: 11px;
  font-weight: 600;
  text-transform: uppercase;
}

.optimization-change {
  font-size: 14px;
  color: #1e293b;
  font-weight: 500;
  margin-bottom: 10px;
}

.text-comparison {
  display: grid;
  grid-template-columns: 1fr 1fr;
  gap: 15px;
  margin-top: 10px;
}

.text-box {
  padding: 10px;
  border-radius: 6px;
  font-size: 13px;
}

.text-original {
  background: #fef2f2;
  border: 1px solid #fecaca;
  color: #991b1b;
}

.text-optimized {
  background: #f0fdf4;
  border: 1px solid #bbf7d0;
  color: #166534;
  transition: all 0.3s ease;
}

.text-optimized:hover {
  transform: scale(1.01);
  box-shadow: 0 2px 8px rgba(16, 185, 129, 0.2);
}

.text-optimized-focused {
  background: #d1fae5 !important;
  border: 2px solid #10b981 !important;
  color: #065f46 !important;
  box-shadow: 0 4px 12px rgba(16, 185, 129, 0.3);
  transform: scale(1.02);
}

.highlight-default {
  transition: all 0.3s ease;
}

.highlight-focused {
  animation: pulse-highlight 1s ease-in-out;
}

@keyframes pulse-highlight {
  0%,
  100% {
    box-shadow: 0 0 0 0 rgba(16, 185, 129, 0.7);
  }
  50% {
    box-shadow: 0 0 0 8px rgba(16, 185, 129, 0);
  }
}

.text-label {
  font-size: 11px;
  font-weight: 600;
  text-transform: uppercase;
  margin-bottom: 5px;
  opacity: 0.7;
}

.preview-container {
  background: white;
  border: 1px solid #e2e8f0;
  border-radius: 8px;
  padding: 40px;
  margin-top: 20px;
  font-family: 'Times New Roman', serif;
  line-height: 1.6;
}

/* Template variants */
.template-modern {
  font-family:
    'Inter',
    system-ui,
    -apple-system,
    Segoe UI,
    Roboto,
    Arial,
    sans-serif;
  line-height: 1.65;
}
.template-modern .preview-header {
  border-bottom-color: #dbeafe;
}
.template-modern .preview-section-title {
  border-bottom-color: #d1fae5;
  color: #0ea5e9;
}

.template-compact {
  padding: 24px;
  line-height: 1.4;
  font-size: 13px;
}
.template-compact .preview-name {
  font-size: 20px;
}
.template-compact .preview-section-title {
  font-size: 14px;
}

.preview-header {
  text-align: center;
  margin-bottom: 20px;
  padding-bottom: 15px;
  border-bottom: 2px solid #e2e8f0;
}

.preview-name {
  font-size: 24px;
  font-weight: bold;
  margin-bottom: 5px;
}

.preview-contact {
  font-size: 12px;
  color: #64748b;
  margin: 3px 0;
}

.preview-section {
  margin-bottom: 20px;
}

.preview-section-title {
  font-size: 16px;
  font-weight: bold;
  text-transform: uppercase;
  border-bottom: 1px solid #e2e8f0;
  padding-bottom: 5px;
  margin-bottom: 10px;
}

.preview-item {
  margin-bottom: 15px;
}

.preview-item-title {
  font-weight: bold;
  font-size: 14px;
}

.preview-item-subtitle {
  font-style: italic;
  font-size: 12px;
  color: #64748b;
  margin: 2px 0;
}

.preview-item-description {
  font-size: 13px;
  margin-top: 5px;
}

.download-options {
  display: flex;
  gap: 10px;
  margin-top: 15px;
  flex-wrap: wrap;
}

.card-list {
  display: flex;
  flex-direction: column;
  gap: 10px;
}

.card {
  background: white;
  border: 1px solid #e2e8f0;
  border-radius: 8px;
  padding: 15px;
  transition: all 0.2s;
}

.card:hover {
  box-shadow: 0 4px 12px rgba(0, 0, 0, 0.1);
  transform: translateY(-2px);
}

.card.selected {
  border: 2px solid #4f46e5;
  background: rgba(79, 70, 229, 0.05);
  box-shadow: 0 0 0 3px rgba(79, 70, 229, 0.1);
}

.card-header {
  display: flex;
  justify-content: space-between;
  align-items: center;
  margin-bottom: 10px;
}

.card-title {
  font-weight: 600;
  font-size: 15px;
  color: #1e293b;
}

.card-actions {
  display: flex;
  gap: 8px;
}

.card-meta {
  font-size: 12px;
  color: #94a3b8;
}

.empty-state {
  text-align: center;
  padding: 40px 20px;
  color: #94a3b8;
}

.empty-state-icon {
  font-size: 48px;
  margin-bottom: 10px;
  opacity: 0.5;
}

.empty-state-text {
  font-size: 14px;
}

.skills-input-container {
  display: flex;
  gap: 10px;
  margin-bottom: 10px;
}

.skills-tags {
  display: flex;
  flex-wrap: wrap;
  gap: 8px;
  margin-top: 10px;
}

.skill-tag {
  display: inline-flex;
  align-items: center;
  gap: 6px;
  padding: 6px 12px;
  background: #f1f5f9;
  color: #475569;
  border-radius: 16px;
  font-size: 13px;
}

.skill-tag-remove {
  cursor: pointer;
  display: flex;
  align-items: center;
  color: #94a3b8;
  transition: color 0.2s;
}

.skill-tag-remove:hover {
  color: #ef4444;
}

.experience-item {
  background: #f8fafc;
  border: 1px solid #e2e8f0;
  border-radius: 8px;
  padding: 15px;
  margin-bottom: 15px;
}

.experience-item-header {
  display: flex;
  justify-content: space-between;
  align-items: flex-start;
  margin-bottom: 10px;
}

.folder-selector {
  display: flex;
  gap: 10px;
  margin-bottom: 15px;
}

.folder-btn {
  padding: 8px 16px;
  border: 1px solid #e2e8f0;
  background: white;
  border-radius: 6px;
  cursor: pointer;
  font-size: 13px;
  transition: all 0.2s;
}

.folder-btn:hover {
  border-color: #667eea;
  color: #667eea;
}

.folder-btn.active {
  background: #667eea;
  color: white;
  border-color: #667eea;
}

.loading {
  display: flex;
  flex-direction: column;
  align-items: center;
  justify-content: center;
  padding: 40px;
  color: #64748b;
}

.loading-text {
  margin-top: 10px;
}

.spinner {
  width: 40px;
  height: 40px;
  border: 4px solid #e2e8f0;
  border-top-color: #667eea;
  border-radius: 50%;
  animation: spin 0.8s linear infinite;
}

@keyframes spin {
  to {
    transform: rotate(360deg);
  }
}

/* Section and subsection titles */
.subsection-title {
  font-size: 16px;
  font-weight: 600;
  margin-bottom: 15px;
  color: #1e293b;
}

.card-subtitle {
  font-size: 14px;
  font-weight: 600;
  margin-bottom: 10px;
  color: #1e293b;
}

.app-container.dark .subsection-title,
.app-container.dark .card-subtitle {
  color: #f1f5f9;
}

/* Optimization specific styles */
.optimization-summary {
  margin-bottom: 20px;
}

.optimization-details-section {
  margin-top: 30px;
}

/* Cover letter specific styles */
.prompt-textarea {
  min-height: 100px;
}

.button-group {
  display: flex;
  gap: 10px;
  margin-top: 10px;
}

.save-prompt-card {
  margin-top: 15px;
}

.saved-prompts-section {
  margin-top: 20px;
}

.prompt-content {
  font-size: 13px;
  color: #64748b;
  margin-top: 10px;
}

.app-container.dark .prompt-content {
  color: #94a3b8;
}

.preview-section {
  margin-top: 30px;
}

.cover-letter-preview {
  white-space: pre-line;
}

.empty-state-margin {
  margin-top: 20px;
}

/* Profile manager styles */
.current-profile-card {
  margin-bottom: 20px;
}

.profile-name-input-group {
  display: flex;
  gap: 10px;
}

.flex-input {
  flex: 1;
}

/* Phone input group */
.phone-input-group {
  display: flex;
  gap: 5px;
}

.country-code-input {
  width: 70px;
}

.danger-btn-spacing {
  margin-left: 8px;
}

/* Add button container */
.add-button-container {
  display: flex;
  justify-content: flex-end;
  margin-top: 1rem;
}

/* Add question card */
.add-question-card {
  margin-bottom: 20px;
}

/* Preview photo */
.preview-photo-container {
  display: flex;
  justify-content: center;
  margin-bottom: 12px;
}

.preview-photo {
  width: 120px;
  height: 120px;
  border-radius: 50%;
  object-fit: cover;
  border: 3px solid #e2e8f0;
  box-shadow: 0 2px 8px rgba(0, 0, 0, 0.1);
}

.app-container.dark .preview-photo {
  border-color: #374151;
}

.alert {
  padding: 12px 16px;
  border-radius: 6px;
  margin-bottom: 15px;
  font-size: 14px;
}

.alert-info {
  background: #eff6ff;
  border: 1px solid #bfdbfe;
  color: #1e40af;
}

.alert-success {
  background: #f0fdf4;
  border: 1px solid #bbf7d0;
  color: #166534;
}

.alert-error {
  background: #fef2f2;
  border: 1px solid #fecaca;
  color: #991b1b;
}

.checkbox-group {
  display: flex;
  flex-direction: column;
  gap: 10px;
}

.checkbox-item {
  display: flex;
  align-items: center;
  gap: 8px;
  padding: 8px 12px;
  border-radius: 6px;
  transition: background-color 0.2s ease;
  cursor: pointer;
}

.checkbox-item:hover {
  background-color: #f8fafc;
}

.checkbox-item input[type='checkbox'] {
  width: 18px;
  height: 18px;
  cursor: pointer;
  flex-shrink: 0;
}

.checkbox-item label {
  cursor: pointer;
  flex: 1;
  user-select: none;
}

.radio-group {
  display: flex;
  flex-direction: column;
  gap: 10px;
}

.radio-item {
  display: flex;
  align-items: center;
  gap: 8px;
  padding: 8px 12px;
  border-radius: 6px;
  transition: background-color 0.2s ease;
  cursor: pointer;
}

.radio-item:hover {
  background-color: #f8fafc;
}

.radio-item input[type='radio'] {
  width: 18px;
  height: 18px;
  cursor: pointer;
  flex-shrink: 0;
}

.radio-item label {
  cursor: pointer;
  flex: 1;
  user-select: none;
}

/* Photo upload styles */
.photo-upload-container {
  display: flex;
  align-items: center;
  gap: 15px;
}

.photo-preview {
  width: 100px;
  height: 100px;
  border-radius: 50%;
  object-fit: cover;
  border: 3px solid #e2e8f0;
  box-shadow: 0 2px 8px rgba(0, 0, 0, 0.1);
  transition: all 0.3s ease;
}

.photo-preview:hover {
  transform: scale(1.05);
  box-shadow: 0 4px 12px rgba(102, 126, 234, 0.3);
  border-color: #667eea;
}

.photo-placeholder {
  width: 100px;
  height: 100px;
  border-radius: 50%;
  background: #f1f5f9;
  display: flex;
  align-items: center;
  justify-content: center;
  color: #94a3b8;
  border: 3px dashed #cbd5e1;
  font-size: 36px;
  transition: all 0.3s ease;
}

.photo-placeholder:hover {
  background: #e2e8f0;
  border-color: #667eea;
  color: #667eea;
}

.photo-preview-loading {
  width: 100px;
  height: 100px;
  border-radius: 50%;
  background: #f1f5f9;
  display: flex;
  align-items: center;
  justify-content: center;
  border: 3px solid #e2e8f0;
}

.photo-preview-loading .spinner {
  width: 30px;
  height: 30px;
  border-width: 3px;
}

.photo-actions {
  display: flex;
  flex-direction: column;
  gap: 8px;
}

/* Photo Cropper Modal */
.photo-cropper-overlay {
  position: fixed;
  top: 0;
  left: 0;
  right: 0;
  bottom: 0;
  background: rgba(0, 0, 0, 0.7);
  display: flex;
  align-items: center;
  justify-content: center;
  z-index: 10000;
}

.photo-cropper-modal {
  background: white;
  border-radius: 12px;
  padding: 20px;
  max-width: 90vw;
  max-height: 90vh;
  display: flex;
  flex-direction: column;
  box-shadow: 0 10px 40px rgba(0, 0, 0, 0.3);
}

.app-container.dark .photo-cropper-modal {
  background: #0f172a;
}

.photo-cropper-header {
  display: flex;
  justify-content: space-between;
  align-items: center;
  margin-bottom: 20px;
  padding-bottom: 15px;
  border-bottom: 2px solid #e2e8f0;
}

.app-container.dark .photo-cropper-header {
  border-bottom-color: #374151;
}

.photo-cropper-header h3 {
  margin: 0;
  font-size: 20px;
  font-weight: 600;
  color: #1e293b;
}

.app-container.dark .photo-cropper-header h3 {
  color: #e2e8f0;
}

.photo-cropper-instructions {
  background: #f1f5f9;
  border: 1px solid #cbd5e1;
  border-radius: 8px;
  padding: 12px 16px;
  margin-bottom: 16px;
  text-align: center;
}

.app-container.dark .photo-cropper-instructions {
  background: #1e293b;
  border-color: #334155;
}

.photo-cropper-instructions p {
  margin: 0;
  font-size: 14px;
  color: #475569;
  font-weight: 500;
}

.app-container.dark .photo-cropper-instructions p {
  color: #94a3b8;
}

.photo-cropper-content {
  display: flex;
  flex-direction: column;
  align-items: center;
  gap: 15px;
  margin-bottom: 20px;
}

.photo-cropper-canvas {
  border: 2px solid #e2e8f0;
  border-radius: 8px;
  cursor: move;
  max-width: 100%;
}

.app-container.dark .photo-cropper-canvas {
  border-color: #374151;
}

.photo-cropper-controls {
  display: flex;
  gap: 10px;
}

.photo-cropper-footer {
  display: flex;
  justify-content: flex-end;
  gap: 10px;
  padding-top: 15px;
  border-top: 2px solid #e2e8f0;
}

.app-container.dark .photo-cropper-footer {
  border-top-color: #374151;
}

.app-container.dark .photo-preview {
  border-color: #1f2a44;
}

.app-container.dark .photo-placeholder {
  background: #1f2937;
  color: #64748b;
  border-color: #1f2a44;
}

.whatsapp-helper {
  margin-top: 6px;
}

/* Email validation styles */
.email-input-wrapper {
  position: relative;
}

.form-input.error {
  border-color: #ef4444;
  box-shadow: 0 0 0 3px rgba(239, 68, 68, 0.1);
}

.app-container.dark .form-input.error {
  border-color: #f87171;
  box-shadow: 0 0 0 3px rgba(248, 113, 113, 0.1);
}

.validation-message {
  font-size: 12px;
  margin-top: 4px;
  padding: 4px 8px;
  border-radius: 4px;
}

.validation-message.success {
  color: #059669;
  background-color: #d1fae5;
}

.validation-message.error {
  color: #dc2626;
  background-color: #fee2e2;
}

.validation-message.warning {
  color: #d97706;
  background-color: #fef3c7;
}

.email-suggestions {
  position: absolute;
  top: 100%;
  left: 0;
  right: 0;
  background: white;
  border: 1px solid #e2e8f0;
  border-radius: 6px;
  box-shadow: 0 4px 6px -1px rgba(0, 0, 0, 0.1);
  z-index: 1000;
  max-height: 200px;
  overflow-y: auto;
  margin-top: 4px;
}

.suggestion-item {
  padding: 8px 12px;
  cursor: pointer;
  border-bottom: 1px solid #f1f5f9;
  font-size: 14px;
}

.suggestion-item:hover {
  background-color: #f8fafc;
}

.suggestion-item:last-child {
  border-bottom: none;
}

/* Dark theme email validation */
.app-container.dark .validation-message.success {
  color: #10b981;
  background-color: #064e3b;
}

.app-container.dark .validation-message.error {
  color: #f87171;
  background-color: #7f1d1d;
}

.app-container.dark .validation-message.warning {
  color: #fbbf24;
  background-color: #78350f;
}

.app-container.dark .email-suggestions {
  background: #0f172a;
  border-color: #1f2a44;
  color: #e2e8f0;
}

.app-container.dark .suggestion-item {
  border-bottom-color: #1f2a44;
}

.app-container.dark .suggestion-item:hover {
  background-color: #1f2937;
}

/* Rich Text Editor Styles */
.rich-text-editor {
  width: 100%;
}

.editor-toolbar {
  display: flex;
  align-items: center;
  gap: 8px;
  padding: 8px;
  background: #f8fafc;
  border: 1px solid #e2e8f0;
  border-bottom: none;
  border-radius: 6px 6px 0 0;
  flex-wrap: wrap;
}

.toolbar-group {
  display: flex;
  align-items: center;
  gap: 4px;
  flex-wrap: wrap;
}

.toolbar-btn {
  display: inline-flex;
  align-items: center;
  justify-content: center;
  padding: 6px 10px;
  background: white;
  border: 1px solid #cbd5e1;
  border-radius: 4px;
  cursor: pointer;
  font-size: 13px;
  font-weight: 500;
  color: #475569;
  transition: all 0.2s ease;
  white-space: nowrap;
}

.toolbar-btn:hover {
  background: #f1f5f9;
  border-color: #94a3b8;
  color: #1e293b;
}

.toolbar-btn:active {
  transform: scale(0.95);
}

.toolbar-btn strong,
.toolbar-btn em {
  font-size: 14px;
  font-weight: 700;
}

.toolbar-btn-warning {
  color: #f59e0b;
}

.toolbar-btn-warning:hover {
  background: #fef3c7;
  border-color: #fbbf24;
  color: #d97706;
}

.toolbar-btn-danger {
  color: #ef4444;
}

.toolbar-btn-danger:hover {
  background: #fee2e2;
  border-color: #fca5a5;
  color: #dc2626;
}

.toolbar-divider {
  width: 1px;
  height: 20px;
  background: #cbd5e1;
  margin: 0 4px;
}

.rich-textarea {
  border-radius: 0 0 6px 6px !important;
  border-top: none !important;
  min-height: 120px !important;
}

.editor-footer {
  display: flex;
  justify-content: space-between;
  align-items: center;
  padding: 8px 12px;
  background: #f8fafc;
  border: 1px solid #e2e8f0;
  border-top: none;
  border-radius: 0 0 6px 6px;
  font-size: 12px;
  color: #64748b;
  flex-wrap: wrap;
  gap: 8px;
}

.editor-stats {
  display: flex;
  gap: 16px;
  flex-wrap: wrap;
}

.stat-item {
  font-weight: 500;
}

.editor-hints {
  display: flex;
  align-items: center;
  gap: 4px;
}

.hint-text {
  font-style: italic;
  color: #94a3b8;
}

/* Dark theme for Rich Text Editor */
.app-container.dark .editor-toolbar {
  background: #1f2937;
  border-color: #374151;
}

.app-container.dark .toolbar-btn {
  background: #0f172a;
  border-color: #374151;
  color: #cbd5e1;
}

.app-container.dark .toolbar-btn:hover {
  background: #1e293b;
  border-color: #475569;
  color: #e2e8f0;
}

.app-container.dark .toolbar-btn-warning {
  color: #fbbf24;
}

.app-container.dark .toolbar-btn-warning:hover {
  background: #422006;
  border-color: #f59e0b;
  color: #fde047;
}

.app-container.dark .toolbar-btn-danger {
  color: #f87171;
}

.app-container.dark .toolbar-btn-danger:hover {
  background: #450a0a;
  border-color: #ef4444;
  color: #fca5a5;
}

.app-container.dark .toolbar-divider {
  background: #374151;
}

.app-container.dark .editor-footer {
  background: #1f2937;
  border-color: #374151;
  color: #94a3b8;
}

.app-container.dark .hint-text {
  color: #64748b;
}

/* Template Dropdown Styles */
.template-dropdown {
  position: relative;
  display: inline-block;
}

.btn-sm {
  padding: 5px 10px;
  font-size: 12px;
}

.template-overlay {
  position: fixed;
  top: 0;
  left: 0;
  right: 0;
  bottom: 0;
  z-index: 999;
}

.template-menu {
  position: absolute;
  top: 100%;
  left: 0;
  margin-top: 4px;
  background: white;
  border: 1px solid #e2e8f0;
  border-radius: 12px;
  box-shadow: 0 10px 30px rgba(0, 0, 0, 0.12);
  z-index: 1000;
  min-width: 350px;
  max-width: 500px;
  max-height: 450px;
  overflow: hidden;
  display: flex;
  flex-direction: column;
  animation: slideDown 0.2s ease-out;
}

@keyframes slideDown {
  from {
    opacity: 0;
    transform: translateY(-10px);
  }
  to {
    opacity: 1;
    transform: translateY(0);
  }
}

.template-menu-header {
  display: flex;
  justify-content: space-between;
  align-items: center;
  padding: 12px 16px;
  background: #f8fafc;
  border-bottom: 1px solid #e2e8f0;
  font-weight: 600;
  color: #1e293b;
}

.template-close {
  background: none;
  border: none;
  cursor: pointer;
  font-size: 18px;
  color: #64748b;
  padding: 0;
  width: 24px;
  height: 24px;
  display: flex;
  align-items: center;
  justify-content: center;
  border-radius: 4px;
  transition: all 0.2s ease;
}

.template-close:hover {
  background: #e2e8f0;
  color: #1e293b;
}

.template-list {
  overflow-y: auto;
  padding: 4px 0;
}

.template-item {
  display: block;
  width: 100%;
  padding: 14px 16px;
  background: white;
  border: none;
  border-left: 3px solid transparent;
  border-bottom: 1px solid #f1f5f9;
  text-align: left;
  cursor: pointer;
  font-size: 13.5px;
  color: #475569;
  transition: all 0.2s ease;
  line-height: 1.6;
  word-wrap: break-word;
}

.template-item:last-child {
  border-bottom: none;
}

.template-item:hover {
  background: #f8fafc;
  border-left-color: #3b82f6;
  color: #1e293b;
  padding-left: 20px;
}

.template-item:active {
  background: #eff6ff;
  transform: scale(0.99);
}

/* Dark theme for template dropdown */
.app-container.dark .template-menu {
  background: #0f172a;
  border-color: #374151;
}

.app-container.dark .template-menu-header {
  background: #1f2937;
  border-bottom-color: #374151;
  color: #e2e8f0;
}

.app-container.dark .template-close {
  color: #94a3b8;
}

.app-container.dark .template-close:hover {
  background: #374151;
  color: #e2e8f0;
}

.app-container.dark .template-item {
  background: #0f172a;
  border-color: #374151;
  color: #cbd5e1;
}

.app-container.dark .template-item:hover {
  background: #1e293b;
  border-color: #475569;
  color: #e2e8f0;
}

/* CV Template Styles */
.template-grid {
  display: grid;
  grid-template-columns: repeat(auto-fill, minmax(280px, 1fr));
  gap: 20px;
  margin-top: 20px;
}

.template-card {
  border: 2px solid #e5e7eb;
  border-radius: 12px;
  padding: 20px;
  cursor: pointer;
  transition: all 0.3s ease;
  background: white;
}

.app-container.dark .template-card {
  background: #1e293b;
  border-color: #374151;
}

.template-card:hover {
  border-color: #3b82f6;
  box-shadow: 0 4px 12px rgba(59, 130, 246, 0.15);
  transform: translateY(-2px);
}

.template-card.selected {
  border-color: #10b981;
  background: linear-gradient(135deg, rgba(16, 185, 129, 0.05), rgba(16, 185, 129, 0.1));
  box-shadow: 0 4px 12px rgba(16, 185, 129, 0.2);
}

.app-container.dark .template-card.selected {
  background: linear-gradient(135deg, rgba(16, 185, 129, 0.1), rgba(16, 185, 129, 0.15));
}

.template-preview-icon {
  font-size: 48px;
  text-align: center;
  margin-bottom: 15px;
}

.template-info {
  text-align: center;
}

.template-name {
  font-size: 16px;
  font-weight: 600;
  margin-bottom: 8px;
  color: #1f2937;
}

.app-container.dark .template-name {
  color: #e2e8f0;
}

.template-description {
  font-size: 13px;
  color: #6b7280;
  margin-bottom: 12px;
  line-height: 1.4;
}

.app-container.dark .template-description {
  color: #9ca3af;
}

.template-features {
  display: flex;
  flex-wrap: wrap;
  gap: 6px;
  justify-content: center;
  margin-bottom: 12px;
}

.feature-tag {
  font-size: 11px;
  padding: 4px 8px;
  background: #f3f4f6;
  color: #4b5563;
  border-radius: 4px;
  white-space: nowrap;
}

.app-container.dark .feature-tag {
  background: #374151;
  color: #9ca3af;
}

.template-actions {
  display: flex;
  flex-direction: column;
  gap: 8px;
  margin-top: 12px;
}

.selected-badge {
  display: inline-block;
  padding: 6px 12px;
  background: #10b981;
  color: white;
  border-radius: 6px;
  font-size: 12px;
  font-weight: 600;
}

/* Template Preview Modal */
.template-preview-modal {
  max-width: 600px;
  max-height: 80vh;
  overflow-y: auto;
}

.template-preview-details {
  display: flex;
  flex-direction: column;
  gap: 20px;
}

.preview-section h4 {
  font-size: 14px;
  font-weight: 600;
  margin-bottom: 10px;
  color: #1f2937;
}

.app-container.dark .preview-section h4 {
  color: #e2e8f0;
}

.color-palette {
  display: flex;
  gap: 10px;
  flex-wrap: wrap;
}

.color-swatch {
  width: 80px;
  height: 60px;
  border-radius: 8px;
  display: flex;
  align-items: flex-end;
  justify-content: center;
  padding: 8px;
  box-shadow: 0 2px 8px rgba(0, 0, 0, 0.1);
}

.color-swatch span {
  font-size: 10px;
  font-weight: 600;
  color: white;
  text-shadow: 0 1px 2px rgba(0, 0, 0, 0.5);
}

.preview-section ul {
  list-style: none;
  padding-left: 0;
}

.preview-section li {
  padding: 4px 0;
  color: #6b7280;
  font-size: 14px;
}

.app-container.dark .preview-section li {
  color: #9ca3af;
}

.preview-section p {
  margin: 4px 0;
  color: #6b7280;
  font-size: 14px;
}

.app-container.dark .preview-section p {
  color: #9ca3af;
}

/* Subtabs */
.subtabs {
  display: flex;
  gap: 10px;
  margin-bottom: 20px;
  border-bottom: 2px solid #e5e7eb;
  padding-bottom: 0;
}

.app-container.dark .subtabs {
  border-bottom-color: #374151;
}

.subtab {
  padding: 10px 20px;
  background: none;
  border: none;
  border-bottom: 3px solid transparent;
  cursor: pointer;
  font-size: 14px;
  font-weight: 500;
  color: #6b7280;
  transition: all 0.2s ease;
  margin-bottom: -2px;
}

.app-container.dark .subtab {
  color: #9ca3af;
}

.subtab:hover {
  color: #1f2937;
  border-bottom-color: #e5e7eb;
}

.app-container.dark .subtab:hover {
  color: #e2e8f0;
  border-bottom-color: #374151;
}

.subtab.active {
  color: #3b82f6;
  border-bottom-color: #3b82f6;
  font-weight: 600;
}

/* Template-specific preview styles */
.preview-container.template-classic {
  font-family: Arial, sans-serif;
}

.preview-container.template-modern {
  font-family: Helvetica, sans-serif;
}

.preview-container.template-modern .preview-header {
  text-align: left;
  border-bottom: 2px solid #10b981;
  padding-bottom: 15px;
}

.preview-container.template-executive {
  font-family: Georgia, serif;
}

.preview-container.template-executive .preview-section-title {
  font-family: Georgia, serif;
  color: #1e3a8a;
  border-bottom: 2px solid #dc2626;
}

.preview-container.template-creative {
  background: linear-gradient(135deg, rgba(124, 58, 237, 0.02), rgba(236, 72, 153, 0.02));
}

.preview-container.template-creative .preview-section-title {
  color: #7c3aed;
}

.preview-container.template-compact .preview-section {
  margin-bottom: 12px;
}

.preview-container.template-compact .preview-item {
  margin-bottom: 8px;
}

.preview-container.template-academic {
  font-family: 'Times New Roman', serif;
}

.preview-container.template-academic .preview-section-title {
  color: #422006;
  font-variant: small-caps;
}

.preview-container.template-tech .preview-section-title {
  font-family: 'Consolas', monospace;
  color: #0d1117;
  background: #f6f8fa;
  padding: 8px 12px;
  border-left: 3px solid #2da44e;
}

.app-container.dark .preview-container.template-tech .preview-section-title {
  background: #1e293b;
  color: #e2e8f0;
}

.preview-container.template-startup .preview-header {
  text-align: left;
  background: linear-gradient(135deg, rgba(234, 88, 12, 0.1), rgba(6, 182, 212, 0.1));
  padding: 20px;
  margin: -20px -20px 20px -20px;
  border-radius: 8px 8px 0 0;
}

/* Cover Letter Template Selector Styles */
.template-selector-section {
  margin: 20px 0;
  padding: 20px;
  background: #f9fafb;
  border-radius: 12px;
  border: 1px solid #e5e7eb;
}

.app-container.dark .template-selector-section {
  background: #1e293b;
  border-color: #374151;
}

.template-selector-header {
  display: flex;
  justify-content: space-between;
  align-items: center;
  margin-bottom: 10px;
}

.template-card-header {
  display: flex;
  gap: 15px;
  align-items: flex-start;
  margin-bottom: 15px;
}

.template-preview {
  font-size: 36px;
  line-height: 1;
  flex-shrink: 0;
}

.template-info {
  flex: 1;
  text-align: left;
}

.template-selected-badge {
  text-align: center;
  padding: 8px 12px;
  background: #10b981;
  color: white;
  border-radius: 6px;
  font-size: 12px;
  font-weight: 600;
  margin-top: 10px;
}

.btn-sm {
  padding: 6px 12px;
  font-size: 13px;
}

/* Cover letter preview with template styles */
.cover-letter-preview {
  white-space: pre-wrap;
  font-family: inherit;
  line-height: inherit;
}

/* ===================================
   Google Drive Integration Styles
   =================================== */

.google-drive-status {
  margin-bottom: 20px;
}

.google-drive-status .alert {
  display: flex;
  justify-content: space-between;
  align-items: center;
}

.google-drive-info {
  background: #f8f9fa;
  padding: 20px;
  border-radius: 12px;
  margin-bottom: 20px;
}

.app-container.dark .google-drive-info {
  background: #1a2332;
}

.google-drive-info .subsection-title {
  margin-top: 0;
  margin-bottom: 12px;
  font-size: 16px;
  font-weight: 600;
}

.google-drive-info .info-text {
  margin-bottom: 16px;
  color: #64748b;
  line-height: 1.6;
}

.app-container.dark .google-drive-info .info-text {
  color: #94a3b8;
}

.feature-list {
  list-style: none;
  padding: 0;
  margin: 0;
}

.feature-list li {
  padding: 8px 0;
  font-size: 14px;
  color: #475569;
}

.app-container.dark .feature-list li {
  color: #cbd5e1;
}

.google-drive-files {
  margin-top: 20px;
}

.file-list {
  display: flex;
  flex-direction: column;
  gap: 12px;
}

.file-item {
  display: flex;
  align-items: center;
  gap: 12px;
  padding: 16px;
  background: white;
  border: 1px solid #e2e8f0;
  border-radius: 12px;
  transition: all 0.2s ease;
}

.file-item:hover {
  border-color: #8b5cf6;
  box-shadow: 0 4px 12px rgba(139, 92, 246, 0.1);
}

.app-container.dark .file-item {
  background: #1a2332;
  border-color: #334155;
}

.app-container.dark .file-item:hover {
  border-color: #8b5cf6;
}

.file-icon {
  font-size: 24px;
  flex-shrink: 0;
}

.file-details {
  flex: 1;
  min-width: 0;
}

.file-name {
  font-weight: 600;
  margin-bottom: 4px;
  white-space: nowrap;
  overflow: hidden;
  text-overflow: ellipsis;
}

.file-meta {
  font-size: 12px;
  color: #64748b;
}

.app-container.dark .file-meta {
  color: #94a3b8;
}

.file-actions {
  display: flex;
  gap: 8px;
  flex-shrink: 0;
}

.google-drive-setup {
  margin-top: 30px;
  padding: 20px;
  background: #fef3c7;
  border: 1px solid #fbbf24;
  border-radius: 12px;
}

.app-container.dark .google-drive-setup {
  background: #422006;
  border-color: #d97706;
}

.google-drive-setup .subsection-title {
  margin-top: 0;
  margin-bottom: 12px;
  font-size: 16px;
  font-weight: 600;
}

.google-drive-setup .info-text {
  color: #92400e;
  line-height: 1.6;
}

.app-container.dark .google-drive-setup .info-text {
  color: #fbbf24;
}

.google-drive-setup .info-text p {
  margin: 8px 0;
}

.btn-link {
  display: inline-flex;
  align-items: center;
  padding: 8px 16px;
  background: #3b82f6;
  color: white;
  text-decoration: none;
  border-radius: 8px;
  font-size: 14px;
  font-weight: 500;
  transition: background-color 0.2s;
  margin-top: 12px;
}

.btn-link:hover {
  background: #2563eb;
}

/* Google export dropdown */
.google-export-dropdown {
  animation: slideDown 0.2s ease;
}

@keyframes slideDown {
  from {
    opacity: 0;
    transform: translateY(-10px);
  }
  to {
    opacity: 1;
    transform: translateY(0);
  }
}

.google-export-dropdown .btn {
  text-align: left;
  white-space: nowrap;
}

/* Alert message improvements */
.alert {
  display: flex;
  align-items: center;
  gap: 10px;
  padding: 12px 16px;
  border-radius: 8px;
  margin-bottom: 16px;
  font-size: 14px;
}

.alert-success {
  background: #d1fae5;
  color: #065f46;
  border: 1px solid #10b981;
}

.app-container.dark .alert-success {
  background: #064e3b;
  color: #6ee7b7;
  border-color: #10b981;
}

.alert-info {
  background: #dbeafe;
  color: #1e40af;
  border: 1px solid #3b82f6;
}

.app-container.dark .alert-info {
  background: #1e3a8a;
  color: #93c5fd;
  border-color: #3b82f6;
}

.alert-error {
  background: #fee2e2;
  color: #991b1b;
  border: 1px solid #ef4444;
}

.app-container.dark .alert-error {
  background: #7f1d1d;
  color: #fca5a5;
  border-color: #ef4444;
}

/* Location Selector Enhancements */
.location-selector-wrapper {
  position: relative;
}

.location-search-input {
  width: 100%;
}

.location-flag {
  user-select: none;
}

.location-dropdown {
  animation: fadeIn 0.15s ease-out;
}

@keyframes fadeIn {
  from {
    opacity: 0;
    transform: translateY(-4px);
  }
  to {
    opacity: 1;
    transform: translateY(0);
  }
}

.location-dropdown-item {
  font-size: 14px;
}

.location-dropdown-item:hover {
  background-color: #f1f5f9;
}

.location-dropdown-item.highlighted {
  background-color: #f1f5f9;
}

.location-dropdown-item:active {
  background-color: #e2e8f0;
}

.location-custom-option {
  display: flex;
  align-items: center;
  gap: 6px;
}

.app-container.dark .location-dropdown {
  background: #1e293b;
  border-color: #334155;
  box-shadow: 0 10px 20px rgba(0, 0, 0, 0.3);
}

.app-container.dark .location-dropdown-item {
  color: #e2e8f0;
}

.app-container.dark .location-dropdown-item:hover,
.app-container.dark .location-dropdown-item.highlighted {
  background-color: #334155;
}

.app-container.dark .location-dropdown-item:active {
  background-color: #475569;
}

.app-container.dark .location-custom-option {
  color: #60a5fa;
  border-top-color: #334155;
}

.app-container.dark .location-clear-custom {
  color: #94a3b8;
}

.app-container.dark .location-clear-custom:hover {
  color: #cbd5e1;
}

/* Smooth scrolling in dropdowns */
.location-dropdown {
  scroll-behavior: smooth;
}

.location-dropdown::-webkit-scrollbar {
  width: 8px;
}

.location-dropdown::-webkit-scrollbar-track {
  background: #f1f5f9;
  border-radius: 4px;
}

.location-dropdown::-webkit-scrollbar-thumb {
  background: #cbd5e1;
  border-radius: 4px;
}

.location-dropdown::-webkit-scrollbar-thumb:hover {
  background: #94a3b8;
}

.app-container.dark .location-dropdown::-webkit-scrollbar-track {
  background: #0f172a;
}

.app-container.dark .location-dropdown::-webkit-scrollbar-thumb {
  background: #475569;
}

.app-container.dark .location-dropdown::-webkit-scrollbar-thumb:hover {
  background: #64748b;
}

/* Accessibility - Focus states */
.location-search-input:focus {
  outline: 2px solid #3b82f6;
  outline-offset: 2px;
}

.app-container.dark .location-search-input:focus {
  outline-color: #60a5fa;
}

/* Date Input Error and Hint Styles */
.form-input-error {
  border-color: #ef4444 !important;
  box-shadow: 0 0 0 3px rgba(239, 68, 68, 0.1) !important;
}

.app-container.dark .form-input-error {
  border-color: #f87171 !important;
  box-shadow: 0 0 0 3px rgba(248, 113, 113, 0.1) !important;
}

.form-error {
  display: flex;
  align-items: center;
  gap: 6px;
  margin-top: 6px;
  font-size: 12px;
  color: #dc2626;
  font-weight: 500;
}

.app-container.dark .form-error {
  color: #f87171;
}

.form-hint {
  margin-top: 4px;
  font-size: 12px;
  color: #64748b;
  font-style: italic;
}

.app-container.dark .form-hint {
  color: #94a3b8;
}

/* Currently Working/Studying Checkbox */
.current-work-checkbox {
  margin-bottom: 15px;
}

.current-work-checkbox .checkbox-item {
  padding: 10px;
  background: #f8fafc;
  border-radius: 6px;
  border: 1px solid #e2e8f0;
  transition: all 0.2s;
}

.current-work-checkbox .checkbox-item:hover {
  background: #f1f5f9;
  border-color: #cbd5e1;
}

.app-container.dark .current-work-checkbox .checkbox-item {
  background: #1e293b;
  border-color: #334155;
}

.app-container.dark .current-work-checkbox .checkbox-item:hover {
  background: #334155;
  border-color: #475569;
}

/* Job Description Library */
.job-description-actions {
  display: flex;
  gap: 10px;
  margin-bottom: 10px;
}

.modal-overlay {
  position: fixed;
  top: 0;
  left: 0;
  right: 0;
  bottom: 0;
  background: rgba(0, 0, 0, 0.5);
  display: flex;
  align-items: center;
  justify-content: center;
  z-index: 10000;
  backdrop-filter: blur(4px);
}

.modal-content {
  background: white;
  border-radius: 12px;
  padding: 0;
  max-width: 600px;
  width: 90%;
  max-height: 80vh;
  overflow: hidden;
  display: flex;
  flex-direction: column;
  box-shadow: 0 20px 25px -5px rgba(0, 0, 0, 0.1), 0 10px 10px -5px rgba(0, 0, 0, 0.04);
}

.app-container.dark .modal-content {
  background: #0f172a;
  border: 1px solid #1f2a44;
}

.modal-header {
  padding: 20px;
  border-bottom: 1px solid #e2e8f0;
  display: flex;
  justify-content: space-between;
  align-items: center;
}

.app-container.dark .modal-header {
  border-bottom-color: #1f2a44;
}

.modal-header h2,
.modal-header h3 {
  margin: 0;
  font-size: 20px;
  color: #1e293b;
}

.app-container.dark .modal-header h2,
.app-container.dark .modal-header h3 {
  color: #f1f5f9;
}

.modal-close {
  background: none;
  border: none;
  font-size: 24px;
  cursor: pointer;
  color: #64748b;
  padding: 0;
  width: 32px;
  height: 32px;
  display: flex;
  align-items: center;
  justify-content: center;
  border-radius: 6px;
  transition: all 0.2s;
}

.modal-close:hover {
  background: #f1f5f9;
  color: #1e293b;
}

.app-container.dark .modal-close:hover {
  background: #1e293b;
  color: #f1f5f9;
}

.modal-body {
  padding: 20px;
  overflow-y: auto;
  flex: 1;
}

.modal-footer {
  padding: 20px;
  border-top: 1px solid #e2e8f0;
  display: flex;
  justify-content: flex-end;
  gap: 10px;
}

.app-container.dark .modal-footer {
  border-top-color: #1f2a44;
}

.job-library-modal {
  max-width: 900px;
  width: 95%;
}

.job-library-filters {
  display: flex;
  gap: 10px;
  margin-bottom: 20px;
}

.job-library-filters .form-input,
.job-library-filters .form-select {
  flex: 1;
}

.job-library-list {
  display: flex;
  flex-direction: column;
  gap: 15px;
}

.job-library-item {
  padding: 15px;
  border: 1px solid #e2e8f0;
  border-radius: 8px;
  background: #f8fafc;
  transition: all 0.2s;
}

.app-container.dark .job-library-item {
  background: #1e293b;
  border-color: #334155;
}

.job-library-item:hover {
  border-color: #3b82f6;
  box-shadow: 0 2px 8px rgba(59, 130, 246, 0.1);
}

.job-library-header {
  display: flex;
  justify-content: space-between;
  align-items: center;
  margin-bottom: 10px;
}

.job-library-header h3 {
  margin: 0;
  font-size: 16px;
  color: #1e293b;
}

.app-container.dark .job-library-header h3 {
  color: #f1f5f9;
}

.job-library-category {
  padding: 4px 12px;
  background: #dbeafe;
  color: #1e40af;
  border-radius: 12px;
  font-size: 12px;
  font-weight: 500;
}

.app-container.dark .job-library-category {
  background: #1e3a8a;
  color: #93c5fd;
}

.job-library-description {
  margin: 10px 0;
  color: #475569;
  font-size: 14px;
  line-height: 1.5;
}

.app-container.dark .job-library-description {
  color: #cbd5e1;
}

.job-library-tags {
  display: flex;
  flex-wrap: wrap;
  gap: 6px;
  margin: 10px 0;
}

.job-library-tags .tag {
  padding: 4px 10px;
  background: #f1f5f9;
  color: #475569;
  border-radius: 8px;
  font-size: 12px;
}

.app-container.dark .job-library-tags .tag {
  background: #334155;
  color: #cbd5e1;
}

.job-library-meta {
  display: flex;
  gap: 15px;
  margin: 10px 0;
  font-size: 12px;
  color: #64748b;
}

.app-container.dark .job-library-meta {
  color: #94a3b8;
}

.job-library-actions {
  display: flex;
  gap: 8px;
  margin-top: 12px;
}

.job-library-edit {
  display: flex;
  flex-direction: column;
  gap: 10px;
}

.empty-state {
  text-align: center;
  padding: 40px 20px;
  color: #64748b;
}

.app-container.dark .empty-state {
  color: #94a3b8;
}

.loading-message {
  text-align: center;
  padding: 40px 20px;
  color: #64748b;
}

.app-container.dark .loading-message {
  color: #94a3b8;
}

.alert-success {
  background: #dcfce7;
  border: 1px solid #86efac;
  color: #166534;
}

.app-container.dark .alert-success {
  background: #14532d;
  border-color: #166534;
  color: #86efac;
}

.alert-error {
  background: #fee2e2;
  border: 1px solid #fca5a5;
  color: #991b1b;
}

.app-container.dark .alert-error {
  background: #7f1d1d;
  border-color: #991b1b;
  color: #fca5a5;
}

<<<<<<< HEAD
/* Enhanced Job Description Library Styles */
.enhanced-library {
  max-width: 1200px;
  width: 100%;
}

.library-toolbar {
  display: flex;
  flex-wrap: wrap;
  gap: 10px;
  padding: 15px;
  background: #f8f9fa;
  border-radius: 8px;
  margin-bottom: 15px;
}

.toolbar-section {
  display: flex;
  align-items: center;
  gap: 8px;
}

.toolbar-section .sync-time {
  font-size: 0.85rem;
  color: #666;
  white-space: nowrap;
}

.view-mode-select {
  padding: 6px 12px;
  border: 1px solid #ddd;
  border-radius: 6px;
  background: white;
  font-size: 0.9rem;
  cursor: pointer;
}

.library-filters-panel {
  background: #fff;
  border: 1px solid #e0e0e0;
  border-radius: 8px;
  padding: 15px;
  margin-bottom: 15px;
}

.filter-row {
  display: flex;
  gap: 15px;
  margin-bottom: 10px;
  flex-wrap: wrap;
}

.filter-row:last-child {
  margin-bottom: 0;
}

.filter-group {
  flex: 1;
  min-width: 200px;
  display: flex;
  flex-direction: column;
  gap: 5px;
}

.filter-group label {
  font-size: 0.85rem;
  font-weight: 600;
  color: #333;
}

.selection-header {
  display: flex;
  justify-content: space-between;
  align-items: center;
  padding: 10px 15px;
  background: #f0f7ff;
  border-radius: 6px;
  margin-bottom: 15px;
}

.checkbox-label {
  display: flex;
  align-items: center;
  gap: 8px;
  cursor: pointer;
  user-select: none;
}

.checkbox-label input[type="checkbox"] {
  width: 18px;
  height: 18px;
  cursor: pointer;
}

.result-count {
  font-size: 0.9rem;
  color: #666;
}

/* Edit Modal */
.edit-modal {
  background: white;
  border: 2px solid #0066cc;
  border-radius: 12px;
  padding: 20px;
  margin-bottom: 20px;
  box-shadow: 0 4px 12px rgba(0, 102, 204, 0.15);
}

.edit-modal-header {
  display: flex;
  justify-content: space-between;
  align-items: center;
  margin-bottom: 20px;
  padding-bottom: 15px;
  border-bottom: 2px solid #e0e0e0;
}

.edit-modal-header h3 {
  margin: 0;
  color: #0066cc;
}

.ai-actions {
  display: flex;
  gap: 10px;
}

.btn-ai {
  background: linear-gradient(135deg, #667eea 0%, #764ba2 100%);
  color: white;
  border: none;
}

.btn-ai:hover:not(:disabled) {
  transform: translateY(-2px);
  box-shadow: 0 4px 12px rgba(102, 126, 234, 0.4);
}

.btn-ai:disabled {
  opacity: 0.6;
  cursor: not-allowed;
}

.edit-form {
  display: flex;
  flex-direction: column;
  gap: 15px;
}

.form-row {
  display: flex;
  gap: 15px;
}

.form-row .form-group {
  flex: 1;
}

.template-vars-toggle {
  display: flex;
  justify-content: space-between;
  align-items: center;
  margin-bottom: 10px;
}

.template-vars-toggle .help-text {
  font-size: 0.85rem;
  color: #666;
  font-style: italic;
}

.template-vars-editor {
  background: #f8f9fa;
  border: 1px solid #e0e0e0;
  border-radius: 8px;
  padding: 15px;
  margin-top: 15px;
}

.template-vars-editor h4 {
  margin: 0 0 10px 0;
  color: #333;
  font-size: 1rem;
}

.template-vars-editor .help-text {
  margin-bottom: 15px;
  color: #666;
  font-size: 0.9rem;
}

/* AI Suggestions Panel */
.ai-suggestions-panel {
  background: #f0f7ff;
  border: 2px solid #667eea;
  border-radius: 8px;
  padding: 15px;
  margin-top: 15px;
}

.ai-suggestions-panel h4 {
  margin: 0 0 15px 0;
  color: #667eea;
}

.suggestions-list {
  display: flex;
  flex-direction: column;
  gap: 12px;
  max-height: 400px;
  overflow-y: auto;
}

.suggestion-item {
  background: white;
  border: 1px solid #ddd;
  border-radius: 6px;
  padding: 12px;
  display: flex;
  flex-direction: column;
  gap: 10px;
}

.suggestion-item p {
  margin: 0;
  color: #333;
  line-height: 1.5;
}

.edit-actions {
  display: flex;
  gap: 10px;
  justify-content: flex-end;
  margin-top: 20px;
  padding-top: 15px;
  border-top: 1px solid #e0e0e0;
}

/* Grid and List Views */
.job-library-grid {
  display: grid;
  grid-template-columns: repeat(auto-fill, minmax(350px, 1fr));
  gap: 15px;
  padding: 10px;
}

.job-library-list {
  display: flex;
  flex-direction: column;
  gap: 12px;
  padding: 10px;
}

.job-library-item {
  background: white;
  border: 2px solid #e0e0e0;
  border-radius: 10px;
  padding: 15px;
  transition: all 0.2s ease;
}

.job-library-item:hover {
  border-color: #0066cc;
  box-shadow: 0 4px 12px rgba(0, 102, 204, 0.1);
  transform: translateY(-2px);
}

.job-library-item.selected {
  border-color: #0066cc;
  background: #f0f7ff;
}

.item-header {
  display: flex;
  align-items: center;
  gap: 10px;
  margin-bottom: 12px;
}

.item-header h3 {
  margin: 0;
  flex: 1;
  font-size: 1.1rem;
  color: #1a1a1a;
}

.job-library-category {
  background: #0066cc;
  color: white;
  padding: 4px 10px;
  border-radius: 20px;
  font-size: 0.8rem;
  font-weight: 600;
  white-space: nowrap;
}

.job-library-description {
  color: #555;
  line-height: 1.5;
  margin: 10px 0;
  font-size: 0.95rem;
}

.job-library-tags {
  display: flex;
  flex-wrap: wrap;
  gap: 6px;
  margin: 10px 0;
}

.tag {
  background: #e8f4f8;
  color: #0066cc;
  padding: 4px 10px;
  border-radius: 4px;
  font-size: 0.85rem;
  font-weight: 500;
}

.template-vars-indicator {
  display: inline-flex;
  align-items: center;
  gap: 5px;
  background: #fff3cd;
  color: #856404;
  padding: 6px 12px;
  border-radius: 6px;
  font-size: 0.85rem;
  margin: 8px 0;
  border: 1px solid #ffeeba;
}

.job-library-meta {
  display: flex;
  gap: 15px;
  margin: 12px 0;
  font-size: 0.9rem;
  color: #666;
}

.job-library-meta span {
  display: flex;
  align-items: center;
  gap: 5px;
}

.job-library-actions {
  display: flex;
  flex-wrap: wrap;
  gap: 8px;
  margin-top: 12px;
  padding-top: 12px;
  border-top: 1px solid #e0e0e0;
}

/* Share Modal */
.share-modal {
  position: fixed;
  top: 50%;
  left: 50%;
  transform: translate(-50%, -50%);
  background: white;
  border-radius: 12px;
  box-shadow: 0 8px 32px rgba(0, 0, 0, 0.2);
  padding: 25px;
  z-index: 10000;
  min-width: 400px;
}

.share-modal-content h3 {
  margin: 0 0 15px 0;
  color: #1a1a1a;
}

.share-modal-content p {
  margin: 0 0 15px 0;
  color: #666;
}

.share-link-container {
  display: flex;
  gap: 10px;
  margin-bottom: 15px;
}

.share-link-container input {
  flex: 1;
}

/* Dark mode support for enhanced library */
.app-container.dark .enhanced-library {
  background: #1a1a1a;
  color: #e0e0e0;
}

.app-container.dark .library-toolbar {
  background: #2a2a2a;
}

.app-container.dark .library-filters-panel {
  background: #2a2a2a;
  border-color: #444;
}

.app-container.dark .filter-group label {
  color: #e0e0e0;
}

.app-container.dark .selection-header {
  background: #2a3a4a;
}

.app-container.dark .edit-modal {
  background: #2a2a2a;
  border-color: #0088ff;
}

.app-container.dark .edit-modal-header {
  border-bottom-color: #444;
}

.app-container.dark .edit-modal-header h3 {
  color: #4da3ff;
}

.app-container.dark .template-vars-editor {
  background: #1a1a1a;
  border-color: #444;
}

.app-container.dark .ai-suggestions-panel {
  background: #2a3a4a;
  border-color: #667eea;
}

.app-container.dark .suggestion-item {
  background: #1a1a1a;
  border-color: #444;
}

.app-container.dark .suggestion-item p {
  color: #e0e0e0;
}

.app-container.dark .job-library-item {
  background: #2a2a2a;
  border-color: #444;
}

.app-container.dark .job-library-item:hover {
  border-color: #4da3ff;
  background: #2a3a4a;
}

.app-container.dark .job-library-item.selected {
  border-color: #4da3ff;
  background: #2a3a4a;
}

.app-container.dark .item-header h3 {
  color: #e0e0e0;
}

.app-container.dark .job-library-description {
  color: #b0b0b0;
}

.app-container.dark .job-library-meta {
  color: #999;
}

.app-container.dark .job-library-actions {
  border-top-color: #444;
}

.app-container.dark .share-modal {
  background: #2a2a2a;
  color: #e0e0e0;
}

.app-container.dark .share-modal-content h3 {
  color: #e0e0e0;
}

.app-container.dark .share-modal-content p {
  color: #b0b0b0;
}

/* Responsive Design */
@media (max-width: 900px) {
  .job-library-grid {
    grid-template-columns: 1fr;
  }

  .filter-row {
    flex-direction: column;
  }

  .filter-group {
    min-width: 100%;
  }

  .library-toolbar {
    flex-direction: column;
  }

  .toolbar-section {
    width: 100%;
  }
}

/* Loading and Empty States */
.loading-message {
  text-align: center;
  padding: 40px;
  color: #666;
  font-size: 1.1rem;
}

.app-container.dark .loading-message {
  color: #999;
}

.empty-state {
  text-align: center;
  padding: 60px 20px;
  color: #999;
}

.empty-state p {
  font-size: 1.1rem;
  margin: 0;
}

.app-container.dark .empty-state {
  color: #666;
}

/* Animation for smooth transitions */
@keyframes fadeIn {
  from {
    opacity: 0;
    transform: translateY(10px);
  }
  to {
    opacity: 1;
    transform: translateY(0);
  }
}

.job-library-item {
  animation: fadeIn 0.3s ease;
}

.edit-modal {
  animation: fadeIn 0.2s ease;
}

.ai-suggestions-panel {
  animation: fadeIn 0.2s ease;
}

/* Analytics Dashboard Styles */
.large-modal {
  max-width: 1400px;
  max-height: 90vh;
  overflow-y: auto;
}

.analytics-dashboard .modal-header {
  display: flex;
  justify-content: space-between;
  align-items: center;
}

.header-controls {
  display: flex;
  align-items: center;
  gap: 15px;
}

.analytics-content {
  padding: 20px;
}

.stats-grid {
  display: grid;
  grid-template-columns: repeat(auto-fit, minmax(200px, 1fr));
  gap: 20px;
  margin-bottom: 30px;
}

.stat-card {
  background: linear-gradient(135deg, #667eea 0%, #764ba2 100%);
  color: white;
  padding: 20px;
  border-radius: 12px;
  text-align: center;
}

.stat-icon {
  font-size: 2.5rem;
  margin-bottom: 10px;
}

.stat-value {
  font-size: 2rem;
  font-weight: bold;
  margin-bottom: 5px;
}

.stat-label {
  font-size: 0.9rem;
  opacity: 0.9;
}

.charts-row {
  display: grid;
  grid-template-columns: repeat(auto-fit, minmax(400px, 1fr));
  gap: 20px;
  margin-bottom: 30px;
}

.chart-card {
  background: white;
  border: 1px solid #e0e0e0;
  border-radius: 12px;
  padding: 20px;
}

.chart-card h3 {
  margin: 0 0 15px 0;
  color: #333;
}

.simple-chart {
  display: flex;
  align-items: flex-end;
  gap: 4px;
  height: 150px;
  padding: 10px 0;
}

.chart-bar-group {
  flex: 1;
  display: flex;
  flex-direction: column;
  align-items: center;
  gap: 5px;
}

.chart-bar {
  width: 100%;
  background: #4f46e5;
  border-radius: 4px 4px 0 0;
  transition: all 0.3s ease;
}

.chart-bar:hover {
  opacity: 0.8;
  transform: translateY(-2px);
}

.chart-label {
  font-size: 0.75rem;
  color: #666;
  transform: rotate(-45deg);
  white-space: nowrap;
}

.distribution-list {
  display: flex;
  flex-direction: column;
  gap: 12px;
}

.distribution-item {
  display: flex;
  align-items: center;
  gap: 10px;
}

.distribution-label {
  min-width: 100px;
  font-size: 0.9rem;
  color: #333;
}

.distribution-bar-container {
  flex: 1;
  height: 20px;
  background: #f0f0f0;
  border-radius: 10px;
  overflow: hidden;
}

.distribution-bar {
  height: 100%;
  background: linear-gradient(90deg, #667eea 0%, #764ba2 100%);
  transition: width 0.3s ease;
}

.distribution-value {
  min-width: 30px;
  text-align: right;
  font-weight: 600;
  color: #667eea;
}

.top-performers-section,
.tag-cloud-section,
.activity-section,
.insights-section {
  margin-bottom: 30px;
}

.top-performers-section h3,
.tag-cloud-section h3,
.activity-section h3,
.insights-section h3 {
  margin: 0 0 15px 0;
  color: #333;
  font-size: 1.2rem;
}

.top-performers-grid {
  display: grid;
  grid-template-columns: repeat(auto-fill, minmax(250px, 1fr));
  gap: 15px;
}

.performer-card {
  background: white;
  border: 2px solid #e0e0e0;
  border-radius: 10px;
  padding: 15px;
  display: flex;
  align-items: center;
  gap: 12px;
  transition: all 0.2s ease;
}

.performer-card:hover {
  border-color: #667eea;
  transform: translateY(-2px);
  box-shadow: 0 4px 12px rgba(102, 126, 234, 0.2);
}

.performer-rank {
  font-size: 1.5rem;
  font-weight: bold;
  color: #667eea;
  min-width: 40px;
}

.performer-info {
  flex: 1;
}

.performer-name {
  font-weight: 600;
  color: #333;
  margin-bottom: 4px;
}

.performer-category {
  font-size: 0.85rem;
  color: #666;
}

.performer-usage {
  text-align: right;
}

.usage-count {
  display: block;
  font-size: 1.5rem;
  font-weight: bold;
  color: #667eea;
}

.usage-label {
  font-size: 0.75rem;
  color: #999;
}

.tag-cloud {
  display: flex;
  flex-wrap: wrap;
  gap: 12px;
  padding: 20px;
  background: #f8f9fa;
  border-radius: 10px;
  justify-content: center;
  align-items: center;
  min-height: 150px;
}

.cloud-tag {
  display: inline-block;
  padding: 6px 12px;
  background: linear-gradient(135deg, #667eea 0%, #764ba2 100%);
  color: white;
  border-radius: 20px;
  transition: all 0.2s ease;
  cursor: pointer;
  font-weight: 500;
}

.cloud-tag:hover {
  transform: scale(1.1);
  box-shadow: 0 4px 12px rgba(102, 126, 234, 0.4);
}

.activity-timeline {
  display: flex;
  flex-direction: column;
  gap: 12px;
}

.activity-item {
  display: flex;
  gap: 15px;
  padding: 12px;
  background: #f8f9fa;
  border-radius: 8px;
  border-left: 3px solid #667eea;
}

.activity-icon {
  font-size: 1.5rem;
  min-width: 30px;
  text-align: center;
}

.activity-content {
  flex: 1;
}

.activity-title {
  font-weight: 600;
  color: #333;
  margin-bottom: 4px;
}

.activity-meta {
  display: flex;
  gap: 15px;
  font-size: 0.85rem;
  color: #666;
}

.insights-grid {
  display: grid;
  grid-template-columns: repeat(auto-fit, minmax(300px, 1fr));
  gap: 20px;
}

.insight-card {
  background: linear-gradient(135deg, #f0f7ff 0%, #e8f4f8 100%);
  border: 1px solid #b3d9ff;
  border-radius: 10px;
  padding: 20px;
  display: flex;
  gap: 15px;
}

.insight-icon {
  font-size: 2rem;
  min-width: 50px;
}

.insight-content {
  flex: 1;
}

.insight-title {
  font-weight: 600;
  color: #0066cc;
  margin-bottom: 8px;
}

.insight-text {
  color: #333;
  line-height: 1.5;
}

/* Dark mode for analytics */
.app-container.dark .analytics-dashboard {
  background: #1a1a1a;
}

.app-container.dark .stat-card {
  background: linear-gradient(135deg, #4f46e5 0%, #6b21a8 100%);
}

.app-container.dark .chart-card {
  background: #2a2a2a;
  border-color: #444;
}

.app-container.dark .chart-card h3 {
  color: #e0e0e0;
}

.app-container.dark .distribution-label,
.app-container.dark .performer-name,
.app-container.dark .activity-title {
  color: #e0e0e0;
}

.app-container.dark .distribution-bar-container {
  background: #1a1a1a;
}

.app-container.dark .performer-card {
  background: #2a2a2a;
  border-color: #444;
}

.app-container.dark .performer-card:hover {
  border-color: #667eea;
  background: #333;
}

.app-container.dark .tag-cloud {
  background: #2a2a2a;
}

.app-container.dark .activity-item {
  background: #2a2a2a;
  border-left-color: #667eea;
}

.app-container.dark .insight-card {
  background: linear-gradient(135deg, #1a2a3a 0%, #2a3a4a 100%);
  border-color: #3a5a7a;
}

.app-container.dark .insight-title {
  color: #4da3ff;
}

.app-container.dark .insight-text {
  color: #e0e0e0;
}

/* Collaboration presence indicators */
.presence-indicator {
  width: 32px;
  height: 32px;
  border-radius: 50%;
  display: inline-flex;
  align-items: center;
  justify-content: center;
  color: white;
  font-weight: 600;
  font-size: 0.85rem;
  border: 2px solid white;
  margin-left: -8px;
  position: relative;
  z-index: 1;
}

.presence-indicator:first-child {
  margin-left: 0;
}

.presence-indicator img {
  width: 100%;
  height: 100%;
  border-radius: 50%;
  object-fit: cover;
}

.presence-indicator.more {
  background: #666;
  font-size: 0.75rem;
}

/* Responsive adjustments */
@media (max-width: 768px) {
  .charts-row {
    grid-template-columns: 1fr;
  }

  .top-performers-grid {
    grid-template-columns: 1fr;
  }

  .insights-grid {
    grid-template-columns: 1fr;
  }
=======
/* Toggle Switch */
.toggle-switch {
  position: relative;
  display: inline-block;
  width: 50px;
  height: 24px;
}

.toggle-switch input {
  opacity: 0;
  width: 0;
  height: 0;
}

.toggle-slider {
  position: absolute;
  cursor: pointer;
  top: 0;
  left: 0;
  right: 0;
  bottom: 0;
  background-color: #ccc;
  transition: 0.4s;
  border-radius: 24px;
}

.toggle-slider:before {
  position: absolute;
  content: '';
  height: 18px;
  width: 18px;
  left: 3px;
  bottom: 3px;
  background-color: white;
  transition: 0.4s;
  border-radius: 50%;
}

.toggle-switch input:checked + .toggle-slider {
  background-color: var(--primary-color);
}

.toggle-switch input:focus + .toggle-slider {
  box-shadow: 0 0 1px var(--primary-color);
}

.toggle-switch input:checked + .toggle-slider:before {
  transform: translateX(26px);
}

/* Dark theme adjustments for toggle */
.app-container.dark .toggle-slider {
  background-color: #555;
}

.app-container.dark .toggle-slider:before {
  background-color: #ddd;
>>>>>>> f61962c4
}<|MERGE_RESOLUTION|>--- conflicted
+++ resolved
@@ -2944,1002 +2944,6 @@
   color: #fca5a5;
 }
 
-<<<<<<< HEAD
-/* Enhanced Job Description Library Styles */
-.enhanced-library {
-  max-width: 1200px;
-  width: 100%;
-}
-
-.library-toolbar {
-  display: flex;
-  flex-wrap: wrap;
-  gap: 10px;
-  padding: 15px;
-  background: #f8f9fa;
-  border-radius: 8px;
-  margin-bottom: 15px;
-}
-
-.toolbar-section {
-  display: flex;
-  align-items: center;
-  gap: 8px;
-}
-
-.toolbar-section .sync-time {
-  font-size: 0.85rem;
-  color: #666;
-  white-space: nowrap;
-}
-
-.view-mode-select {
-  padding: 6px 12px;
-  border: 1px solid #ddd;
-  border-radius: 6px;
-  background: white;
-  font-size: 0.9rem;
-  cursor: pointer;
-}
-
-.library-filters-panel {
-  background: #fff;
-  border: 1px solid #e0e0e0;
-  border-radius: 8px;
-  padding: 15px;
-  margin-bottom: 15px;
-}
-
-.filter-row {
-  display: flex;
-  gap: 15px;
-  margin-bottom: 10px;
-  flex-wrap: wrap;
-}
-
-.filter-row:last-child {
-  margin-bottom: 0;
-}
-
-.filter-group {
-  flex: 1;
-  min-width: 200px;
-  display: flex;
-  flex-direction: column;
-  gap: 5px;
-}
-
-.filter-group label {
-  font-size: 0.85rem;
-  font-weight: 600;
-  color: #333;
-}
-
-.selection-header {
-  display: flex;
-  justify-content: space-between;
-  align-items: center;
-  padding: 10px 15px;
-  background: #f0f7ff;
-  border-radius: 6px;
-  margin-bottom: 15px;
-}
-
-.checkbox-label {
-  display: flex;
-  align-items: center;
-  gap: 8px;
-  cursor: pointer;
-  user-select: none;
-}
-
-.checkbox-label input[type="checkbox"] {
-  width: 18px;
-  height: 18px;
-  cursor: pointer;
-}
-
-.result-count {
-  font-size: 0.9rem;
-  color: #666;
-}
-
-/* Edit Modal */
-.edit-modal {
-  background: white;
-  border: 2px solid #0066cc;
-  border-radius: 12px;
-  padding: 20px;
-  margin-bottom: 20px;
-  box-shadow: 0 4px 12px rgba(0, 102, 204, 0.15);
-}
-
-.edit-modal-header {
-  display: flex;
-  justify-content: space-between;
-  align-items: center;
-  margin-bottom: 20px;
-  padding-bottom: 15px;
-  border-bottom: 2px solid #e0e0e0;
-}
-
-.edit-modal-header h3 {
-  margin: 0;
-  color: #0066cc;
-}
-
-.ai-actions {
-  display: flex;
-  gap: 10px;
-}
-
-.btn-ai {
-  background: linear-gradient(135deg, #667eea 0%, #764ba2 100%);
-  color: white;
-  border: none;
-}
-
-.btn-ai:hover:not(:disabled) {
-  transform: translateY(-2px);
-  box-shadow: 0 4px 12px rgba(102, 126, 234, 0.4);
-}
-
-.btn-ai:disabled {
-  opacity: 0.6;
-  cursor: not-allowed;
-}
-
-.edit-form {
-  display: flex;
-  flex-direction: column;
-  gap: 15px;
-}
-
-.form-row {
-  display: flex;
-  gap: 15px;
-}
-
-.form-row .form-group {
-  flex: 1;
-}
-
-.template-vars-toggle {
-  display: flex;
-  justify-content: space-between;
-  align-items: center;
-  margin-bottom: 10px;
-}
-
-.template-vars-toggle .help-text {
-  font-size: 0.85rem;
-  color: #666;
-  font-style: italic;
-}
-
-.template-vars-editor {
-  background: #f8f9fa;
-  border: 1px solid #e0e0e0;
-  border-radius: 8px;
-  padding: 15px;
-  margin-top: 15px;
-}
-
-.template-vars-editor h4 {
-  margin: 0 0 10px 0;
-  color: #333;
-  font-size: 1rem;
-}
-
-.template-vars-editor .help-text {
-  margin-bottom: 15px;
-  color: #666;
-  font-size: 0.9rem;
-}
-
-/* AI Suggestions Panel */
-.ai-suggestions-panel {
-  background: #f0f7ff;
-  border: 2px solid #667eea;
-  border-radius: 8px;
-  padding: 15px;
-  margin-top: 15px;
-}
-
-.ai-suggestions-panel h4 {
-  margin: 0 0 15px 0;
-  color: #667eea;
-}
-
-.suggestions-list {
-  display: flex;
-  flex-direction: column;
-  gap: 12px;
-  max-height: 400px;
-  overflow-y: auto;
-}
-
-.suggestion-item {
-  background: white;
-  border: 1px solid #ddd;
-  border-radius: 6px;
-  padding: 12px;
-  display: flex;
-  flex-direction: column;
-  gap: 10px;
-}
-
-.suggestion-item p {
-  margin: 0;
-  color: #333;
-  line-height: 1.5;
-}
-
-.edit-actions {
-  display: flex;
-  gap: 10px;
-  justify-content: flex-end;
-  margin-top: 20px;
-  padding-top: 15px;
-  border-top: 1px solid #e0e0e0;
-}
-
-/* Grid and List Views */
-.job-library-grid {
-  display: grid;
-  grid-template-columns: repeat(auto-fill, minmax(350px, 1fr));
-  gap: 15px;
-  padding: 10px;
-}
-
-.job-library-list {
-  display: flex;
-  flex-direction: column;
-  gap: 12px;
-  padding: 10px;
-}
-
-.job-library-item {
-  background: white;
-  border: 2px solid #e0e0e0;
-  border-radius: 10px;
-  padding: 15px;
-  transition: all 0.2s ease;
-}
-
-.job-library-item:hover {
-  border-color: #0066cc;
-  box-shadow: 0 4px 12px rgba(0, 102, 204, 0.1);
-  transform: translateY(-2px);
-}
-
-.job-library-item.selected {
-  border-color: #0066cc;
-  background: #f0f7ff;
-}
-
-.item-header {
-  display: flex;
-  align-items: center;
-  gap: 10px;
-  margin-bottom: 12px;
-}
-
-.item-header h3 {
-  margin: 0;
-  flex: 1;
-  font-size: 1.1rem;
-  color: #1a1a1a;
-}
-
-.job-library-category {
-  background: #0066cc;
-  color: white;
-  padding: 4px 10px;
-  border-radius: 20px;
-  font-size: 0.8rem;
-  font-weight: 600;
-  white-space: nowrap;
-}
-
-.job-library-description {
-  color: #555;
-  line-height: 1.5;
-  margin: 10px 0;
-  font-size: 0.95rem;
-}
-
-.job-library-tags {
-  display: flex;
-  flex-wrap: wrap;
-  gap: 6px;
-  margin: 10px 0;
-}
-
-.tag {
-  background: #e8f4f8;
-  color: #0066cc;
-  padding: 4px 10px;
-  border-radius: 4px;
-  font-size: 0.85rem;
-  font-weight: 500;
-}
-
-.template-vars-indicator {
-  display: inline-flex;
-  align-items: center;
-  gap: 5px;
-  background: #fff3cd;
-  color: #856404;
-  padding: 6px 12px;
-  border-radius: 6px;
-  font-size: 0.85rem;
-  margin: 8px 0;
-  border: 1px solid #ffeeba;
-}
-
-.job-library-meta {
-  display: flex;
-  gap: 15px;
-  margin: 12px 0;
-  font-size: 0.9rem;
-  color: #666;
-}
-
-.job-library-meta span {
-  display: flex;
-  align-items: center;
-  gap: 5px;
-}
-
-.job-library-actions {
-  display: flex;
-  flex-wrap: wrap;
-  gap: 8px;
-  margin-top: 12px;
-  padding-top: 12px;
-  border-top: 1px solid #e0e0e0;
-}
-
-/* Share Modal */
-.share-modal {
-  position: fixed;
-  top: 50%;
-  left: 50%;
-  transform: translate(-50%, -50%);
-  background: white;
-  border-radius: 12px;
-  box-shadow: 0 8px 32px rgba(0, 0, 0, 0.2);
-  padding: 25px;
-  z-index: 10000;
-  min-width: 400px;
-}
-
-.share-modal-content h3 {
-  margin: 0 0 15px 0;
-  color: #1a1a1a;
-}
-
-.share-modal-content p {
-  margin: 0 0 15px 0;
-  color: #666;
-}
-
-.share-link-container {
-  display: flex;
-  gap: 10px;
-  margin-bottom: 15px;
-}
-
-.share-link-container input {
-  flex: 1;
-}
-
-/* Dark mode support for enhanced library */
-.app-container.dark .enhanced-library {
-  background: #1a1a1a;
-  color: #e0e0e0;
-}
-
-.app-container.dark .library-toolbar {
-  background: #2a2a2a;
-}
-
-.app-container.dark .library-filters-panel {
-  background: #2a2a2a;
-  border-color: #444;
-}
-
-.app-container.dark .filter-group label {
-  color: #e0e0e0;
-}
-
-.app-container.dark .selection-header {
-  background: #2a3a4a;
-}
-
-.app-container.dark .edit-modal {
-  background: #2a2a2a;
-  border-color: #0088ff;
-}
-
-.app-container.dark .edit-modal-header {
-  border-bottom-color: #444;
-}
-
-.app-container.dark .edit-modal-header h3 {
-  color: #4da3ff;
-}
-
-.app-container.dark .template-vars-editor {
-  background: #1a1a1a;
-  border-color: #444;
-}
-
-.app-container.dark .ai-suggestions-panel {
-  background: #2a3a4a;
-  border-color: #667eea;
-}
-
-.app-container.dark .suggestion-item {
-  background: #1a1a1a;
-  border-color: #444;
-}
-
-.app-container.dark .suggestion-item p {
-  color: #e0e0e0;
-}
-
-.app-container.dark .job-library-item {
-  background: #2a2a2a;
-  border-color: #444;
-}
-
-.app-container.dark .job-library-item:hover {
-  border-color: #4da3ff;
-  background: #2a3a4a;
-}
-
-.app-container.dark .job-library-item.selected {
-  border-color: #4da3ff;
-  background: #2a3a4a;
-}
-
-.app-container.dark .item-header h3 {
-  color: #e0e0e0;
-}
-
-.app-container.dark .job-library-description {
-  color: #b0b0b0;
-}
-
-.app-container.dark .job-library-meta {
-  color: #999;
-}
-
-.app-container.dark .job-library-actions {
-  border-top-color: #444;
-}
-
-.app-container.dark .share-modal {
-  background: #2a2a2a;
-  color: #e0e0e0;
-}
-
-.app-container.dark .share-modal-content h3 {
-  color: #e0e0e0;
-}
-
-.app-container.dark .share-modal-content p {
-  color: #b0b0b0;
-}
-
-/* Responsive Design */
-@media (max-width: 900px) {
-  .job-library-grid {
-    grid-template-columns: 1fr;
-  }
-
-  .filter-row {
-    flex-direction: column;
-  }
-
-  .filter-group {
-    min-width: 100%;
-  }
-
-  .library-toolbar {
-    flex-direction: column;
-  }
-
-  .toolbar-section {
-    width: 100%;
-  }
-}
-
-/* Loading and Empty States */
-.loading-message {
-  text-align: center;
-  padding: 40px;
-  color: #666;
-  font-size: 1.1rem;
-}
-
-.app-container.dark .loading-message {
-  color: #999;
-}
-
-.empty-state {
-  text-align: center;
-  padding: 60px 20px;
-  color: #999;
-}
-
-.empty-state p {
-  font-size: 1.1rem;
-  margin: 0;
-}
-
-.app-container.dark .empty-state {
-  color: #666;
-}
-
-/* Animation for smooth transitions */
-@keyframes fadeIn {
-  from {
-    opacity: 0;
-    transform: translateY(10px);
-  }
-  to {
-    opacity: 1;
-    transform: translateY(0);
-  }
-}
-
-.job-library-item {
-  animation: fadeIn 0.3s ease;
-}
-
-.edit-modal {
-  animation: fadeIn 0.2s ease;
-}
-
-.ai-suggestions-panel {
-  animation: fadeIn 0.2s ease;
-}
-
-/* Analytics Dashboard Styles */
-.large-modal {
-  max-width: 1400px;
-  max-height: 90vh;
-  overflow-y: auto;
-}
-
-.analytics-dashboard .modal-header {
-  display: flex;
-  justify-content: space-between;
-  align-items: center;
-}
-
-.header-controls {
-  display: flex;
-  align-items: center;
-  gap: 15px;
-}
-
-.analytics-content {
-  padding: 20px;
-}
-
-.stats-grid {
-  display: grid;
-  grid-template-columns: repeat(auto-fit, minmax(200px, 1fr));
-  gap: 20px;
-  margin-bottom: 30px;
-}
-
-.stat-card {
-  background: linear-gradient(135deg, #667eea 0%, #764ba2 100%);
-  color: white;
-  padding: 20px;
-  border-radius: 12px;
-  text-align: center;
-}
-
-.stat-icon {
-  font-size: 2.5rem;
-  margin-bottom: 10px;
-}
-
-.stat-value {
-  font-size: 2rem;
-  font-weight: bold;
-  margin-bottom: 5px;
-}
-
-.stat-label {
-  font-size: 0.9rem;
-  opacity: 0.9;
-}
-
-.charts-row {
-  display: grid;
-  grid-template-columns: repeat(auto-fit, minmax(400px, 1fr));
-  gap: 20px;
-  margin-bottom: 30px;
-}
-
-.chart-card {
-  background: white;
-  border: 1px solid #e0e0e0;
-  border-radius: 12px;
-  padding: 20px;
-}
-
-.chart-card h3 {
-  margin: 0 0 15px 0;
-  color: #333;
-}
-
-.simple-chart {
-  display: flex;
-  align-items: flex-end;
-  gap: 4px;
-  height: 150px;
-  padding: 10px 0;
-}
-
-.chart-bar-group {
-  flex: 1;
-  display: flex;
-  flex-direction: column;
-  align-items: center;
-  gap: 5px;
-}
-
-.chart-bar {
-  width: 100%;
-  background: #4f46e5;
-  border-radius: 4px 4px 0 0;
-  transition: all 0.3s ease;
-}
-
-.chart-bar:hover {
-  opacity: 0.8;
-  transform: translateY(-2px);
-}
-
-.chart-label {
-  font-size: 0.75rem;
-  color: #666;
-  transform: rotate(-45deg);
-  white-space: nowrap;
-}
-
-.distribution-list {
-  display: flex;
-  flex-direction: column;
-  gap: 12px;
-}
-
-.distribution-item {
-  display: flex;
-  align-items: center;
-  gap: 10px;
-}
-
-.distribution-label {
-  min-width: 100px;
-  font-size: 0.9rem;
-  color: #333;
-}
-
-.distribution-bar-container {
-  flex: 1;
-  height: 20px;
-  background: #f0f0f0;
-  border-radius: 10px;
-  overflow: hidden;
-}
-
-.distribution-bar {
-  height: 100%;
-  background: linear-gradient(90deg, #667eea 0%, #764ba2 100%);
-  transition: width 0.3s ease;
-}
-
-.distribution-value {
-  min-width: 30px;
-  text-align: right;
-  font-weight: 600;
-  color: #667eea;
-}
-
-.top-performers-section,
-.tag-cloud-section,
-.activity-section,
-.insights-section {
-  margin-bottom: 30px;
-}
-
-.top-performers-section h3,
-.tag-cloud-section h3,
-.activity-section h3,
-.insights-section h3 {
-  margin: 0 0 15px 0;
-  color: #333;
-  font-size: 1.2rem;
-}
-
-.top-performers-grid {
-  display: grid;
-  grid-template-columns: repeat(auto-fill, minmax(250px, 1fr));
-  gap: 15px;
-}
-
-.performer-card {
-  background: white;
-  border: 2px solid #e0e0e0;
-  border-radius: 10px;
-  padding: 15px;
-  display: flex;
-  align-items: center;
-  gap: 12px;
-  transition: all 0.2s ease;
-}
-
-.performer-card:hover {
-  border-color: #667eea;
-  transform: translateY(-2px);
-  box-shadow: 0 4px 12px rgba(102, 126, 234, 0.2);
-}
-
-.performer-rank {
-  font-size: 1.5rem;
-  font-weight: bold;
-  color: #667eea;
-  min-width: 40px;
-}
-
-.performer-info {
-  flex: 1;
-}
-
-.performer-name {
-  font-weight: 600;
-  color: #333;
-  margin-bottom: 4px;
-}
-
-.performer-category {
-  font-size: 0.85rem;
-  color: #666;
-}
-
-.performer-usage {
-  text-align: right;
-}
-
-.usage-count {
-  display: block;
-  font-size: 1.5rem;
-  font-weight: bold;
-  color: #667eea;
-}
-
-.usage-label {
-  font-size: 0.75rem;
-  color: #999;
-}
-
-.tag-cloud {
-  display: flex;
-  flex-wrap: wrap;
-  gap: 12px;
-  padding: 20px;
-  background: #f8f9fa;
-  border-radius: 10px;
-  justify-content: center;
-  align-items: center;
-  min-height: 150px;
-}
-
-.cloud-tag {
-  display: inline-block;
-  padding: 6px 12px;
-  background: linear-gradient(135deg, #667eea 0%, #764ba2 100%);
-  color: white;
-  border-radius: 20px;
-  transition: all 0.2s ease;
-  cursor: pointer;
-  font-weight: 500;
-}
-
-.cloud-tag:hover {
-  transform: scale(1.1);
-  box-shadow: 0 4px 12px rgba(102, 126, 234, 0.4);
-}
-
-.activity-timeline {
-  display: flex;
-  flex-direction: column;
-  gap: 12px;
-}
-
-.activity-item {
-  display: flex;
-  gap: 15px;
-  padding: 12px;
-  background: #f8f9fa;
-  border-radius: 8px;
-  border-left: 3px solid #667eea;
-}
-
-.activity-icon {
-  font-size: 1.5rem;
-  min-width: 30px;
-  text-align: center;
-}
-
-.activity-content {
-  flex: 1;
-}
-
-.activity-title {
-  font-weight: 600;
-  color: #333;
-  margin-bottom: 4px;
-}
-
-.activity-meta {
-  display: flex;
-  gap: 15px;
-  font-size: 0.85rem;
-  color: #666;
-}
-
-.insights-grid {
-  display: grid;
-  grid-template-columns: repeat(auto-fit, minmax(300px, 1fr));
-  gap: 20px;
-}
-
-.insight-card {
-  background: linear-gradient(135deg, #f0f7ff 0%, #e8f4f8 100%);
-  border: 1px solid #b3d9ff;
-  border-radius: 10px;
-  padding: 20px;
-  display: flex;
-  gap: 15px;
-}
-
-.insight-icon {
-  font-size: 2rem;
-  min-width: 50px;
-}
-
-.insight-content {
-  flex: 1;
-}
-
-.insight-title {
-  font-weight: 600;
-  color: #0066cc;
-  margin-bottom: 8px;
-}
-
-.insight-text {
-  color: #333;
-  line-height: 1.5;
-}
-
-/* Dark mode for analytics */
-.app-container.dark .analytics-dashboard {
-  background: #1a1a1a;
-}
-
-.app-container.dark .stat-card {
-  background: linear-gradient(135deg, #4f46e5 0%, #6b21a8 100%);
-}
-
-.app-container.dark .chart-card {
-  background: #2a2a2a;
-  border-color: #444;
-}
-
-.app-container.dark .chart-card h3 {
-  color: #e0e0e0;
-}
-
-.app-container.dark .distribution-label,
-.app-container.dark .performer-name,
-.app-container.dark .activity-title {
-  color: #e0e0e0;
-}
-
-.app-container.dark .distribution-bar-container {
-  background: #1a1a1a;
-}
-
-.app-container.dark .performer-card {
-  background: #2a2a2a;
-  border-color: #444;
-}
-
-.app-container.dark .performer-card:hover {
-  border-color: #667eea;
-  background: #333;
-}
-
-.app-container.dark .tag-cloud {
-  background: #2a2a2a;
-}
-
-.app-container.dark .activity-item {
-  background: #2a2a2a;
-  border-left-color: #667eea;
-}
-
-.app-container.dark .insight-card {
-  background: linear-gradient(135deg, #1a2a3a 0%, #2a3a4a 100%);
-  border-color: #3a5a7a;
-}
-
-.app-container.dark .insight-title {
-  color: #4da3ff;
-}
-
-.app-container.dark .insight-text {
-  color: #e0e0e0;
-}
-
-/* Collaboration presence indicators */
-.presence-indicator {
-  width: 32px;
-  height: 32px;
-  border-radius: 50%;
-  display: inline-flex;
-  align-items: center;
-  justify-content: center;
-  color: white;
-  font-weight: 600;
-  font-size: 0.85rem;
-  border: 2px solid white;
-  margin-left: -8px;
-  position: relative;
-  z-index: 1;
-}
-
-.presence-indicator:first-child {
-  margin-left: 0;
-}
-
-.presence-indicator img {
-  width: 100%;
-  height: 100%;
-  border-radius: 50%;
-  object-fit: cover;
-}
-
-.presence-indicator.more {
-  background: #666;
-  font-size: 0.75rem;
-}
-
-/* Responsive adjustments */
-@media (max-width: 768px) {
-  .charts-row {
-    grid-template-columns: 1fr;
-  }
-
-  .top-performers-grid {
-    grid-template-columns: 1fr;
-  }
-
-  .insights-grid {
-    grid-template-columns: 1fr;
-  }
-=======
 /* Toggle Switch */
 .toggle-switch {
   position: relative;
@@ -3997,5 +3001,4 @@
 
 .app-container.dark .toggle-slider:before {
   background-color: #ddd;
->>>>>>> f61962c4
 }