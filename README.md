# AI CV & Cover Letter Optimizer Chrome Extension

A powerful Chrome Extension that uses AI to optimize your CV and generate ATS-friendly cover letters tailored to specific job descriptions.

## 🌟 Features

### CV Templates
- **🎨 8 Professional Templates**: Choose from Classic, Modern, Executive, Creative, Compact, Academic, Tech, and Startup styles
- **🎯 Industry-Specific**: Templates tailored for different industries and career levels
- **🖌️ Full Customization**: Each template with unique colors, fonts, and layouts
- **👁️ Live Preview**: See how each template looks before selecting
- **💾 Persistent Selection**: Your template choice is saved automatically

### CV Management
- **📄 CV Upload**: Upload your existing CV in PDF or DOCX format with automatic parsing
- **👤 Complete Profile Form**: Comprehensive forms for:
  - Personal Information (Name, Email, Phone, LinkedIn, GitHub, Portfolio, WhatsApp)
  - Professional Summary
  - Skills with tag-based management
  - Work Experience (with employment type, dates, location, description)
  - Education (degrees, fields of study, GPA, activities)
  - Certifications & Licenses
  - Projects (with skills and date tracking)
  - Custom Questions (multiple input types: text, choice, checkbox, etc.)

### AI-Powered Optimization
- **✨ ATS Optimization**: Analyzes job descriptions and optimizes your CV for Applicant Tracking Systems
- **🎯 Smart Keyword Matching**: Automatically identifies and incorporates relevant keywords
- **💪 Action Verb Enhancement**: Replaces passive language with powerful action verbs
- **📊 Quantification Suggestions**: Helps add measurable results to your achievements
- **🔄 Reversible Changes**: Each optimization is displayed as a "pill" - hover and click X to remove

### Optimization Details Display
- **💊 Interactive Pills UI**: Each change shown as a pill that:
  - Displays category and change description
  - Turns red on hover with X button
  - Can be clicked to toggle on/off
- **📋 Detailed View**: See before/after comparisons for each optimization

### CV Export
<<<<<<< HEAD
- **📦 Batch Export**: Export to multiple formats simultaneously (PDF, DOCX, Google Docs, Sheets, Slides)
- **📥 Multiple Formats**: Download as PDF, DOCX, or export to Google Drive
- **☁️ Google Drive Integration**: Export directly to Google Docs, Sheets, or Slides
- **📁 Folder Selection**: Choose or create Google Drive folders for organized exports
- **📊 Export History**: Track all exports with timestamps, formats, and success rates
- **📝 Custom File Naming**: Use templates with variables for consistent file naming
- **🔗 Direct Sharing**: Share exported files via link or email directly from extension
- **👁️ Live Preview**: See exactly how your CV will look before downloading
- **🎨 Professional Formatting**: Clean, ATS-friendly templates
=======
- **📥 Multiple Formats**: Download as PDF, DOCX, or export to Google Drive
- **☁️ Google Drive Integration**: Export directly to Google Docs, Sheets, or Slides
- **👁️ Live Preview**: See exactly how your CV will look before downloading
- **🎨 Professional Formatting**: Clean, ATS-friendly templates
- **📝 Smart Naming**: Automatically generates professional filenames
>>>>>>> 6a821a7f
- **📊 Structured Data Export**: Export to Google Sheets for data analysis

### Cover Letter Generation
- **✉️ AI-Generated Letters**: Create compelling cover letters based on your CV and job description
- **🎯 Job-Specific**: Tailored to match the specific job requirements
- **💭 Extra Prompts**: Add custom instructions for tone and style
- **💾 Prompt Management**: Save and organize frequently used prompts in folders
- **📋 One-Click Copy**: Copy entire cover letter to clipboard
- **📥 Export Options**: Download as PDF, DOCX, or export to Google Docs

### Profile & Template Management
- **💾 Save Profiles**: Save multiple CV profiles for different job types
- **🎨 Professional Templates**: 8 pre-made CV templates (Classic, Modern, Executive, Creative, Compact, Academic, Tech, Startup)
- **📋 Template Gallery**: Browse and preview all available templates
- **✨ Template Customization**: Each template with unique color schemes and layouts
- **✏️ Editable Names**: Rename profiles and organize them
- **🔄 Quick Loading**: Load saved profiles with one click

### Resume Writing Guidelines
The AI follows professional resume best practices:
- Specific rather than general language
- Active voice with powerful action verbs
- Fact-based with quantified achievements
- Easy to scan and ATS-friendly
- Consistent formatting
- No personal pronouns or passive language

## 🚀 Installation

### Prerequisites
- Node.js (v16 or higher)
- npm or yarn
- Google Chrome browser
- Google account (optional, for Google Drive integration)

### Setup Instructions

1. **Clone the repository**
   ```bash
   git clone <repository-url>
   cd ai-cv-optimizer
   ```

2. **Install dependencies**
   ```bash
   npm install
   ```

3. **Build the extension**
   ```bash
   npm run build
   ```
   This will create a `dist` folder with the compiled extension.

4. **Load in Chrome**
   - Open Chrome and navigate to `chrome://extensions/`
   - Enable "Developer mode" (toggle in top right)
   - Click "Load unpacked"
   - Select the `dist` folder from your project
   - The extension icon should appear in your toolbar

5. **Google Drive Setup (Optional)**
   - See [Google Drive Integration Guide](GOOGLE_DRIVE_INTEGRATION.md) for setup instructions
   - Enables direct export to Google Docs, Sheets, and Slides

## 🎯 Usage

### Basic Workflow

1. **Upload Your CV**
   - Click the extension icon
   - Go to "CV Information" tab
   - Upload your existing CV (PDF/DOCX) or fill in manually
   - The extension will auto-fill detected information

2. **Add Job Description**
   - Paste the complete job description you're applying for
   - The AI will use this to optimize your CV

3. **Complete Your Profile**
   - Fill in or verify all sections:
     - Personal Information
     - Skills
     - Experience
     - Education
     - Certifications
     - Projects
     - Custom Questions (optional)

4. **Optimize Your CV**
   - Click "Optimize CV with AI"
   - Review the ATS optimization suggestions
   - Click pills to toggle specific changes
   - Preview your optimized CV

5. **Download or Export Your CV**
<<<<<<< HEAD
   - Use **Batch Export** to export to multiple formats at once
   - Download as PDF or DOCX locally
   - Or export directly to Google Drive (Docs, Sheets, or Slides)
   - Select a Google Drive folder for organized storage
   - Files are named using customizable templates
   - View export history and track success rates
   - Share exported files directly via link or email
=======
   - Download as PDF or DOCX
   - Or export directly to Google Drive (Docs, Sheets, or Slides)
   - Files are professionally named automatically
>>>>>>> 6a821a7f

6. **Generate Cover Letter**
   - Go to "Cover Letter" tab
   - Add any extra instructions (optional)
   - Click "Generate Cover Letter"
   - Review and download or copy to clipboard

7. **Save Your Profile**
   - Go to "Profiles" tab
   - Name your profile
   - Click "Save Profile"
   - Load it anytime for future applications

## 🛠️ Development

### Project Structure
```
ai-cv-optimizer/
├── src/
│   ├── components/          # React components
│   │   ├── CVUpload.tsx
│   │   ├── PersonalInfoForm.tsx
│   │   ├── SkillsForm.tsx
│   │   ├── ExperienceForm.tsx
│   │   ├── EducationForm.tsx
│   │   ├── CertificationsForm.tsx
│   │   ├── ProjectsForm.tsx
│   │   ├── CustomQuestionsForm.tsx
│   │   ├── JobDescriptionInput.tsx
│   │   ├── ATSOptimizations.tsx
│   │   ├── CVPreview.tsx
│   │   ├── CoverLetter.tsx
│   │   └── ProfileManager.tsx
│   ├── utils/
│   │   ├── aiService.ts     # AI integration
│   │   ├── fileParser.ts    # CV parsing
│   │   ├── documentGenerator.ts  # Export functionality
│   │   └── storage.ts       # Chrome storage
│   ├── types.ts             # TypeScript interfaces
│   ├── styles.css           # Styling
│   ├── popup.tsx            # Main app
│   └── popup.html           # HTML template
├── manifest.json            # Chrome extension manifest
├── webpack.config.js        # Build configuration
├── package.json
└── tsconfig.json
```

### Available Scripts

- `npm run build` - Build for production
- `npm run dev` - Build and watch for changes
- `npm run type-check` - Check TypeScript types

### Technologies Used

- **React** - UI framework
- **TypeScript** - Type safety
- **Webpack** - Bundling
- **mammoth** - DOCX parsing
- **pdf.js** - PDF parsing
- **docx** - DOCX generation
- **jsPDF** - PDF generation
- **Chrome Extension APIs** - Storage and downloads

## 📝 Features Checklist

✅ Chrome Extension structure
✅ CV upload with file parsing (PDF, DOCX)
✅ Job description input UI
✅ Complete personal information form
✅ LinkedIn profile (pre-filled base URL)
✅ GitHub profile (pre-filled base URL)
✅ Skills management with tags
✅ Experience form (multiple entries)
✅ Education form (multiple entries)
✅ Certifications form
✅ Projects form
✅ Custom questions with multiple input types
✅ AI-powered CV optimization
✅ ATS optimization details with pill UI
✅ Pill hover effect (red with X)
✅ Click X to remove/revert changes
✅ CV preview UI
✅ CV download (PDF, DOCX, Google Docs option)
✅ Cover letter generation
✅ Cover letter preview
✅ Cover letter download (PDF, DOCX, Google Docs option)
✅ Copy cover letter to clipboard
✅ Extra prompt input for cover letter
✅ Save and organize prompts in folders
✅ Profile management (save, load, edit names)
✅ Professional file naming
✅ Resume writing rules implementation
✅ Cover letter writing rules implementation
✅ Auto-fill from uploaded CV
✅ **8 Professional CV Templates**
✅ **Template Selection UI with Preview**
✅ **Template-based PDF/DOCX Export**
✅ **Industry-Specific Template Designs**
✅ **Color Schemes and Layout Options**
✅ **Google Drive Integration (Docs, Sheets, Slides)**
<<<<<<< HEAD
✅ **Google Drive Folder Selection & Creation**
✅ **Batch Export to All Formats**
✅ **Export History Tracking & Analytics**
✅ **Custom File Naming Templates**
✅ **Direct Sharing via Link or Email**
✅ **File Management in Google Drive**
✅ **OAuth2 Authentication**
✅ **Multi-format Export Support**
✅ **Automatic Client ID Validation** 🆕
✅ **Google Cloud Console API Integration** 🆕
✅ **Video Setup Guide** 🆕
=======
✅ **File Management in Google Drive**
✅ **OAuth2 Authentication**
✅ **Multi-format Export Support**
>>>>>>> 6a821a7f

## 🎨 UI Components

### Pills UI
- Displays optimization changes as interactive pills
- Hover effect: background turns red, X appears
- Click to toggle the optimization on/off
- Visual feedback for applied/removed changes

### Forms
- Clean, modern design
- Validation and auto-fill support
- Responsive layout
- Intuitive field grouping

### Preview
- Professional formatting
- Matches final output
- Real-time updates
- Print-friendly layout

## ☁️ Google Cloud Setup

### Quick Setup Guide

To use Google Drive integration features, follow these steps:

1. **📹 [Complete Video Setup Guide](VIDEO_SETUP_GUIDE.md)** - Step-by-step visual guide with timestamps
2. **🚀 [Quick Start Guide](QUICK_START_GOOGLE_DRIVE.md)** - Fast setup instructions
3. **📖 [Detailed Integration Guide](GOOGLE_DRIVE_INTEGRATION.md)** - Comprehensive documentation

### ✨ New: Automatic Client ID Validation

The extension now includes **automatic Client ID validation** that verifies your Google Cloud configuration:

- ✅ One-click validation
- ✅ Real-time API testing
- ✅ Detailed error messages
- ✅ No sign-in required
- ✅ Instant feedback

Simply navigate to **Google Drive Settings** → **Automatic Client ID Validation** and click **"Validate Client ID"** to verify your setup!

## 🔒 Privacy & Security

- All data stored locally in Chrome storage
- No data sent to external servers (except AI API and Google Drive if configured)
- Complete control over your information
- Export and delete data anytime
- Google Drive integration uses OAuth2 for secure authentication
- Only requested permissions are used (drive.file, documents, spreadsheets, presentations)
<<<<<<< HEAD
- Client ID validation uses non-interactive API calls (no credentials required)
=======
>>>>>>> 6a821a7f

## 🤝 Contributing

Contributions are welcome! Please feel free to submit a Pull Request.

## 📄 License

This project is licensed under the MIT License.

## 🙏 Acknowledgments

- Resume best practices based on professional career counseling standards
- ATS optimization techniques from industry research
- UI/UX inspired by modern job application platforms

## 📞 Support

For issues, questions, or suggestions, please open an issue on GitHub.

For Google Drive integration setup, see [Google Drive Integration Guide](GOOGLE_DRIVE_INTEGRATION.md).

---

**Made with ❤️ for job seekers worldwide**<|MERGE_RESOLUTION|>--- conflicted
+++ resolved
@@ -38,23 +38,11 @@
 - **📋 Detailed View**: See before/after comparisons for each optimization
 
 ### CV Export
-<<<<<<< HEAD
-- **📦 Batch Export**: Export to multiple formats simultaneously (PDF, DOCX, Google Docs, Sheets, Slides)
-- **📥 Multiple Formats**: Download as PDF, DOCX, or export to Google Drive
-- **☁️ Google Drive Integration**: Export directly to Google Docs, Sheets, or Slides
-- **📁 Folder Selection**: Choose or create Google Drive folders for organized exports
-- **📊 Export History**: Track all exports with timestamps, formats, and success rates
-- **📝 Custom File Naming**: Use templates with variables for consistent file naming
-- **🔗 Direct Sharing**: Share exported files via link or email directly from extension
-- **👁️ Live Preview**: See exactly how your CV will look before downloading
-- **🎨 Professional Formatting**: Clean, ATS-friendly templates
-=======
 - **📥 Multiple Formats**: Download as PDF, DOCX, or export to Google Drive
 - **☁️ Google Drive Integration**: Export directly to Google Docs, Sheets, or Slides
 - **👁️ Live Preview**: See exactly how your CV will look before downloading
 - **🎨 Professional Formatting**: Clean, ATS-friendly templates
 - **📝 Smart Naming**: Automatically generates professional filenames
->>>>>>> 6a821a7f
 - **📊 Structured Data Export**: Export to Google Sheets for data analysis
 
 ### Cover Letter Generation
@@ -151,19 +139,9 @@
    - Preview your optimized CV
 
 5. **Download or Export Your CV**
-<<<<<<< HEAD
-   - Use **Batch Export** to export to multiple formats at once
-   - Download as PDF or DOCX locally
-   - Or export directly to Google Drive (Docs, Sheets, or Slides)
-   - Select a Google Drive folder for organized storage
-   - Files are named using customizable templates
-   - View export history and track success rates
-   - Share exported files directly via link or email
-=======
    - Download as PDF or DOCX
    - Or export directly to Google Drive (Docs, Sheets, or Slides)
    - Files are professionally named automatically
->>>>>>> 6a821a7f
 
 6. **Generate Cover Letter**
    - Go to "Cover Letter" tab
@@ -266,23 +244,9 @@
 ✅ **Industry-Specific Template Designs**
 ✅ **Color Schemes and Layout Options**
 ✅ **Google Drive Integration (Docs, Sheets, Slides)**
-<<<<<<< HEAD
-✅ **Google Drive Folder Selection & Creation**
-✅ **Batch Export to All Formats**
-✅ **Export History Tracking & Analytics**
-✅ **Custom File Naming Templates**
-✅ **Direct Sharing via Link or Email**
 ✅ **File Management in Google Drive**
 ✅ **OAuth2 Authentication**
 ✅ **Multi-format Export Support**
-✅ **Automatic Client ID Validation** 🆕
-✅ **Google Cloud Console API Integration** 🆕
-✅ **Video Setup Guide** 🆕
-=======
-✅ **File Management in Google Drive**
-✅ **OAuth2 Authentication**
-✅ **Multi-format Export Support**
->>>>>>> 6a821a7f
 
 ## 🎨 UI Components
 
@@ -303,28 +267,6 @@
 - Matches final output
 - Real-time updates
 - Print-friendly layout
-
-## ☁️ Google Cloud Setup
-
-### Quick Setup Guide
-
-To use Google Drive integration features, follow these steps:
-
-1. **📹 [Complete Video Setup Guide](VIDEO_SETUP_GUIDE.md)** - Step-by-step visual guide with timestamps
-2. **🚀 [Quick Start Guide](QUICK_START_GOOGLE_DRIVE.md)** - Fast setup instructions
-3. **📖 [Detailed Integration Guide](GOOGLE_DRIVE_INTEGRATION.md)** - Comprehensive documentation
-
-### ✨ New: Automatic Client ID Validation
-
-The extension now includes **automatic Client ID validation** that verifies your Google Cloud configuration:
-
-- ✅ One-click validation
-- ✅ Real-time API testing
-- ✅ Detailed error messages
-- ✅ No sign-in required
-- ✅ Instant feedback
-
-Simply navigate to **Google Drive Settings** → **Automatic Client ID Validation** and click **"Validate Client ID"** to verify your setup!
 
 ## 🔒 Privacy & Security
 
@@ -334,10 +276,6 @@
 - Export and delete data anytime
 - Google Drive integration uses OAuth2 for secure authentication
 - Only requested permissions are used (drive.file, documents, spreadsheets, presentations)
-<<<<<<< HEAD
-- Client ID validation uses non-interactive API calls (no credentials required)
-=======
->>>>>>> 6a821a7f
 
 ## 🤝 Contributing
 
