--- conflicted
+++ resolved
@@ -38,12 +38,10 @@
 - **📋 Detailed View**: See before/after comparisons for each optimization
 
 ### CV Export
-- **📥 Multiple Formats**: Download as PDF, DOCX, or export to Google Drive
-- **☁️ Google Drive Integration**: Export directly to Google Docs, Sheets, or Slides
+- **📥 Multiple Formats**: Download as PDF, DOCX, or Google Docs
 - **👁️ Live Preview**: See exactly how your CV will look before downloading
 - **🎨 Professional Formatting**: Clean, ATS-friendly templates
 - **📝 Smart Naming**: Automatically generates professional filenames
-- **📊 Structured Data Export**: Export to Google Sheets for data analysis
 
 ### Cover Letter Generation
 - **✉️ AI-Generated Letters**: Create compelling cover letters based on your CV and job description
@@ -51,7 +49,7 @@
 - **💭 Extra Prompts**: Add custom instructions for tone and style
 - **💾 Prompt Management**: Save and organize frequently used prompts in folders
 - **📋 One-Click Copy**: Copy entire cover letter to clipboard
-- **📥 Export Options**: Download as PDF, DOCX, or export to Google Docs
+- **📥 Export Options**: Download as PDF, DOCX, or Google Docs
 
 ### Profile & Template Management
 - **💾 Save Profiles**: Save multiple CV profiles for different job types
@@ -76,7 +74,6 @@
 - Node.js (v16 or higher)
 - npm or yarn
 - Google Chrome browser
-- Google account (optional, for Google Drive integration)
 
 ### Setup Instructions
 
@@ -103,10 +100,6 @@
    - Click "Load unpacked"
    - Select the `dist` folder from your project
    - The extension icon should appear in your toolbar
-
-5. **Google Drive Setup (Optional)**
-   - See [Google Drive Integration Guide](GOOGLE_DRIVE_INTEGRATION.md) for setup instructions
-   - Enables direct export to Google Docs, Sheets, and Slides
 
 ## 🎯 Usage
 
@@ -138,10 +131,9 @@
    - Click pills to toggle specific changes
    - Preview your optimized CV
 
-5. **Download or Export Your CV**
-   - Download as PDF or DOCX
-   - Or export directly to Google Drive (Docs, Sheets, or Slides)
-   - Files are professionally named automatically
+5. **Download Your CV**
+   - Choose from PDF, DOCX, or Google Docs format
+   - File will be professionally named automatically
 
 6. **Generate Cover Letter**
    - Go to "Cover Letter" tab
@@ -243,13 +235,6 @@
 ✅ **Template-based PDF/DOCX Export**
 ✅ **Industry-Specific Template Designs**
 ✅ **Color Schemes and Layout Options**
-<<<<<<< HEAD
-✅ **Google Drive Integration (Docs, Sheets, Slides)**
-✅ **File Management in Google Drive**
-✅ **OAuth2 Authentication**
-✅ **Multi-format Export Support**
-=======
->>>>>>> fc82d7fd
 
 ## 🎨 UI Components
 
@@ -274,11 +259,9 @@
 ## 🔒 Privacy & Security
 
 - All data stored locally in Chrome storage
-- No data sent to external servers (except AI API and Google Drive if configured)
+- No data sent to external servers (except AI API if configured)
 - Complete control over your information
 - Export and delete data anytime
-- Google Drive integration uses OAuth2 for secure authentication
-- Only requested permissions are used (drive.file, documents, spreadsheets, presentations)
 
 ## 🤝 Contributing
 
@@ -298,8 +281,6 @@
 
 For issues, questions, or suggestions, please open an issue on GitHub.
 
-For Google Drive integration setup, see [Google Drive Integration Guide](GOOGLE_DRIVE_INTEGRATION.md).
-
 ---
 
 **Made with ❤️ for job seekers worldwide**