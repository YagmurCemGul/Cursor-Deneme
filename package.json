{
  "name": "ai-cv-optimizer",
  "version": "1.0.0",
  "description": "AI-powered CV and Cover Letter Optimizer Chrome Extension",
  "scripts": {
    "build": "webpack --mode production",
    "dev": "webpack --mode development --watch",
    "type-check": "tsc --noEmit",
    "lint": "eslint . --ext .ts,.tsx",
    "lint:fix": "eslint . --ext .ts,.tsx --fix",
    "format": "prettier --write \"src/**/*.{ts,tsx,json,css}\"",
    "format:check": "prettier --check \"src/**/*.{ts,tsx,json,css}\"",
    "test": "jest",
    "test:watch": "jest --watch",
<<<<<<< HEAD
    "test:coverage": "jest --coverage",
    "prepare": "husky && husky install",
    "storybook": "storybook dev -p 6006",
    "build-storybook": "storybook build"
  },
  "lint-staged": {
    "*.{ts,tsx}": [
      "eslint --fix",
      "prettier --write"
    ],
    "*.{json,css}": [
      "prettier --write"
    ]
=======
    "test:coverage": "jest --coverage"
>>>>>>> 1147910b
  },
  "dependencies": {
    "docx": "^9.5.1",
    "file-saver": "^2.0.5",
    "html2canvas": "^1.4.1",
    "jspdf": "^3.0.3",
    "lucide-react": "^0.292.0",
    "mammoth": "^1.11.0",
    "openai": "^4.20.1",
    "pdfjs-dist": "^5.4.149",
    "react": "^18.2.0",
    "react-dom": "^18.2.0",
    "react-icons": "^4.12.0"
  },
  "devDependencies": {
<<<<<<< HEAD
    "@storybook/addon-docs": "^9.1.10",
    "@storybook/addon-essentials": "^8.6.14",
    "@storybook/addon-interactions": "^8.6.14",
    "@storybook/addon-links": "^9.1.10",
    "@storybook/addon-onboarding": "^9.1.10",
    "@storybook/addon-webpack5-compiler-swc": "^4.0.1",
    "@storybook/react-webpack5": "^9.1.10",
=======
>>>>>>> 1147910b
    "@testing-library/jest-dom": "^6.1.0",
    "@testing-library/react": "^14.0.0",
    "@testing-library/user-event": "^14.5.0",
    "@types/chrome": "^0.0.254",
    "@types/file-saver": "^2.0.7",
    "@types/jest": "^29.5.0",
    "@types/react": "^18.2.43",
    "@types/react-dom": "^18.2.17",
    "@typescript-eslint/eslint-plugin": "^6.0.0",
    "@typescript-eslint/parser": "^6.0.0",
    "copy-webpack-plugin": "^13.0.1",
    "css-loader": "^6.8.1",
    "eslint": "^8.45.0",
    "eslint-plugin-react": "^7.33.0",
    "eslint-plugin-react-hooks": "^4.6.0",
<<<<<<< HEAD
    "eslint-plugin-storybook": "^9.1.10",
    "html-webpack-plugin": "^5.6.0",
    "husky": "^8.0.0",
    "identity-obj-proxy": "^3.0.0",
    "jest": "^29.5.0",
    "jest-environment-jsdom": "^29.5.0",
    "lint-staged": "^16.2.3",
    "prettier": "^3.0.0",
    "storybook": "^9.1.10",
=======
    "html-webpack-plugin": "^5.6.0",
    "identity-obj-proxy": "^3.0.0",
    "jest": "^29.5.0",
    "jest-environment-jsdom": "^29.5.0",
    "prettier": "^3.0.0",
>>>>>>> 1147910b
    "style-loader": "^3.3.3",
    "ts-jest": "^29.1.0",
    "ts-loader": "^9.5.1",
    "typescript": "^5.3.3",
    "webpack": "^5.89.0",
    "webpack-cli": "^5.1.4"
  }
}<|MERGE_RESOLUTION|>--- conflicted
+++ resolved
@@ -12,23 +12,7 @@
     "format:check": "prettier --check \"src/**/*.{ts,tsx,json,css}\"",
     "test": "jest",
     "test:watch": "jest --watch",
-<<<<<<< HEAD
-    "test:coverage": "jest --coverage",
-    "prepare": "husky && husky install",
-    "storybook": "storybook dev -p 6006",
-    "build-storybook": "storybook build"
-  },
-  "lint-staged": {
-    "*.{ts,tsx}": [
-      "eslint --fix",
-      "prettier --write"
-    ],
-    "*.{json,css}": [
-      "prettier --write"
-    ]
-=======
     "test:coverage": "jest --coverage"
->>>>>>> 1147910b
   },
   "dependencies": {
     "docx": "^9.5.1",
@@ -44,16 +28,6 @@
     "react-icons": "^4.12.0"
   },
   "devDependencies": {
-<<<<<<< HEAD
-    "@storybook/addon-docs": "^9.1.10",
-    "@storybook/addon-essentials": "^8.6.14",
-    "@storybook/addon-interactions": "^8.6.14",
-    "@storybook/addon-links": "^9.1.10",
-    "@storybook/addon-onboarding": "^9.1.10",
-    "@storybook/addon-webpack5-compiler-swc": "^4.0.1",
-    "@storybook/react-webpack5": "^9.1.10",
-=======
->>>>>>> 1147910b
     "@testing-library/jest-dom": "^6.1.0",
     "@testing-library/react": "^14.0.0",
     "@testing-library/user-event": "^14.5.0",
@@ -69,23 +43,11 @@
     "eslint": "^8.45.0",
     "eslint-plugin-react": "^7.33.0",
     "eslint-plugin-react-hooks": "^4.6.0",
-<<<<<<< HEAD
-    "eslint-plugin-storybook": "^9.1.10",
-    "html-webpack-plugin": "^5.6.0",
-    "husky": "^8.0.0",
-    "identity-obj-proxy": "^3.0.0",
-    "jest": "^29.5.0",
-    "jest-environment-jsdom": "^29.5.0",
-    "lint-staged": "^16.2.3",
-    "prettier": "^3.0.0",
-    "storybook": "^9.1.10",
-=======
     "html-webpack-plugin": "^5.6.0",
     "identity-obj-proxy": "^3.0.0",
     "jest": "^29.5.0",
     "jest-environment-jsdom": "^29.5.0",
     "prettier": "^3.0.0",
->>>>>>> 1147910b
     "style-loader": "^3.3.3",
     "ts-jest": "^29.1.0",
     "ts-loader": "^9.5.1",
